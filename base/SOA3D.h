/// \file SOA3D.h
/// \author Johannes de Fine Licht (johannes.definelicht@cern.ch)

#ifndef VECGEOM_BASE_SOA3D_H_
#define VECGEOM_BASE_SOA3D_H_

#include "base/Global.h"

#include "base/Container3D.h"
#ifdef VECGEOM_CUDA_INTERFACE
#include "backend/cuda/Interface.h"
#endif

namespace vecgeom_cuda { template <typename T> class SOA3D; }

namespace VECGEOM_NAMESPACE {

template <typename T>
class SOA3D : public Container3D<SOA3D<T> > {

private:

  bool fAllocated;
  size_t fSize, fCapacity;
  T *fX, *fY, *fZ;

public:

  typedef T value_type;

  VECGEOM_CUDA_HEADER_BOTH
  SOA3D(T *x, T *y, T *z, size_t size);

  SOA3D(size_t size);

  SOA3D(SOA3D<T> const &other);

  SOA3D();

  SOA3D& operator=(SOA3D<T> const &other);

  ~SOA3D();

  VECGEOM_CUDA_HEADER_BOTH
  VECGEOM_INLINE
  size_t size() const;

  VECGEOM_CUDA_HEADER_BOTH
  VECGEOM_INLINE
  size_t capacity() const;

  VECGEOM_INLINE
  void resize(size_t newSize);

  VECGEOM_INLINE
  void reserve(size_t newCapacity);

  VECGEOM_INLINE
  void clear();

  // Element access methods

  VECGEOM_CUDA_HEADER_BOTH
  VECGEOM_INLINE
  Vector3D<T> operator[](size_t index) const;

  VECGEOM_CUDA_HEADER_BOTH
  VECGEOM_INLINE
  T x(size_t index) const;

  VECGEOM_CUDA_HEADER_BOTH
  VECGEOM_INLINE
  T& x(size_t index);

  VECGEOM_CUDA_HEADER_BOTH
  VECGEOM_INLINE
  T* x();

  VECGEOM_CUDA_HEADER_BOTH
  VECGEOM_INLINE
  T const* x() const;

  VECGEOM_CUDA_HEADER_BOTH
  VECGEOM_INLINE
  T y(size_t index) const;

  VECGEOM_CUDA_HEADER_BOTH
  VECGEOM_INLINE
  T& y(size_t index);

  VECGEOM_CUDA_HEADER_BOTH
  VECGEOM_INLINE
  T* y();

  VECGEOM_CUDA_HEADER_BOTH
  VECGEOM_INLINE
  T const* y() const;

  VECGEOM_CUDA_HEADER_BOTH
  VECGEOM_INLINE
  T z(size_t index) const;

  VECGEOM_CUDA_HEADER_BOTH
  VECGEOM_INLINE
  T& z(size_t index);

  VECGEOM_CUDA_HEADER_BOTH
  VECGEOM_INLINE
  T* z();

  VECGEOM_CUDA_HEADER_BOTH
  VECGEOM_INLINE
  T const* z() const;

  // Element manipulation methods

  VECGEOM_CUDA_HEADER_BOTH
  VECGEOM_INLINE
  void set(size_t index, T x, T y, T z);

  VECGEOM_CUDA_HEADER_BOTH
  VECGEOM_INLINE
  void set(size_t index, Vector3D<T> const &vec);

  VECGEOM_CUDA_HEADER_BOTH
  VECGEOM_INLINE
  void push_back(T x, T y, T z);

  VECGEOM_CUDA_HEADER_BOTH
  VECGEOM_INLINE
  void push_back(Vector3D<T> const &vec);  

#ifdef VECGEOM_CUDA
  SOA3D<T>* CopyToGpu(T *xGpu, T *yGpu, T *zGpu) const;
  SOA3D<T>* CopyToGpu(T *xGpu, T *yGpu, T *zGpu, size_t size) const;
#endif // VECGEOM_CUDA

private:

  void Deallocate();

};

template <typename T>
VECGEOM_CUDA_HEADER_BOTH
SOA3D<T>::SOA3D(T *x, T *y, T *z, size_t size)
<<<<<<< HEAD
    : fAllocated(false), fSize(size), fCapacity(fSize), fX(x), fY(y), fZ(y) {}
=======
    : fAllocated(false), fSize(size), fCapacity(fSize), fX(x), fY(y), fZ(z) {}
>>>>>>> a1911673

template <typename T>
SOA3D<T>::SOA3D(size_t size)
    : fAllocated(true), fSize(0), fCapacity(size),
      fX(NULL), fY(NULL), fZ(NULL) {
  reserve(fCapacity);
}

template <typename T>
SOA3D<T>::SOA3D(SOA3D<T> const &other)
    : fAllocated(other.fAllocated), fSize(other.fSize),
      fCapacity(other.fCapacity), fX(NULL), fY(NULL), fZ(NULL) {
  *this = other;
}

template <typename T>
SOA3D<T>::SOA3D()
    : fAllocated(false), fSize(0), fCapacity(0), fX(NULL), fY(NULL), fZ(NULL) {}

template <typename T>
SOA3D<T>& SOA3D<T>::operator=(SOA3D<T> const &rhs) {
  clear();
  if (rhs.fAllocated) {
    reserve(rhs.fCapacity);
    copy(rhs.fX, rhs.fX+rhs.fSize, fX);
    copy(rhs.fY, rhs.fY+rhs.fSize, fY);
    copy(rhs.fZ, rhs.fZ+rhs.fSize, fZ);
  } else {
    fX = rhs.fX;
    fY = rhs.fY;
    fZ = rhs.fZ;
    fAllocated = false;
    fCapacity = rhs.fCapacity;
  }
  fSize = rhs.fSize;
  return *this;
}

template <typename T>
SOA3D<T>::~SOA3D() {
  Deallocate();
}

template <typename T>
VECGEOM_CUDA_HEADER_BOTH
size_t SOA3D<T>::size() const { return fSize; }

template <typename T>
VECGEOM_CUDA_HEADER_BOTH
size_t SOA3D<T>::capacity() const { return fCapacity; }

template <typename T>
void SOA3D<T>::resize(size_t newSize) {
  Assert(newSize <= fCapacity);
  fSize = newSize;
}

template <typename T>
void SOA3D<T>::reserve(size_t newCapacity) {
  fCapacity = newCapacity;
  T *xNew, *yNew, *zNew;
#ifndef VECGEOM_NVCC
  xNew = static_cast<T*>(_mm_malloc(sizeof(T)*fCapacity, kAlignmentBoundary));
  yNew = static_cast<T*>(_mm_malloc(sizeof(T)*fCapacity, kAlignmentBoundary));
  zNew = static_cast<T*>(_mm_malloc(sizeof(T)*fCapacity, kAlignmentBoundary));
#else
  xNew = new T[fCapacity];
  yNew = new T[fCapacity];
  zNew = new T[fCapacity];
#endif
  fSize = (fSize > fCapacity) ? fCapacity : fSize;
  if (fX && fY && fZ) {
    copy(fX, fX+fSize, xNew);
    copy(fY, fY+fSize, yNew);
    copy(fZ, fZ+fSize, zNew);
  }
  Deallocate();
  fX = xNew;
  fY = yNew;
  fZ = zNew;
  fAllocated = true;
}

template <typename T>
void SOA3D<T>::clear() {
  Deallocate();
  fAllocated = false;
  fSize = 0;
  fCapacity = 0;
}

template <typename T>
void SOA3D<T>::Deallocate() {
  if (fAllocated) {
#ifndef VECGEOM_NVCC
    _mm_free(fX);
    _mm_free(fY);
    _mm_free(fZ);
#else
    delete fX;
    delete fY;
    delete fZ;
#endif
  }
}

template <typename T>
VECGEOM_CUDA_HEADER_BOTH
Vector3D<T> SOA3D<T>::operator[](size_t index) const {
<<<<<<< HEAD
  return Vector3D<T>(fX[index], fX[index], fZ[index]);
=======
  return Vector3D<T>(fX[index], fY[index], fZ[index]);
>>>>>>> a1911673
}

template <typename T>
VECGEOM_CUDA_HEADER_BOTH
T SOA3D<T>::x(size_t index) const { return fX[index]; }

template <typename T>
VECGEOM_CUDA_HEADER_BOTH
T& SOA3D<T>::x(size_t index) { return fX[index]; }

template <typename T>
VECGEOM_CUDA_HEADER_BOTH
T* SOA3D<T>::x() { return fX; }

template <typename T>
VECGEOM_CUDA_HEADER_BOTH
T const* SOA3D<T>::x() const { return fX; }

template <typename T>
VECGEOM_CUDA_HEADER_BOTH
T SOA3D<T>::y(size_t index) const { return fY[index]; }

template <typename T>
VECGEOM_CUDA_HEADER_BOTH
T& SOA3D<T>::y(size_t index) { return fY[index]; }

template <typename T>
VECGEOM_CUDA_HEADER_BOTH
T* SOA3D<T>::y() { return fY; }

template <typename T>
VECGEOM_CUDA_HEADER_BOTH
T const* SOA3D<T>::y() const { return fY; }

template <typename T>
VECGEOM_CUDA_HEADER_BOTH
T SOA3D<T>::z(size_t index) const { return fZ[index]; }

template <typename T>
VECGEOM_CUDA_HEADER_BOTH
T& SOA3D<T>::z(size_t index) { return fZ[index]; }

template <typename T>
VECGEOM_CUDA_HEADER_BOTH
T* SOA3D<T>::z() { return fZ; }

template <typename T>
VECGEOM_CUDA_HEADER_BOTH
T const* SOA3D<T>::z() const { return fZ; }

template <typename T>
VECGEOM_CUDA_HEADER_BOTH
void SOA3D<T>::set(size_t index, T x, T y, T z) {
  fX[index] = x;
  fY[index] = y;
  fZ[index] = z;
}

template <typename T>
VECGEOM_CUDA_HEADER_BOTH
void SOA3D<T>::set(size_t index, Vector3D<T> const &vec) {
  fX[index] = vec[0];
  fY[index] = vec[1];
  fZ[index] = vec[2];
}

template <typename T>
VECGEOM_CUDA_HEADER_BOTH
void SOA3D<T>::push_back(T x, T y, T z) {
  fX[fSize] = x;
  fY[fSize] = y;
  fZ[fSize] = z;
  ++fSize;
}

template <typename T>
VECGEOM_CUDA_HEADER_BOTH
void SOA3D<T>::push_back(Vector3D<T> const &vec) {
  push_back(vec[0], vec[1], vec[2]);
}

#ifdef VECGEOM_CUDA

template <typename T> class SOA3D;

SOA3D<Precision>* SOA3D_CopyToGpu(Precision *x, Precision *y, Precision *z,
                                  size_t size);

template <typename T>
SOA3D<T>* SOA3D<T>::CopyToGpu(T *xGpu, T *yGpu, T *zGpu) const {
  size_t bytes = fSize*sizeof(T);
  vecgeom::CopyToGpu(fX, xGpu, bytes);
  vecgeom::CopyToGpu(fX, yGpu, bytes);
  vecgeom::CopyToGpu(fZ, zGpu, bytes);
  return SOA3D_CopyToGpu(xGpu, yGpu, zGpu, fSize);
}

template <typename T>
SOA3D<T>* SOA3D<T>::CopyToGpu(T *xGpu, T *yGpu, T *zGpu, size_t count) const {
  size_t bytes = count*sizeof(T);
  vecgeom::CopyToGpu(fX, xGpu, bytes);
  vecgeom::CopyToGpu(fX, yGpu, bytes);
  vecgeom::CopyToGpu(fZ, zGpu, bytes);
  return SOA3D_CopyToGpu(xGpu, yGpu, zGpu, count);
}

#endif // VECGEOM_CUDA

} // End global namespace

#endif // VECGEOM_BASE_SOA3D_H_<|MERGE_RESOLUTION|>--- conflicted
+++ resolved
@@ -144,11 +144,7 @@
 template <typename T>
 VECGEOM_CUDA_HEADER_BOTH
 SOA3D<T>::SOA3D(T *x, T *y, T *z, size_t size)
-<<<<<<< HEAD
-    : fAllocated(false), fSize(size), fCapacity(fSize), fX(x), fY(y), fZ(y) {}
-=======
     : fAllocated(false), fSize(size), fCapacity(fSize), fX(x), fY(y), fZ(z) {}
->>>>>>> a1911673
 
 template <typename T>
 SOA3D<T>::SOA3D(size_t size)
@@ -258,11 +254,7 @@
 template <typename T>
 VECGEOM_CUDA_HEADER_BOTH
 Vector3D<T> SOA3D<T>::operator[](size_t index) const {
-<<<<<<< HEAD
-  return Vector3D<T>(fX[index], fX[index], fZ[index]);
-=======
   return Vector3D<T>(fX[index], fY[index], fZ[index]);
->>>>>>> a1911673
 }
 
 template <typename T>

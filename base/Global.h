/// \file Global.h
/// \author Johannes de Fine Licht (johannes.definelicht@cern.ch)

#ifndef VECGEOM_BASE_GLOBAL_H_
#define VECGEOM_BASE_GLOBAL_H_

#include <cassert>
#include <cmath>
#include <float.h>
#include <limits>
#include <stdio.h>

#define VECGEOM

#if __cplusplus >= 201103L
  #define VECGEOM_STD_CXX11
#endif

#if (defined(__CUDACC__) || defined(__NVCC__))
  // Compiling with nvcc
  #define VECGEOM_NVCC
  #ifdef __CUDA_ARCH__
    // Compiling device code
    #define VECGEOM_NVCC_DEVICE
  #endif
  #define VECGEOM_NAMESPACE vecgeom_cuda
  #define VECGEOM_CUDA_HEADER_HOST __host__
  #define VECGEOM_CUDA_HEADER_DEVICE __device__
  #define VECGEOM_CUDA_HEADER_BOTH __host__ __device__
  #define VECGEOM_CUDA_HEADER_GLOBAL __global__
  #undef VECGEOM_VC
  #undef VECGEOM_VC_ACCELERATION
  #undef VECGEOM_CILK
  #undef VECGEOM_ROOT
  #undef VECGEOM_USOLIDS
  #undef VECGEOM_GEANT4
  #undef VECGEOM_BENCHMARK
#else
  // Not compiling with NVCC
  #define VECGEOM_NAMESPACE vecgeom
  #define VECGEOM_CUDA_HEADER_HOST
  #define VECGEOM_CUDA_HEADER_DEVICE
  #define VECGEOM_CUDA_HEADER_BOTH
  #define VECGEOM_CUDA_HEADER_GLOBAL
  #ifdef VECGEOM_CUDA
    // CUDA is enabled, but currently compiling regular C++ code.
    // This enables methods that interface between C++ and CUDA environments
    #define VECGEOM_CUDA_INTERFACE
  #endif
#endif

#ifdef __INTEL_COMPILER
  // Compiling with icc
  #define VECGEOM_INTEL
  #define VECGEOM_INLINE inline
#else
  // Functionality of <mm_malloc.h> is automatically included in icc
  #include <mm_malloc.h>
  #if (defined(__GNUC__) || defined(__GNUG__)) && !defined(__clang__) && !defined(__NO_INLINE__)
    #define VECGEOM_INLINE inline __attribute__((always_inline))
  #else
    // Clang or forced inlining is disabled
    #define VECGEOM_INLINE inline
  #endif
#endif

#ifndef NULL
  #define NULL 0
#endif

// Allow constexpr variables and functions if possible
#ifdef VECGEOM_STD_CXX11
  #define VECGEOM_CONSTEXPR constexpr
  #define VECGEOM_CONSTEXPR_RETURN constexpr
#else
  #define VECGEOM_CONSTEXPR const
  #define VECGEOM_CONSTEXPR_RETURN
#endif

// Qualifier(s) of global constants
#ifndef VECGEOM_NVCC
  #define VECGEOM_GLOBAL constexpr
#else
  #define VECGEOM_GLOBAL static __constant__ const
#endif

namespace vecgeom {
#ifdef VECGEOM_FLOAT_PRECISION
typedef float Precision;
#else
typedef double Precision;
#endif
// namespace EInside {
// enum EInside {
//   kInside = 0,
//   kSurface = 1,
//   kOutside = 2
// };
// }
// typedef EInside::EInside Inside_t;
typedef int Inside_t;
}

namespace vecgeom_cuda {
typedef vecgeom::Precision Precision;
typedef vecgeom::Inside_t Inside_t;
}

namespace VECGEOM_NAMESPACE {

<<<<<<< HEAD
VECGEOM_CONSTEXPR int kAlignmentBoundary = 32;
VECGEOM_CONSTEXPR Precision kPi = 3.14159265358979323846;
VECGEOM_CONSTEXPR Precision kDegToRad = kPi/180.;
VECGEOM_CONSTEXPR Precision kPiThird = M_PI/3.;
VECGEOM_CONSTEXPR Precision kRadToDeg = 180./kPi;
VECGEOM_CONSTEXPR Precision kInfinity =
=======
VECGEOM_GLOBAL int kAlignmentBoundary = 32;
VECGEOM_GLOBAL Precision kPi = 3.14159265358979323846;
VECGEOM_GLOBAL Precision kTwoPi = 2.*kPi;
VECGEOM_GLOBAL Precision kDegToRad = kPi/180.;
VECGEOM_GLOBAL Precision kRadToDeg = 180./kPi;
VECGEOM_GLOBAL Precision kInfinity =
>>>>>>> 2e5e68f8
#ifndef VECGEOM_NVCC
    std::numeric_limits<Precision>::infinity();
#else
    INFINITY;
#endif
VECGEOM_GLOBAL Precision kEpsilon =
#ifndef VECGEOM_NVCC
    std::numeric_limits<Precision>::epsilon();
#elif VECGEOM_FLOAT_PRECISION
    FLT_EPSILON;
#else
    DBL_EPSILON;
#endif
VECGEOM_GLOBAL Precision kTiny = 1e-30;
VECGEOM_GLOBAL Precision kTolerance = 1e-12;
VECGEOM_GLOBAL Precision kHalfTolerance = 0.5*kTolerance;
VECGEOM_GLOBAL Precision kToleranceSquared = kTolerance*kTolerance;

namespace EInside {
VECGEOM_GLOBAL VECGEOM_NAMESPACE::Inside_t kInside = 0;
VECGEOM_GLOBAL VECGEOM_NAMESPACE::Inside_t kSurface = 1;
VECGEOM_GLOBAL VECGEOM_NAMESPACE::Inside_t kOutside = 2;
}

// namespace EMatrix3DEntry {
// enum EMatrix3DEntry {
//   k00 = 0x001, k01 = 0x002, k02 = 0x004,
//   k10 = 0x008, k11 = 0x010, k12 = 0x020,
//   k20 = 0x040, k21 = 0x080, k22 = 0x100
// };
// }

typedef int RotationCode;
typedef int TranslationCode;
namespace rotation {
enum RotationId { kGeneric = -1, kDiagonal = 0x111, kIdentity = 0x200 };
}
namespace translation {
enum TranslationId { kGeneric = -1, kIdentity = 0 };
}

VECGEOM_CUDA_HEADER_BOTH
VECGEOM_INLINE
void Assert(const bool condition, char const *const message) {
#ifndef VECGEOM_NVCC
  if (!condition) {
    printf("Assertion failed: %s", message);
    abort();
  }
#else
  if (!condition) printf("Assertion failed: %s", message);
#endif
}

VECGEOM_CUDA_HEADER_BOTH
VECGEOM_INLINE
void Assert(const bool condition) {
  Assert(condition, "");
}

} // End global namespace

#endif // VECGEOM_BASE_GLOBAL_H_<|MERGE_RESOLUTION|>--- conflicted
+++ resolved
@@ -108,21 +108,12 @@
 
 namespace VECGEOM_NAMESPACE {
 
-<<<<<<< HEAD
-VECGEOM_CONSTEXPR int kAlignmentBoundary = 32;
-VECGEOM_CONSTEXPR Precision kPi = 3.14159265358979323846;
-VECGEOM_CONSTEXPR Precision kDegToRad = kPi/180.;
-VECGEOM_CONSTEXPR Precision kPiThird = M_PI/3.;
-VECGEOM_CONSTEXPR Precision kRadToDeg = 180./kPi;
-VECGEOM_CONSTEXPR Precision kInfinity =
-=======
 VECGEOM_GLOBAL int kAlignmentBoundary = 32;
 VECGEOM_GLOBAL Precision kPi = 3.14159265358979323846;
 VECGEOM_GLOBAL Precision kTwoPi = 2.*kPi;
 VECGEOM_GLOBAL Precision kDegToRad = kPi/180.;
 VECGEOM_GLOBAL Precision kRadToDeg = 180./kPi;
 VECGEOM_GLOBAL Precision kInfinity =
->>>>>>> 2e5e68f8
 #ifndef VECGEOM_NVCC
     std::numeric_limits<Precision>::infinity();
 #else

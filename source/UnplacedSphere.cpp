/// \file UnplacedSphere.cpp
/// \author Raman Sehgal (raman.sehgal@cern.ch)

#include "volumes/UnplacedSphere.h"
#include "backend/Backend.h"

#ifndef VECGEOM_NVCC
  #include "base/RNG.h"
#include <cassert>
#include <cmath>
#endif

#include "management/VolumeFactory.h"
#include "volumes/SpecializedSphere.h"
#include "volumes/utilities/GenerationUtilities.h"
#include "volumes/SphereUtilities.h"

#include <stdio.h>

namespace vecgeom {
inline namespace VECGEOM_IMPL_NAMESPACE {


  VECGEOM_CUDA_HEADER_BOTH
  UnplacedSphere::UnplacedSphere(Precision pRmin, Precision pRmax,
                 Precision pSPhi, Precision pDPhi,
<<<<<<< HEAD
                 Precision pSTheta, Precision pDTheta)  :
=======
                 Precision pSTheta, Precision pDTheta): 
     fRmin(0),
>>>>>>> 276d47aa
     fRmax(0),
     fSPhi(0),
     fDPhi(0),
     fSTheta(0),
     fDTheta(0),
     fRminTolerance(0),
     mkTolerance(0),
<<<<<<< HEAD
     fEpsilon(kSEpsilon), 
=======
     kAngTolerance(0),
     kRadTolerance(0),
     fEpsilon(2.e-11), 
>>>>>>> 276d47aa
     sinCPhi(0),
     cosCPhi(0),
     cosHDPhiOT(0),
     cosHDPhiIT(0),
     sinSPhi(0),
     cosSPhi(0),
     sinEPhi(0),
     cosEPhi(0),
     hDPhi(0),
     cPhi(0),
     ePhi(0),
     sinSTheta(0),
     cosSTheta(0),
     sinETheta(0),
     cosETheta(0),
     tanSTheta(0),
     tanSTheta2(0),
     tanETheta(0),
     tanETheta2(0),
     eTheta(0),
     fFullPhiSphere(true), 
     fFullThetaSphere(true),
     fFullSphere(true),
     fCubicVolume(0.), 
     fSurfaceArea(0.), 
<<<<<<< HEAD
     epsilon(kSEpsilon), 
     frTolerance(kSTolerance),
     fgTolerance(kSTolerance),
     faTolerance(kSTolerance),
     kAngTolerance(kSTolerance),
     kRadTolerance(kSTolerance),
     fPhiWedge(pDPhi,pSPhi),
     fThetaCone(pSTheta,pDTheta)
            
=======
     epsilon(2e-11), 
     frTolerance(1e-9),
     fgTolerance(1e-9),
     faTolerance(1e-9)
>>>>>>> 276d47aa
{
  // Check radii and Set radial tolerances

 
  if ((pRmin >= pRmax) || (pRmax < 1.1 * kRadTolerance) || (pRmin < 0))
  {/*
    std::ostringstream message;
    message << "Invalid radii for Solid: " ;//<< GetName() << std::endl
            << std::endl<<"             pRmin = " << pRmin << ", pRmax = " << pRmax;
                return;
    */ 
    //UUtils::Exception("USphere::USphere()", "GeomSolids0002",
     //                 FatalErrorInArguments, 1, message.str().c_str());
  }
  fRmin = pRmin;
  fRmax = pRmax;
  fRminTolerance = (fRmin) ? Max(kRadTolerance, fEpsilon * fRmin) : 0;
  mkTolerance = Max(kRadTolerance, fEpsilon * fRmax);//RELOOK //kTolerance is replaced by mkTolerance

  // Check angles

  CheckPhiAngles(pSPhi, pDPhi);
  CheckThetaAngles(pSTheta, pDTheta);
  
#ifndef VECGEOM_NVCC
  CalcCapacity();
  CalcSurfaceArea();
#endif
}
  
#ifndef VECGEOM_NVCC
  void UnplacedSphere::CalcCapacity()
  {
      if (fCubicVolume != 0.)
        {
         ;
        }
      else
        {
             fCubicVolume = fDPhi * (std::cos(fSTheta) - std::cos(fSTheta + fDTheta)) *
                (fRmax * fRmax * fRmax - fRmin * fRmin * fRmin) / 3.;
        }
      
  }
<<<<<<< HEAD
  
  
=======


  Precision UnplacedSphere::Capacity() const
  {
    return fCubicVolume;
  }
>>>>>>> 276d47aa
  

  void UnplacedSphere::CalcSurfaceArea()
  {
      
      if (fSurfaceArea != 0.)
        {
          ;
        }
      else
         {
            Precision Rsq = fRmax * fRmax;
            Precision rsq = fRmin * fRmin;

            fSurfaceArea = fDPhi * (rsq + Rsq) * (cosSTheta - cosETheta);
            if (!fFullPhiSphere)
            {
              fSurfaceArea = fSurfaceArea + fDTheta * (Rsq - rsq);
            }
            if (fSTheta > 0)
            {
             Precision acos1 = std::acos(Pow(sinSTheta, 2) * std::cos(fDPhi)
                               + Pow(cosSTheta, 2));
            if (fDPhi > kPi)
            {
              fSurfaceArea = fSurfaceArea + 0.5 * (Rsq - rsq) * (2 * kPi - acos1);
            }
             else
             {
                fSurfaceArea = fSurfaceArea + 0.5 * (Rsq - rsq) * acos1;
             }
            }
            if (eTheta < kPi)
            {
             double acos2 = std::acos(Pow(sinETheta, 2) * std::cos(fDPhi)
                               + Pow(cosETheta, 2));
            if (fDPhi > kPi)
            {
              fSurfaceArea = fSurfaceArea + 0.5 * (Rsq - rsq) * (2 * kPi - acos2);
            }
            else
            {
              fSurfaceArea = fSurfaceArea + 0.5 * (Rsq - rsq) * acos2;
            }
            }
        }
  }
  
<<<<<<< HEAD
=======

  Precision UnplacedSphere::SurfaceArea() const
  {
      return fSurfaceArea;
  }
>>>>>>> 276d47aa
  
  void UnplacedSphere::Extent(Vector3D<Precision> & aMin, Vector3D<Precision> & aMax) const
  {
    // Returns the full 3D cartesian extent of the solid.
      aMin.Set(-fRmax);
      aMax.Set(fRmax);
  }
#endif // !VECGEOM_NVCC

  void UnplacedSphere::GetParametersList(int, double* aArray)const
  {
      aArray[0] = GetInnerRadius();
      aArray[1] = GetOuterRadius();
      aArray[2] = GetStartPhiAngle();
      aArray[3] = GetDeltaPhiAngle();
      aArray[4] = GetStartThetaAngle();
      aArray[5] = GetDeltaThetaAngle();
  }
  
<<<<<<< HEAD
  
  #ifdef VECGEOM_NVCC
  Vector3D<Precision> UnplacedSphere::GetPointOnSurface() const{}
  #else 
  VECGEOM_CUDA_HEADER_BOTH
=======
#if !defined(VECGEOM_NVCC)
>>>>>>> 276d47aa
  Vector3D<Precision> UnplacedSphere::GetPointOnSurface() const
  {
      
  Precision zRand, aOne, aTwo, aThr, aFou, aFiv, chose, phi, sinphi, cosphi;
  Precision height1, height2, slant1, slant2, costheta, sintheta, rRand;

  height1 = (fRmax - fRmin) * cosSTheta;
  height2 = (fRmax - fRmin) * cosETheta;
  slant1  = std::sqrt(sqr((fRmax - fRmin) * sinSTheta) + height1 * height1);
  slant2  = std::sqrt(sqr((fRmax - fRmin) * sinETheta) + height2 * height2);
  rRand  = GetRadiusInRing(fRmin, fRmax);

  aOne = fRmax * fRmax * fDPhi * (cosSTheta - cosETheta);
  aTwo = fRmin * fRmin * fDPhi * (cosSTheta - cosETheta);
  aThr = fDPhi * ((fRmax + fRmin) * sinSTheta) * slant1;
  aFou = fDPhi * ((fRmax + fRmin) * sinETheta) * slant2;
  aFiv = 0.5 * fDTheta * (fRmax * fRmax - fRmin * fRmin);

  phi = RNG::Instance().uniform(fSPhi, ePhi);
  cosphi = std::cos(phi);
  sinphi = std::sin(phi);
  costheta = RNG::Instance().uniform(cosETheta, cosSTheta);
  sintheta = std::sqrt(1. - sqr(costheta));

  if (fFullPhiSphere)
  {
    aFiv = 0;
  }
  if (fSTheta == 0)
  {
    aThr = 0;
  }
  if (eTheta == kPi)
  {
    aFou = 0;
  }
  if (fSTheta == kPi / 2)
  {
    aThr = kPi * (fRmax * fRmax - fRmin * fRmin);
  }
  if (eTheta == kPi / 2)
  {
    aFou = kPi * (fRmax * fRmax - fRmin * fRmin);
  }

  chose = RNG::Instance().uniform(0., aOne + aTwo + aThr + aFou + 2.*aFiv);
  if ((chose >= 0.) && (chose < aOne))
  {
    return Vector3D<Precision>(fRmax * sintheta * cosphi,
                    fRmax * sintheta * sinphi, fRmax * costheta);
  }
  else if ((chose >= aOne) && (chose < aOne + aTwo))
  {
    return Vector3D<Precision>(fRmin * sintheta * cosphi,
                    fRmin * sintheta * sinphi, fRmin * costheta);
  }
  else if ((chose >= aOne + aTwo) && (chose < aOne + aTwo + aThr))
  {
    if (fSTheta != kPi / 2)
    {
      zRand = RNG::Instance().uniform(fRmin * cosSTheta, fRmax * cosSTheta);
      return Vector3D<Precision>(tanSTheta * zRand * cosphi,
                      tanSTheta * zRand * sinphi, zRand);
    }
    else
    {
      return Vector3D<Precision>(rRand * cosphi, rRand * sinphi, 0.);
    }
  }
  else if ((chose >= aOne + aTwo + aThr) && (chose < aOne + aTwo + aThr + aFou))
  {
    if (eTheta != kPi / 2)
    {
      zRand = RNG::Instance().uniform(fRmin * cosETheta, fRmax * cosETheta);
      return Vector3D<Precision>(tanETheta * zRand * cosphi,
                      tanETheta * zRand * sinphi, zRand);
    }
    else
    {
      return Vector3D<Precision>(rRand * cosphi, rRand * sinphi, 0.);
    }
  }
  else if ((chose >= aOne + aTwo + aThr + aFou) && (chose < aOne + aTwo + aThr + aFou + aFiv))
  {
    return Vector3D<Precision>(rRand * sintheta * cosSPhi,
                    rRand * sintheta * sinSPhi, rRand * costheta);
  }
  else
  {
    return Vector3D<Precision>(rRand * sintheta * cosEPhi,
                    rRand * sintheta * sinEPhi, rRand * costheta);
  }
  
  }


  std::string UnplacedSphere::GetEntityType() const
  {
      return "Sphere\n";
  }

#endif // !VECGEOM_NVCC
  
  VECGEOM_CUDA_HEADER_BOTH
  void UnplacedSphere::ComputeBBox() const 
  {
  
  } 
  
  UnplacedSphere* UnplacedSphere::Clone() const
  {
      return new UnplacedSphere(fRmin,fRmax,fSPhi,fDPhi,fSTheta,fDTheta);
  }
  
  std::ostream& UnplacedSphere::StreamInfo(std::ostream& os) const
  //Definition taken from USphere
  {
      
   int oldprc = os.precision(16);
   os << "-----------------------------------------------------------\n"
   //  << "     *** Dump for solid - " << GetName() << " ***\n"
   //  << "     ===================================================\n"
   
   << " Solid type: VecGeomSphere\n"
     << " Parameters: \n"

     << "       outer radius: " << fRmax << " mm \n"
     << "               Inner radius: " <<fRmin <<"mm\n"    
     << "               Start Phi Angle: "<<fSPhi<<"\n"
     << "               Delta Phi Angle: "<<fDPhi<<"\n"
     << "               Start Theta Angle: "<<fSTheta<<"\n"
     << "               Delta Theta Angle: "<<fDTheta<<"\n"
     << "-----------------------------------------------------------\n";
   os.precision(oldprc);

   return os;
  }
  
  VECGEOM_CUDA_HEADER_BOTH
void UnplacedSphere::Print() const {
  printf("UnplacedSphere {%.2f , %.2f , %.2f , %.2f , %.2f , %.2f}",GetInnerRadius(),GetOuterRadius(),
                                                          GetStartPhiAngle(), GetDeltaPhiAngle(),
                                                          GetStartThetaAngle(), GetDeltaThetaAngle() );
}
  
VECGEOM_CUDA_HEADER_BOTH
void UnplacedSphere::Print(std::ostream &os) const {
  os << "UnplacedSphere { " << GetInnerRadius() <<" " << GetOuterRadius() <<" " << GetStartPhiAngle() <<" " << GetDeltaPhiAngle() <<" "
           << GetStartThetaAngle() <<" " << GetDeltaThetaAngle() <<" }";
}

  
#ifndef VECGEOM_NVCC

template <TranslationCode trans_code, RotationCode rot_code>
VPlacedVolume* UnplacedSphere::Create(
    LogicalVolume const *const logical_volume,
    Transformation3D const *const transformation,
    VPlacedVolume *const placement) {
  if (placement) {
    new(placement) SpecializedSphere<trans_code, rot_code>(logical_volume,
                                                        transformation);
    return placement;
  }
  return new SpecializedSphere<trans_code, rot_code>(logical_volume,
                                                  transformation);
}

VPlacedVolume* UnplacedSphere::CreateSpecializedVolume(
    LogicalVolume const *const volume,
    Transformation3D const *const transformation,
    const TranslationCode trans_code, const RotationCode rot_code,
    VPlacedVolume *const placement) {
  return VolumeFactory::CreateByTransformation<UnplacedSphere>(
           volume, transformation, trans_code, rot_code, placement
         );
}

#else

template <TranslationCode trans_code, RotationCode rot_code>
__device__
VPlacedVolume* UnplacedSphere::Create(
    LogicalVolume const *const logical_volume,
    Transformation3D const *const transformation,
    const int id, VPlacedVolume *const placement) {
  if (placement) {
    new(placement) SpecializedSphere<trans_code, rot_code>(logical_volume,
                                                        transformation, NULL, id);
    return placement;
  }
  return new SpecializedSphere<trans_code, rot_code>(logical_volume,
                                                  transformation,NULL, id);
}

__device__
VPlacedVolume* UnplacedSphere::CreateSpecializedVolume(
    LogicalVolume const *const volume,
    Transformation3D const *const transformation,
    const TranslationCode trans_code, const RotationCode rot_code,
    const int id, VPlacedVolume *const placement) {
  return VolumeFactory::CreateByTransformation<UnplacedSphere>(
           volume, transformation, trans_code, rot_code, id, placement
         );
}

#endif


#ifdef VECGEOM_CUDA_INTERFACE

DevicePtr<cuda::VUnplacedVolume> UnplacedSphere::CopyToGpu(
   DevicePtr<cuda::VUnplacedVolume> const in_gpu_ptr) const
{
   return CopyToGpuImpl<UnplacedSphere>(in_gpu_ptr, GetInnerRadius(), GetOuterRadius(), GetStartPhiAngle(),
                                        GetDeltaPhiAngle(), GetStartThetaAngle(),GetDeltaThetaAngle());
}

DevicePtr<cuda::VUnplacedVolume> UnplacedSphere::CopyToGpu() const
{
   return CopyToGpuImpl<UnplacedSphere>();
}

#endif // VECGEOM_CUDA_INTERFACE

} // End impl namespace

#ifdef VECGEOM_NVCC

namespace cxx {

template size_t DevicePtr<cuda::UnplacedSphere>::SizeOf();
template void DevicePtr<cuda::UnplacedSphere>::Construct(
    const Precision rmin, const Precision rmax, const Precision sphi,
    const Precision dphi, const Precision stheta,const Precision dtheta) const;

} // End cxx namespace

#endif

} // End global namespace
<|MERGE_RESOLUTION|>--- conflicted
+++ resolved
@@ -24,12 +24,8 @@
   VECGEOM_CUDA_HEADER_BOTH
   UnplacedSphere::UnplacedSphere(Precision pRmin, Precision pRmax,
                  Precision pSPhi, Precision pDPhi,
-<<<<<<< HEAD
+
                  Precision pSTheta, Precision pDTheta)  :
-=======
-                 Precision pSTheta, Precision pDTheta): 
-     fRmin(0),
->>>>>>> 276d47aa
      fRmax(0),
      fSPhi(0),
      fDPhi(0),
@@ -37,13 +33,7 @@
      fDTheta(0),
      fRminTolerance(0),
      mkTolerance(0),
-<<<<<<< HEAD
      fEpsilon(kSEpsilon), 
-=======
-     kAngTolerance(0),
-     kRadTolerance(0),
-     fEpsilon(2.e-11), 
->>>>>>> 276d47aa
      sinCPhi(0),
      cosCPhi(0),
      cosHDPhiOT(0),
@@ -69,7 +59,6 @@
      fFullSphere(true),
      fCubicVolume(0.), 
      fSurfaceArea(0.), 
-<<<<<<< HEAD
      epsilon(kSEpsilon), 
      frTolerance(kSTolerance),
      fgTolerance(kSTolerance),
@@ -79,12 +68,6 @@
      fPhiWedge(pDPhi,pSPhi),
      fThetaCone(pSTheta,pDTheta)
             
-=======
-     epsilon(2e-11), 
-     frTolerance(1e-9),
-     fgTolerance(1e-9),
-     faTolerance(1e-9)
->>>>>>> 276d47aa
 {
   // Check radii and Set radial tolerances
 
@@ -129,17 +112,6 @@
         }
       
   }
-<<<<<<< HEAD
-  
-  
-=======
-
-
-  Precision UnplacedSphere::Capacity() const
-  {
-    return fCubicVolume;
-  }
->>>>>>> 276d47aa
   
 
   void UnplacedSphere::CalcSurfaceArea()
@@ -188,14 +160,6 @@
         }
   }
   
-<<<<<<< HEAD
-=======
-
-  Precision UnplacedSphere::SurfaceArea() const
-  {
-      return fSurfaceArea;
-  }
->>>>>>> 276d47aa
   
   void UnplacedSphere::Extent(Vector3D<Precision> & aMin, Vector3D<Precision> & aMax) const
   {
@@ -215,15 +179,11 @@
       aArray[5] = GetDeltaThetaAngle();
   }
   
-<<<<<<< HEAD
   
   #ifdef VECGEOM_NVCC
   Vector3D<Precision> UnplacedSphere::GetPointOnSurface() const{}
   #else 
   VECGEOM_CUDA_HEADER_BOTH
-=======
-#if !defined(VECGEOM_NVCC)
->>>>>>> 276d47aa
   Vector3D<Precision> UnplacedSphere::GetPointOnSurface() const
   {
       

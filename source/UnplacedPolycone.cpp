--- conflicted
+++ resolved
@@ -250,18 +250,11 @@
        << "     ===================================================\n"
        << " Solid type: Polycone\n"
        << " Parameters: \n"
-<<<<<<< HEAD
-       << "     N = number of Z-sections: "<< fSections.size() <<"\n"
-       << "     N+1 z-coordinates:\n";
-
-    for(uint j=0; j<fNz/5+1; ++j) {
-=======
        << "     N = number of Z-sections: "<< fSections.size() <<", # Z-coords="<< fZs.size() <<"\n"
        << "     z-coordinates:\n";
 
     uint nz = fZs.size();
     for(uint j=0; j<(nz-1)/5+1; ++j) {
->>>>>>> 071ab956
       os <<"       [ ";
       for(uint i=0; i<5; ++i) {
         uint ind = 5*j + i;
@@ -274,15 +267,9 @@
            << ", fDphi="<<fDeltaPhi*kRadToDeg <<"deg\n";
     }
 
-<<<<<<< HEAD
-    int nsections = fSections.size();
-    os <<"\n    # cone sections: "<< nsections <<"\n";
-    for(int i=0; i<nsections; ++i) {
-=======
     size_t nsections = fSections.size();
     os <<"\n    # cone sections: "<< nsections <<"\n";
     for(size_t i=0; i<nsections; ++i) {
->>>>>>> 071ab956
       UnplacedCone* subcone = fSections[i].fSolid;
       os <<"     cone #"<< i
          <<" Rmin1="<< subcone->GetRmin1()
@@ -699,12 +686,7 @@
      bool valid = true ;
      int index = GetSectionIndex(point.z());
 
-<<<<<<< HEAD
-     if(index < 0)
-     {
-=======
      if(index < 0) {
->>>>>>> 071ab956
        valid = false;
        if(index == -1) norm = Vector3D<Precision>(0.,0.,-1.);
        if(index == -2) norm = Vector3D<Precision>(0.,0.,1.);
@@ -714,11 +696,7 @@
      valid = sec.fSolid->Normal(point-Vector3D<Precision>(0,0,sec.fShift),norm);
 
      // if point is within tolerance of a Z-plane between 2 sections, get normal from other section too
-<<<<<<< HEAD
-     if( index+1<fSections.size() && std::abs(point.z()-fZs[index+1])<kTolerance) {
-=======
      if( size_t(index+1)<fSections.size() && std::abs(point.z()-fZs[index+1])<kTolerance) {
->>>>>>> 071ab956
        PolyconeSection const& sec2 = GetSection(index+1);
        bool valid2 = false;
        Vector3D<Precision> norm2;

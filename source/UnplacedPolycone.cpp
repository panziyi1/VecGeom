/*
 * UnplacedPolycone.cpp
 *
 *  Created on: Dec 8, 2014
 *      Author: swenzel
 */

#include "volumes/UnplacedPolycone.h"
#include "volumes/UnplacedCone.h"
#include "volumes/SpecializedPolycone.h"
#include "management/VolumeFactory.h"
#ifndef VECGEOM_NVCC
#include "base/RNG.h"
#endif
#include <iostream>
#include <cstdio>
#include <vector>

namespace vecgeom {
inline namespace VECGEOM_IMPL_NAMESPACE {



//
// Constructor (GEANT3 style parameters)
//
void UnplacedPolycone::Init(double phiStart,
                     double phiTotal,
                     int numZPlanes,
                     const double zPlane[],
                     const double rInner[],
                     const double rOuter[])
{
  //Conversion for angles
  if (phiTotal <= 0. || phiTotal > kTwoPi-kTolerance)
   {
     // phiIsOpen=false;
     fStartPhi = 0;
     fEndPhi = kTwoPi;
   }
   else
   {
     //
     // Convert phi into our convention
     //
       // phiIsOpen=true;
     fStartPhi = phiStart;
     while( fStartPhi < 0 ) fStartPhi += kTwoPi;

     fEndPhi = fStartPhi+fDeltaPhi;
     while( fEndPhi < fStartPhi ) fEndPhi += kTwoPi;
  }

  // Calculate RMax of Polycone in order to determine convexity of sections
  //
  double RMaxextent=rOuter[0];
  for (int j=1; j < numZPlanes; j++)
  {
    if (rOuter[j] > RMaxextent) RMaxextent=rOuter[j];

    if (rInner[j] > rOuter[j])
    {
#ifndef VECGEOM_NVCC
      std::cerr << "Cannot create Polycone with rInner > rOuter for the same Z"
              << "\n"
              << "        rInner > rOuter for the same Z !\n"
              << "        rMin[" << j << "] = " << rInner[j]
              << " -- rMax[" << j << "] = " << rOuter[j];
      // UUtils::Exception("UPolycone::UPolycone()", "GeomSolids0002",
        //                 FatalErrorInArguments, 1, message.str().c_str());
#endif
    }
  }

  //
  double prevZ =  zPlane[0], prevRmax = 0, prevRmin = 0;
  int dirZ = 1;
  if (zPlane[1] < zPlane[0]) dirZ = -1;
//  int curSolid = 0;

  for (int i = 0; i < numZPlanes; ++i)
  {
    if ((i < numZPlanes - 1) && (zPlane[i] == zPlane[i + 1]))
    {
      if ((rInner[i]  > rOuter[i + 1]) || (rInner[i + 1] > rOuter[i]))
            {
#ifndef VECGEOM_NVCC
          std::cerr << "Cannot create a Polycone with no contiguous segments."
                << std::endl
                << "                Segments are not contiguous !" << std::endl
                << "                rMin[" << i << "] = " << rInner[i]
                << " -- rMax[" << i + 1 << "] = " << rOuter[i + 1] << std::endl
                << "                rMin[" << i + 1 << "] = " << rInner[i + 1]
                << " -- rMax[" << i << "] = " << rOuter[i];
            //UUtils::Exception("UPolycone::UPolycone()", "GeomSolids0002",
                          //FatalErrorInArguments, 1, message.str().c_str());
#endif
            }
    }

    double rMin = rInner[i];

    double rMax = rOuter[i];
    double z = zPlane[i];

    // i has to be at least one to complete a section
    if (i > 0)
    {
     if (((z > prevZ)&&(dirZ>0))||((z < prevZ)&&(dirZ<0)))
      {
        if (dirZ*(z-prevZ)< 0)
        {
     
          //std::ostringstream message;
#ifndef VECGEOM_NVCC
            std::cerr << "Cannot create a Polycone with different Z directions.Use GenericPolycone."
                  << std::endl
                  << "              ZPlane is changing direction  !" << std::endl
                  << "  zPlane[0] = " << zPlane[0]
                  << " -- zPlane[1] = " << zPlane[1] << std::endl
                  << "  zPlane[" << i - 1 << "] = " << zPlane[i - 1]
                  << " -- rPlane[" << i << "] = " << zPlane[i];
          //UUtils::Exception("UPolycone::UPolycone()", "GeomSolids0002",
                            //FatalErrorInArguments, 1, message.str().c_str());
#endif
        }


        // here determine section shape
        // was: VUSolid* solid;
        // now
        UnplacedCone * solid;

        double dz = (z - prevZ) / 2;

        //bool tubular = (rMin == prevRmin && prevRmax == rMax);

//        if (fNumSides == 0)
        //{
//          if (tubular)
          //{
            solid = new UnplacedCone(prevRmin, prevRmax, rMin, rMax, dz, phiStart, phiTotal);
          //}
          //else
          //{
//            solid = new UCons("", prevRmin, prevRmax, rMin, rMax, dz, phiStart, phiTotal);
          //}
        //}

        fZs.push_back(z);
        int zi = fZs.size() - 1;
        double shift = fZs[zi - 1] + 0.5 * (fZs[zi] - fZs[zi - 1]);

        PolyconeSection section;
        section.fShift = shift;
//        section.tubular = tubular;
        section.fSolid = solid;
        if( false /*tubular*/)
        {
          if (rMax < RMaxextent) { section.fConvex = false;}
          else { section.fConvex = true;}
        }
        else
        {
          if ((rMax<prevRmax)||(rMax < RMaxextent)||(prevRmax < RMaxextent))
            { section.fConvex = false;}
          else
            { section.fConvex = true;}
        }
        fSections.push_back(section);
      }
    }
    else{ // for i == 0 just push back first z plane
        fZs.push_back(z);
    }

    prevZ = z;
    prevRmin = rMin;
    prevRmax = rMax;
  } // end loop over Nz

  //
  // Build RZ polygon using special PCON/PGON GEANT3 constructor
  //

//
//  UReduciblePolygon* rz = new UReduciblePolygon(rInner, rOuter, zPlane, numZPlanes);
//
//  double mxy = rz->Amax();
////  double alfa = UUtils::kPi / fNumSides;
//
//  double r = rz->Amax();
////
//// Perform checks of rz values
////
//  if (rz->Amin() < 0.0)
//  {
//     std::ostringstream message;
//     message << "Illegal input parameters - " << GetName() << std::endl
//             << "        All R values must be >= 0 !";
//     UUtils::Exception("UPolycone::Init()", "GeomSolids0002",
//               FatalErrorInArguments,1, message.str().c_str());
//  }


   /*
  if (fNumSides != 0)
  {
    // mxy *= std::sqrt(2.0); // this is old and wrong, works only for n = 4
    // double k = std::tan(alfa) * mxy;
    double l = mxy / std::cos(alfa);
    mxy = l;
    r = l;
  }
  */

 // mxy += fgTolerance;

  //fBox.Set(mxy, mxy, (rz->Bmax() - rz->Bmin()) / 2);

  //
  // Make enclosingCylinder
  //

  //enclosingCylinder = new UEnclosingCylinder(r, rz->Bmax(), rz->Bmin(), phiIsOpen, phiStart, phiTotal);

  //delete rz;
}


template <TranslationCode transCodeT, RotationCode rotCodeT>
    VECGEOM_CUDA_HEADER_DEVICE
    VPlacedVolume* UnplacedPolycone::Create(LogicalVolume const *const logical_volume,
                                   Transformation3D const *const transformation,
    #ifdef VECGEOM_NVCC
                                   const int id,
    #endif
                                   VPlacedVolume *const placement )
    {

    if (placement) {
        new(placement) SpecializedPolycone<transCodeT, rotCodeT>(logical_volume,
                                                                transformation
    #ifdef VECGEOM_NVCC
                                                              , NULL, id
    #endif
                                                              );
        return placement;
      }
    return new SpecializedPolycone<transCodeT, rotCodeT>(logical_volume,
                                                      transformation
    #ifdef VECGEOM_NVCC
                                , NULL, id
    #endif
                                );

    }

    void UnplacedPolycone::Print() const {
    printf("UnplacedPolycone {%.2f, %.2f, %d}\n",
            fStartPhi, fDeltaPhi, fNz);
    printf("have %d size Z\n", fZs.size());
    printf("------- z planes follow ---------\n");
    for(int p = 0; p < fZs.size(); ++p)
    {
        printf(" plane %d at z pos %lf\n", p, fZs[p]);
    }

    printf("have %d size fSections\n", fSections.size());
    printf("------ sections follow ----------\n");
    for(int s=0;s<GetNSections();++s)
    {
        printf("## section %d, shift %lf\n", s, fSections[s].fShift);
        fSections[s].fSolid->Print();
        printf("\n");
    }
    }

    void UnplacedPolycone::Print(std::ostream &os) const {
      os << "UnplacedPolycone output to string not implemented -- calling Print() instead:\n";
      Print();
    }


    VECGEOM_CUDA_HEADER_DEVICE
    VPlacedVolume* UnplacedPolycone::SpecializedVolume(
          LogicalVolume const *const volume,
          Transformation3D const *const transformation,
          const TranslationCode trans_code, const RotationCode rot_code,
    #ifdef VECGEOM_NVCC
          const int id,
    #endif
          VPlacedVolume *const placement ) const
    {

        // TODO: for the Polycone this might be overkill
        return VolumeFactory::CreateByTransformation<
            UnplacedPolycone>(volume, transformation, trans_code, rot_code,
      #ifdef VECGEOM_NVCC
                                    id,
      #endif
                                    placement);
    }

#ifdef VECGEOM_CUDA_INTERFACE

    DevicePtr<cuda::VUnplacedVolume> UnplacedPolycone::CopyToGpu() const {
        return  CopyToGpuImpl<UnplacedPolycone>();
    }

    DevicePtr<cuda::VUnplacedVolume> UnplacedPolycone::CopyToGpu(DevicePtr<cuda::VUnplacedVolume> const gpu_ptr) const {

        // idea: reconstruct defining arrays: copy them to GPU; then construct the UnplacedPolycon object from scratch
        // on the GPU
        std::vector<Precision> rmin, z, rmax;
        ReconstructSectionArrays(z,rmin,rmax);

    // somehow this does not work:
    //        Precision *z_gpu_ptr = AllocateOnGpu<Precision>( (z.size() + rmin.size() + rmax.size())*sizeof(Precision) );
    //        Precision *rmin_gpu_ptr = z_gpu_ptr + sizeof(Precision)*z.size();
    //        Precision *rmax_gpu_ptr = rmin_gpu_ptr + sizeof(Precision)*rmin.size();

    Precision *z_gpu_ptr = AllocateOnGpu<Precision>( z.size()*sizeof(Precision) );
    Precision *rmin_gpu_ptr = AllocateOnGpu<Precision>( rmin.size()*sizeof(Precision) );
    Precision *rmax_gpu_ptr = AllocateOnGpu<Precision>( rmax.size()*sizeof(Precision) );

        vecgeom::CopyToGpu(&z[0], z_gpu_ptr, sizeof(Precision)*z.size());
        vecgeom::CopyToGpu(&rmin[0], rmin_gpu_ptr, sizeof(Precision)*rmin.size());
        vecgeom::CopyToGpu(&rmax[0], rmax_gpu_ptr, sizeof(Precision)*rmax.size());

    vecgeom::CopyToGpu(&z[0], z_gpu_ptr, sizeof(Precision)*z.size());
    vecgeom::CopyToGpu(&rmin[0], rmin_gpu_ptr, sizeof(Precision)*rmin.size());
    vecgeom::CopyToGpu(&rmax[0], rmax_gpu_ptr, sizeof(Precision)*rmax.size());

    int s = z.size();

    // attention here z.size() might be different than fNz due to compactification during Reconstruction
    DevicePtr<cuda::VUnplacedVolume> gpupolycon =  CopyToGpuImpl<UnplacedPolycone>(gpu_ptr,
             fStartPhi, fDeltaPhi, s, rmin_gpu_ptr, rmax_gpu_ptr, z_gpu_ptr);

        // remove temporary space from GPU
        FreeFromGpu(z_gpu_ptr);
        FreeFromGpu(rmin_gpu_ptr);
        FreeFromGpu(rmax_gpu_ptr);


        return gpupolycon;
    }

 #endif // VECGEOM_CUDA_INTERFACE

#ifndef VECGEOM_NVCC

     //#ifdef VECGEOM_USOLIDS
/////////////////////////////////////////////////////////////////////////
//
// GetPointOnSurface
//
// GetPointOnCone
//
// Auxiliary method for Get Point On Surface
//

Vector3D<Precision> UnplacedPolycone::GetPointOnCone(Precision fRmin1, Precision fRmax1,
                                   Precision fRmin2, Precision fRmax2,
                                   Precision zOne,   Precision zTwo,
                                   Precision& totArea) const
{
  // declare working variables
  //
  Precision Aone, Atwo, Afive, phi, zRand, fDPhi, cosu, sinu;
  Precision rRand1, rmin, rmax, chose, rone, rtwo, qone, qtwo;
  Precision fDz = (zTwo - zOne) / 2., afDz = std::fabs(fDz);
  Vector3D<Precision> point, offset = Vector3D<Precision>(0., 0., 0.5 * (zTwo + zOne));
  fDPhi = GetDeltaPhi();
  rone = (fRmax1 - fRmax2) / (2.*fDz);
  rtwo = (fRmin1 - fRmin2) / (2.*fDz);
  if (fRmax1 == fRmax2)
  {
    qone = 0.;
  }
  else
  {
    qone = fDz * (fRmax1 + fRmax2) / (fRmax1 - fRmax2);
  }
  if (fRmin1 == fRmin2)
  {
    qtwo = 0.;
  }
  else
  {
    qtwo = fDz * (fRmin1 + fRmin2) / (fRmin1 - fRmin2);
  }
  Aone   = 0.5 * fDPhi * (fRmax2 + fRmax1) * ((fRmin1 - fRmin2)*(fRmin1 - fRmin2) + (zTwo - zOne)*(zTwo - zOne));
  Atwo   = 0.5 * fDPhi * (fRmin2 + fRmin1) * ((fRmax1 - fRmax2)*(fRmax1 - fRmax2) + (zTwo - zOne)*(zTwo - zOne));
  Afive  = fDz * (fRmax1 - fRmin1 + fRmax2 - fRmin2);
  totArea = Aone + Atwo + 2.*Afive;

     phi  = RNG::Instance().uniform(GetStartPhi(), GetEndPhi());
  cosu = std::cos(phi);
  sinu = std::sin(phi);


  if (GetDeltaPhi() >= kTwoPi )
  {
    Afive = 0;
  }
  chose = RNG::Instance().uniform(0., Aone + Atwo + 2.*Afive);
  if ((chose >= 0) && (chose < Aone))
  {
    if (fRmax1 != fRmax2)
    {
      zRand = RNG::Instance().uniform(-1.*afDz, afDz);
      point = Vector3D<Precision>(rone * cosu * (qone - zRand),
                       rone * sinu * (qone - zRand), zRand);
    }
    else
    {
      point = Vector3D<Precision>(fRmax1 * cosu, fRmax1 * sinu,
                       RNG::Instance().uniform(-1.*afDz, afDz));

    }
  }
  else if (chose >= Aone && chose < Aone + Atwo)
  {
    if (fRmin1 != fRmin2)
    {
      zRand = RNG::Instance().uniform(-1.*afDz, afDz);
      point = Vector3D<Precision>(rtwo * cosu * (qtwo - zRand),
                       rtwo * sinu * (qtwo - zRand), zRand);

    }
    else
    {
      point = Vector3D<Precision>(fRmin1 * cosu, fRmin1 * sinu,
                       RNG::Instance().uniform(-1.*afDz, afDz));
    }
  }
  else if ((chose >= Aone + Atwo + Afive) && (chose < Aone + Atwo + 2.*Afive))
  {
    zRand  = RNG::Instance().uniform(-afDz, afDz);
    rmin   = fRmin2 - ((zRand - fDz) / (2.*fDz)) * (fRmin1 - fRmin2);
    rmax   = fRmax2 - ((zRand - fDz) / (2.*fDz)) * (fRmax1 - fRmax2);
    rRand1 = std::sqrt(RNG::Instance().uniform(0.,1.)  * (rmax*rmax - rmin*rmin) +rmin*rmin);
     point  = Vector3D<Precision>(rRand1 * std::cos(GetStartPhi()),
    rRand1 * std::sin(GetStartPhi()), zRand);
  }
  else
  {
    zRand  = RNG::Instance().uniform(-1.*afDz, afDz);
    rmin   = fRmin2 - ((zRand - fDz) / (2.*fDz)) * (fRmin1 - fRmin2);
    rmax   = fRmax2 - ((zRand - fDz) / (2.*fDz)) * (fRmax1 - fRmax2);
    rRand1 = std::sqrt(RNG::Instance().uniform(0.,1.)  * (rmax*rmax - rmin*rmin) + rmin*rmin);
     point  = Vector3D<Precision>(rRand1 * std::cos(GetEndPhi()),
    rRand1 * std::sin(GetEndPhi()), zRand);

  }

  return point + offset;
}


//
// GetPointOnTubs
//
// Auxiliary method for GetPoint On Surface
//
Vector3D<Precision> UnplacedPolycone::GetPointOnTubs(Precision fRMin, Precision fRMax,
                                   Precision zOne,  Precision zTwo,
                                   Precision& totArea) const
{
  Precision xRand, yRand, zRand, phi, cosphi, sinphi, chose,
         aOne, aTwo, aFou, rRand, fDz, fSPhi, fDPhi;
  fDz = std::fabs(0.5 * (zTwo - zOne));
  fSPhi = GetStartPhi();
  fDPhi = GetDeltaPhi();

  aOne = 2.*fDz * fDPhi * fRMax;
  aTwo = 2.*fDz * fDPhi * fRMin;
  aFou = 2.*fDz * (fRMax - fRMin);
  totArea = aOne + aTwo + 2.*aFou;
     phi    = RNG::Instance().uniform(GetStartPhi(), GetEndPhi());
  cosphi = std::cos(phi);
  sinphi = std::sin(phi);
  rRand  = fRMin + (fRMax - fRMin) * std::sqrt(RNG::Instance().uniform(0.,1.) );

     if (GetDeltaPhi() >= 2 * kPi)
    aFou = 0;

  chose  = RNG::Instance().uniform(0., aOne + aTwo + 2.*aFou);
  if ((chose >= 0) && (chose < aOne))
  {
    xRand = fRMax * cosphi;
    yRand = fRMax * sinphi;
    zRand = RNG::Instance().uniform(-1.*fDz, fDz);
    return Vector3D<Precision>(xRand, yRand, zRand + 0.5 * (zTwo + zOne));
  }
  else if ((chose >= aOne) && (chose < aOne + aTwo))
  {
    xRand = fRMin * cosphi;
    yRand = fRMin * sinphi;
    zRand = RNG::Instance().uniform(-1.*fDz, fDz);
    return Vector3D<Precision>(xRand, yRand, zRand + 0.5 * (zTwo + zOne));
  }
  else if ((chose >= aOne + aTwo) && (chose < aOne + aTwo + aFou))
  {
    xRand = rRand * std::cos(fSPhi + fDPhi);
    yRand = rRand * std::sin(fSPhi + fDPhi);
    zRand = RNG::Instance().uniform(-1.*fDz, fDz);
    return Vector3D<Precision>(xRand, yRand, zRand + 0.5 * (zTwo + zOne));
  }

  // else

  xRand = rRand * std::cos(fSPhi + fDPhi);
  yRand = rRand * std::sin(fSPhi + fDPhi);
  zRand = RNG::Instance().uniform(-1.*fDz, fDz);
  return Vector3D<Precision>(xRand, yRand, zRand + 0.5 * (zTwo + zOne));
}


//
// GetPointOnRing
//
// Auxiliary method for GetPoint On Surface
//
Vector3D<Precision> UnplacedPolycone::GetPointOnRing(Precision fRMin1, Precision fRMax1,
                                   Precision fRMin2, Precision fRMax2,
                                   Precision zOne) const
{
  Precision xRand, yRand, phi, cosphi, sinphi, rRand1, rRand2, A1, Atot, rCh;
     phi    = RNG::Instance().uniform(GetStartPhi(), GetEndPhi());
  cosphi = std::cos(phi);
  sinphi = std::sin(phi);

  if (fRMin1 == fRMin2)
  {
    rRand1 = fRMin1;
    A1 = 0.;
  }
  else
  {
    rRand1 = RNG::Instance().uniform(fRMin1, fRMin2);
    A1 = std::fabs(fRMin2 * fRMin2 - fRMin1 * fRMin1);
  }
  if (fRMax1 == fRMax2)
  {
    rRand2 = fRMax1;
    Atot = A1;
  }
  else
  {
    rRand2 = RNG::Instance().uniform(fRMax1, fRMax2);
    Atot   = A1 + std::fabs(fRMax2 * fRMax2 - fRMax1 * fRMax1);
  }
  rCh   = RNG::Instance().uniform(0., Atot);

  if (rCh > A1)
  {
    rRand1 = rRand2;
  }

  xRand = rRand1 * cosphi;
  yRand = rRand1 * sinphi;

  return Vector3D<Precision>(xRand, yRand, zOne);
}


//
// GetPointOnCut
//
// Auxiliary method for Get Point On Surface
//
Vector3D<Precision> UnplacedPolycone::GetPointOnCut(Precision fRMin1, Precision fRMax1,
                                  Precision fRMin2, Precision fRMax2,
                                  Precision zOne,  Precision zTwo,
                                  Precision& totArea) const
{
  if (zOne == zTwo)
  {
    return GetPointOnRing(fRMin1, fRMax1, fRMin2, fRMax2, zOne);
  }
  if ((fRMin1 == fRMin2) && (fRMax1 == fRMax2))
  {
    return GetPointOnTubs(fRMin1, fRMax1, zOne, zTwo, totArea);
  }
  return GetPointOnCone(fRMin1, fRMax1, fRMin2, fRMax2, zOne, zTwo, totArea);
}



//
// GetPointOnSurface
//
Vector3D<Precision> UnplacedPolycone::GetPointOnSurface() const
{
  Precision Area = 0, totArea = 0, Achose1 = 0, Achose2 = 0, phi, cosphi, sinphi, rRand;
  int i = 0;
  int numPlanes = GetNSections();

  phi = RNG::Instance().uniform(GetStartPhi(), GetEndPhi());
  cosphi = std::cos(phi);
  sinphi = std::sin(phi);
  std::vector<Precision> areas;
  PolyconeSection const & sec0 = GetSection(0);
  areas.push_back(kPi * (sec0.fSolid->GetRmax1()*sec0.fSolid->GetRmax1()
    - sec0.fSolid->GetRmin1()*sec0.fSolid->GetRmin1()));
    rRand = sec0.fSolid->GetRmin1() +
   ((sec0.fSolid->GetRmax1() - sec0.fSolid->GetRmin1())
           * std::sqrt(RNG::Instance().uniform(0.,1.) ));


  areas.push_back(kPi * (sec0.fSolid->GetRmax1()*sec0.fSolid->GetRmax1()
                                 - sec0.fSolid->GetRmin1()*sec0.fSolid->GetRmin1()));

  for (i = 0; i < numPlanes - 1; i++)
  {
     PolyconeSection const & sec = GetSection(i);
     Area = (sec.fSolid->GetRmin1() + sec.fSolid->GetRmin2())
          * std::sqrt((sec.fSolid->GetRmin1()-
          sec.fSolid->GetRmin2())*(sec.fSolid->GetRmin1()-
          sec.fSolid->GetRmin2())+
                 4.*sec.fSolid->GetDz()*sec.fSolid->GetDz());

     Area += (sec.fSolid->GetRmax1() + sec.fSolid->GetRmax2())
           * std::sqrt((sec.fSolid->GetRmax1()-
             sec.fSolid->GetRmax2())*(sec.fSolid->GetRmax1()-
             sec.fSolid->GetRmax2())+
                 4.*sec.fSolid->GetDz()*sec.fSolid->GetDz());

     Area *= 0.5 * GetDeltaPhi();

     if (GetDeltaPhi() < kTwoPi)
      {
      Area += std::fabs(2*sec.fSolid->GetDz()) *
        ( sec.fSolid->GetRmax1()
            + sec.fSolid->GetRmax2()
           - sec.fSolid->GetRmin1()
           - sec.fSolid->GetRmin2());
      }
     
    
    areas.push_back(Area);
    totArea += Area;
  }
  PolyconeSection const & secn = GetSection(numPlanes - 1);
  areas.push_back(kPi * kPi * (secn.fSolid->GetRmax2()*secn.fSolid->GetRmax2()
                  - secn.fSolid->GetRmin2()*secn.fSolid->GetRmin2()));

   
  totArea += (areas[0] + areas[numPlanes]);
  Precision chose = RNG::Instance().uniform(0., totArea);

  if ((chose >= 0.) && (chose < areas[0]))
  {
    return Vector3D<Precision>(rRand * cosphi, rRand * sinphi,
                    fZs[0]);
  }

  for (i = 0; i < numPlanes - 1; i++)
  {
    Achose1 += areas[i];
    Achose2 = (Achose1 + areas[i + 1]);
    if (chose >= Achose1 && chose < Achose2)
    {
      PolyconeSection const & sec = GetSection(i);
     return GetPointOnCut(sec.fSolid->GetRmin1(),
                              sec.fSolid->GetRmax1(),
                              sec.fSolid->GetRmin2(),
                              sec.fSolid->GetRmax2(),
                              fZs[i],
                              fZs[i + 1], Area);
    }
  }

     rRand = secn.fSolid->GetRmin2() +
         ((secn.fSolid->GetRmax2() - secn.fSolid->GetRmin2())
           * std::sqrt(RNG::Instance().uniform(0.,1.) ));

  return Vector3D<Precision>(rRand * cosphi, rRand * sinphi,
                             fZs[numPlanes]);
}
#endif


bool UnplacedPolycone::Normal(Vector3D<Precision> const& point, Vector3D<Precision>& norm) const {
     bool valid = true ;
     int index = GetSectionIndex(point.z());
    
     if(index < 0)
      {valid = true;
     if(index == -1) norm = Vector3D<Precision>(0.,0.,-1.);
     if(index == -2)  norm  = Vector3D<Precision>(0.,0.,1.);
         return valid;
      } 
     //PolyconeSection const & sec = GetSection(index);
      //TODO Normal to Section, need Normal from Cone impemenation
     valid = false;//sec.fSolid->Normal(point,norm);
     return valid;

}    

Precision UnplacedPolycone::SurfaceArea() const{
    Precision Area = 0, totArea = 0;
    int i = 0;
    int numPlanes = GetNSections();
    Precision fSurfaceArea = 0;
    
    Vector<Precision> areas;       // (numPlanes+1);
   
    PolyconeSection const & sec0 = GetSection(0);
     areas.push_back(kPi * (sec0.fSolid->GetRmax1()*sec0.fSolid->GetRmax1()
     - sec0.fSolid->GetRmin1()*sec0.fSolid->GetRmin1()));

    for (i = 0; i < numPlanes - 1; i++)
    {
     PolyconeSection const & sec = GetSection(i);
     Area = (sec.fSolid->GetRmin1() + sec.fSolid->GetRmin2())
             * std::sqrt((sec.fSolid->GetRmin1()-
         sec.fSolid->GetRmin2())*(sec.fSolid->GetRmin1()-
         sec.fSolid->GetRmin2())+
                 4.*sec.fSolid->GetDz()*sec.fSolid->GetDz());

      Area += (sec.fSolid->GetRmax1() + sec.fSolid->GetRmax2())
             * std::sqrt((sec.fSolid->GetRmax1()-
             sec.fSolid->GetRmax2())*(sec.fSolid->GetRmax1()-
             sec.fSolid->GetRmax2())+
                 4.*sec.fSolid->GetDz()*sec.fSolid->GetDz());

     Area *= 0.5 * GetDeltaPhi();

     if (GetDeltaPhi() < kTwoPi)
      {
     Area += std::fabs(2*sec.fSolid->GetDz()) *
       ( sec.fSolid->GetRmax1()
       + sec.fSolid->GetRmax2()
       - sec.fSolid->GetRmin1()
       - sec.fSolid->GetRmin2());
      }
      areas.push_back(Area);
      totArea += Area;
    }
     PolyconeSection const & secn = GetSection(numPlanes - 1);
     areas.push_back(kPi * kPi * (secn.fSolid->GetRmax2()*secn.fSolid->GetRmax2()
     - secn.fSolid->GetRmin2()*secn.fSolid->GetRmin2()));

     totArea += (areas[0] + areas[numPlanes]);
     fSurfaceArea = totArea;

  

  return fSurfaceArea;


}
 void UnplacedPolycone::Extent(Vector3D<Precision> & aMin, Vector3D<Precision> & aMax) const {

    int i = 0;
    Precision maxR = 0;
    
    for (i = 0; i < GetNSections(); i++)
    {
     PolyconeSection const & sec = GetSection(i);
<<<<<<< HEAD
     if(maxR > sec.fSolid->GetRmax1())  maxR = sec.fSolid->GetRmax1(); 
     if(maxR > sec.fSolid->GetRmax2())  maxR = sec.fSolid->GetRmax2(); 
=======
     if(maxR < sec.fSolid->GetRmax1())  maxR = sec.fSolid->GetRmax1();
     if(maxR < sec.fSolid->GetRmax2())  maxR = sec.fSolid->GetRmax2();
>>>>>>> d850ebc1
    }
    
     aMin.x() = -maxR;
         aMin.y() = -maxR;
         aMin.z() = fZs[0];
         aMax.x() = maxR;
         aMax.y() = maxR;
         aMax.z() = fZs[GetNSections()];
         
}
     //#endif

} // End impl namespace

#ifdef VECGEOM_NVCC

namespace cxx {

template size_t DevicePtr<cuda::UnplacedPolycone>::SizeOf();
template void DevicePtr<cuda::UnplacedPolycone>::Construct(
        Precision, Precision, int, Precision *, Precision *, Precision *) const;

} // End cxx namespace

#endif

} // end global namespace<|MERGE_RESOLUTION|>--- conflicted
+++ resolved
@@ -762,13 +762,8 @@
     for (i = 0; i < GetNSections(); i++)
     {
      PolyconeSection const & sec = GetSection(i);
-<<<<<<< HEAD
-     if(maxR > sec.fSolid->GetRmax1())  maxR = sec.fSolid->GetRmax1(); 
-     if(maxR > sec.fSolid->GetRmax2())  maxR = sec.fSolid->GetRmax2(); 
-=======
      if(maxR < sec.fSolid->GetRmax1())  maxR = sec.fSolid->GetRmax1();
      if(maxR < sec.fSolid->GetRmax2())  maxR = sec.fSolid->GetRmax2();
->>>>>>> d850ebc1
     }
     
      aMin.x() = -maxR;

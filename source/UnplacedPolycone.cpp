--- conflicted
+++ resolved
@@ -151,19 +151,10 @@
         int zi = fZs.size() - 1;
         double shift = fZs[zi - 1] + 0.5 * (fZs[zi] - fZs[zi - 1]);
 
-<<<<<<< HEAD
-        PolyconeSection section = {
-          solid, // .solid
-          shift, // .shift
-          false, // .tubular
-          false  // .convex
-        };
-=======
         PolyconeSection section;
         section.fShift = shift;
 //        section.tubular = tubular;
         section.fSolid = solid;
->>>>>>> b5e90710
         if( false /*tubular*/)
         {
           if (rMax < RMaxextent) { section.fConvex = false;}

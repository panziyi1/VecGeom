/// \file CudaManager.cpp
/// \author Johannes de Fine Licht (johannes.definelicht@cern.ch)

#include "management/CudaManager.h"

#include "backend/cuda/Interface.h"
#include "base/Array.h"
#include "base/Stopwatch.h"
#include "management/GeoManager.h"
#include "management/VolumeFactory.h"
#include "volumes/PlacedVolume.h"
#include "volumes/PlacedBooleanVolume.h"

#include <algorithm>
#include <cassert>
#include <stdio.h>

namespace vecgeom {
inline namespace cxx {

CudaManager::CudaManager() : world_gpu_() {
  synchronized = true;
  world_ = NULL;
  verbose_ = 0;
  total_volumes = 0;
  cudaDeviceSetLimit( cudaLimitStackSize, 4096 );
}

VPlacedVolume const* CudaManager::world() const {
  assert(world_ != nullptr);
  return world_;
}

vecgeom::cuda::VPlacedVolume const* CudaManager::world_gpu() const {
  assert(world_gpu_ != nullptr);
  return world_gpu_;
}

vecgeom::DevicePtr<const vecgeom::cuda::VPlacedVolume> CudaManager::Synchronize() {
  Stopwatch timer, overalltimer;
  overalltimer.Start();
  if (verbose_ > 0) std::cerr << "Starting synchronization to GPU.\n";

  // Will return null if no geometry is loaded
  if (synchronized) return vecgeom::DevicePtr<const vecgeom::cuda::VPlacedVolume>(world_gpu_);

  CleanGpu();

  // Populate the memory map with GPU addresses

  AllocateGeometry();

  // Create new objects with pointers adjusted to point to GPU memory, then
  // copy them to the allocated memory locations on the GPU.

  if (verbose_ > 1) std::cerr << "Copying geometry to GPU...";

  if (verbose_ > 2) std::cerr << "\nCopying logical volumes...";
  timer.Start();
  for (std::set<LogicalVolume const*>::const_iterator i =
       logical_volumes_.begin(); i != logical_volumes_.end(); ++i) {

    (*i)->CopyToGpu(
      LookupUnplaced((*i)->unplaced_volume()),
      LookupDaughters((*i)->daughters_),
      LookupLogical(*i)
    );

  }
  timer.Stop();
  if (verbose_ > 2) std::cerr << " OK; TIME NEEDED " << timer.Elapsed() << "s \n";

  if (verbose_ > 2) std::cerr << "Copying unplaced volumes...";
  timer.Start();
  for (std::set<VUnplacedVolume const*>::const_iterator i =
       unplaced_volumes_.begin(); i != unplaced_volumes_.end(); ++i) {

    (*i)->CopyToGpu(LookupUnplaced(*i));

  }
<<<<<<< HEAD
  if (verbose_ > 2) std::cerr << " OK\n";

  if (verbose_ > 2) std::cerr << "Copying placed volumes...";
=======
  timer.Stop();
  if (verbose_ > 2) std::cout << " OK; TIME NEEDED " << timer.Elapsed() << "s \n";

  if (verbose_ > 2) std::cout << "Copying placed volumes...";
  timer.Start();
>>>>>>> 3eebb7de
  for (std::set<VPlacedVolume const*>::const_iterator i =
       placed_volumes_.begin(); i != placed_volumes_.end(); ++i) {

    (*i)->CopyToGpu(
      LookupLogical((*i)->logical_volume()),
      LookupTransformation((*i)->transformation()),
      LookupPlaced(*i)
    );

  }
<<<<<<< HEAD
  if (verbose_ > 2) std::cerr << " OK\n";

  if (verbose_ > 2) std::cerr << "Copying transformations_...";
=======
  timer.Stop();
  if (verbose_ > 2) std::cout << " OK; TIME NEEDED " << timer.Elapsed() << "s \n";

  if (verbose_ > 2) std::cout << "Copying transformations_...";
  timer.Start();
>>>>>>> 3eebb7de
  for (std::set<Transformation3D const*>::const_iterator i =
       transformations_.begin(); i != transformations_.end(); ++i) {

     (*i)->CopyToGpu(LookupTransformation(*i));

  }
<<<<<<< HEAD
  if (verbose_ > 2) std::cerr << " OK\n";
=======
  timer.Stop();
  if (verbose_ > 2) std::cout << " OK; TIME NEEDED " << timer.Elapsed() << "s \n";
>>>>>>> 3eebb7de

  if (verbose_ > 2) std::cout << "Copying daughter arrays...";
  timer.Start();
  std::vector<CudaDaughter_t> daughter_array;
  for (std::set<Vector<Daughter_t> *>::const_iterator i =
       daughters_.begin(); i != daughters_.end(); ++i) {

    // First handle C arrays that must now point to GPU locations
    const int daughter_count = (*i)->size();
    daughter_array.resize( daughter_count );
    int j = 0;
    for (Daughter_t* k = (*i)->begin(); k != (*i)->end(); ++k) {
      daughter_array[j] = LookupPlaced(*k);
      j++;
    }
    DevicePtr<CudaDaughter_t> daughter_array_gpu( LookupDaughterArray(*i) );
    //daughter_array_gpu.Allocate( daughter_count );
    daughter_array_gpu.ToDevice( &(daughter_array[0]), daughter_count);
    // vecgeom::CopyToGpu(
    //    daughter_array_gpu, LookupDaughterArray(*i), daughter_count*sizeof(Daughter)
    // );

    // Create array object wrapping newly copied C arrays
    (*i)->CopyToGpu(LookupDaughterArray(*i), LookupDaughters(*i));

  }
<<<<<<< HEAD
  if (verbose_ > 1) std::cerr << " OK\n";
=======
  timer.Stop();
  if (verbose_ > 1) std::cout << " OK; TIME NEEDED " << timer.Elapsed() << "s \n";
>>>>>>> 3eebb7de

  synchronized = true;

  world_gpu_ = LookupPlaced(world_);

<<<<<<< HEAD
  if (verbose_ > 0) std::cerr << "Geometry synchronized to GPU.\n";
=======
  overalltimer.Stop();
  if (verbose_ > 0) std::cout << "Geometry synchronized to GPU in " << overalltimer.Elapsed() << " s.\n";
>>>>>>> 3eebb7de

  return world_gpu_;

}

void CudaManager::LoadGeometry(VPlacedVolume const *const volume) {

  if (world_ == volume) return;

  CleanGpu();

  logical_volumes_.clear();
  unplaced_volumes_.clear();
  placed_volumes_.clear();
  transformations_.clear();
  daughters_.clear();

  world_ = volume;

  ScanGeometry(volume);

  // Already set by CleanGpu(), but keep it here for good measure
  synchronized = false;

}

void CudaManager::LoadGeometry() {
  LoadGeometry(GeoManager::Instance().GetWorld());
}

void CudaManager::CleanGpu() {

  if (memory_map.size() == 0 && world_gpu_ == NULL) return;

  if (verbose_ > 1) std::cerr << "Cleaning GPU...";

  for (auto i = allocated_memory_.begin(), i_end = allocated_memory_.end();
       i != i_end; ++i) {
    i->Deallocate();
  }
  allocated_memory_.clear();
  memory_map.clear();
  gpu_memory_map.clear();

  world_gpu_ = vecgeom::DevicePtr<vecgeom::cuda::VPlacedVolume>();
  synchronized = false;

  if (verbose_ > 1) std::cerr << " OK\n";

}

template <typename Coll>
bool CudaManager::AllocateCollectionOnCoproc(const char *verbose_title,
                                             const Coll &data
                                             )
{
   // NOTE: Code need to be enhanced to propage the error correctly.

   if (verbose_ > 2) std::cout << "Allocating " << verbose_title << "...";

   size_t totalSize = 0;
   for (auto i : data) {
      totalSize += i->DeviceSizeOf();
   }

   GpuAddress gpu_address;
   gpu_address.Allocate(totalSize);
   allocated_memory_.push_back(gpu_address);

   for (auto i : data) {
      memory_map[ToCpuAddress(i)] = gpu_address;
      gpu_address += i->DeviceSizeOf();
   }

   if (verbose_ > 2) std::cout << " OK\n";

   return true;
}

void CudaManager::AllocateGeometry() {

  if (verbose_ > 1) std::cerr << "Allocating geometry on GPU...";

  {
    if (verbose_ > 2) std::cerr << "Allocating logical volumes...";

    DevicePtr<cuda::LogicalVolume> gpu_array;
    gpu_array.Allocate(logical_volumes_.size());
    allocated_memory_.push_back(DevicePtr<char>(gpu_array));

    for (std::set<LogicalVolume const*>::const_iterator i =
         logical_volumes_.begin(); i != logical_volumes_.end(); ++i) {
      memory_map[ToCpuAddress(*i)] = DevicePtr<char>(gpu_array);
      ++gpu_array;
    }

    if (verbose_ > 2) std::cerr << " OK\n";
  }

  AllocateCollectionOnCoproc("unplaced volumes", unplaced_volumes_);

  AllocateCollectionOnCoproc("placed volumes", placed_volumes_);

  AllocateCollectionOnCoproc("transformations", transformations_);

  {
    if (verbose_ > 2) std::cerr << "Allocating daughter lists...";

    DevicePtr<cuda::Vector<CudaDaughter_t> > gpu_array;
    gpu_array.Allocate(daughters_.size());
    allocated_memory_.push_back(GpuAddress(gpu_array));

    
    DevicePtr<CudaDaughter_t> gpu_c_array;
    gpu_c_array.Allocate(total_volumes);
    allocated_memory_.push_back(GpuAddress(gpu_c_array));

    for (std::set<Vector<Daughter> *>::const_iterator i =
         daughters_.begin(); i != daughters_.end(); ++i) {

      memory_map[ToCpuAddress(*i)] = GpuAddress(gpu_array);
      gpu_memory_map[GpuAddress(gpu_array)] = GpuAddress(gpu_c_array);
      ++gpu_array;
      gpu_c_array += (*i)->size();

    }

    if (verbose_ > 2) std::cerr << " OK\n";
  }

  if (verbose_ == 2) std::cerr << " OK\n";


  fprintf(stderr,"NUMBER OF PLACED VOLUMES %ld\n", placed_volumes_.size());
  fprintf(stderr,"NUMBER OF UNPLACED VOLUMES %ld\n", unplaced_volumes_.size());

}

void CudaManager::ScanGeometry(VPlacedVolume const *const volume) {

  if (placed_volumes_.find(volume) == placed_volumes_.end()) {
    placed_volumes_.insert(volume);
  }
  if (logical_volumes_.find(volume->logical_volume())
      == logical_volumes_.end()) {
    logical_volumes_.insert(volume->logical_volume());
  }
  if (transformations_.find(volume->transformation())
      == transformations_.end()) {
    transformations_.insert(volume->transformation());
  }
  if (unplaced_volumes_.find(volume->unplaced_volume())
      == unplaced_volumes_.end()) {
    unplaced_volumes_.insert(volume->unplaced_volume());
  }
  if (daughters_.find(volume->logical_volume()->daughters_)
      == daughters_.end()) {
    daughters_.insert(volume->logical_volume()->daughters_);
  }

  if( dynamic_cast<PlacedBooleanVolume const*>(volume) ){
    PlacedBooleanVolume const* v =  dynamic_cast<PlacedBooleanVolume const*>(volume);
    ScanGeometry(v->GetUnplacedVolume()->fLeftVolume);
    ScanGeometry(v->GetUnplacedVolume()->fRightVolume);
  }


  for (Daughter_t* i = volume->daughters().begin();
       i != volume->daughters().end(); ++i) {
    ScanGeometry(*i);
  }

  total_volumes++;
}

template <typename Type>
typename CudaManager::GpuAddress CudaManager::Lookup(
    Type const *const key) {
  const CpuAddress cpu_address = ToCpuAddress(key);
  GpuAddress output = memory_map[cpu_address];
  assert(output != nullptr);
  return output;
}

template <typename Type>
typename CudaManager::GpuAddress CudaManager::Lookup(
    DevicePtr<Type> key) {
  GpuAddress gpu_address(key);
  GpuAddress output = gpu_memory_map[gpu_address];
  assert(output != nullptr);
  return output;
}

DevicePtr<cuda::VUnplacedVolume> CudaManager::LookupUnplaced(
    VUnplacedVolume const *const host_ptr) {
  return DevicePtr<cuda::VUnplacedVolume>(Lookup(host_ptr));
}

DevicePtr<cuda::LogicalVolume> CudaManager::LookupLogical(
    LogicalVolume const *const host_ptr) {
  return DevicePtr<cuda::LogicalVolume>(Lookup(host_ptr));
}

DevicePtr<cuda::VPlacedVolume> CudaManager::LookupPlaced(
    VPlacedVolume const *const host_ptr) {
  return DevicePtr<cuda::VPlacedVolume>(Lookup(host_ptr));
}

DevicePtr<cuda::Transformation3D> CudaManager::LookupTransformation(
    Transformation3D const *const host_ptr) {
  return DevicePtr<cuda::Transformation3D>(Lookup(host_ptr));
}

DevicePtr<cuda::Vector<CudaManager::CudaDaughter_t> > CudaManager::LookupDaughters(
    Vector<Daughter> *const host_ptr) {
  return DevicePtr<cuda::Vector<CudaManager::CudaDaughter_t> >(Lookup(host_ptr));
}

DevicePtr<CudaManager::CudaDaughter_t> CudaManager::LookupDaughterArray(
    Vector<Daughter> *const host_ptr) {
  GpuAddress daughters_(LookupDaughters(host_ptr));
  return DevicePtr<CudaManager::CudaDaughter_t>(Lookup(daughters_));
}

void CudaManager::PrintGeometry() const {
  CudaManagerPrintGeometry(world_gpu());
}

// template <typename TrackContainer>
// void CudaManager::LocatePointsTemplate(TrackContainer const &container,
//                                        const int n, const int depth,
//                                        int *const output) const {
//   CudaManagerLocatePoints(world_gpu(), container, n, depth, output);
// }

// void CudaManager::LocatePoints(SOA3D<Precision> const &container,
//                                const int depth, int *const output) const {
//   Precision *const x_gpu =
//       AllocateOnGpu<Precision>(sizeof(Precision)*container.size());
//   Precision *const y_gpu =
//       AllocateOnGpu<Precision>(sizeof(Precision)*container.size());
//   Precision *const z_gpu =
//       AllocateOnGpu<Precision>(sizeof(Precision)*container.size());
//   SOA3D<Precision> *const soa3d_gpu = container.CopyToGpu(x_gpu, y_gpu, z_gpu);
//   LocatePointsTemplate(soa3d_gpu, container.size(), depth, output);
//   CudaFree(x_gpu);
//   CudaFree(y_gpu);
//   CudaFree(z_gpu);
//   CudaFree(soa3d_gpu);
// }

// void CudaManager::LocatePoints(AOS3D<Precision> const &container,
//                                const int depth, int *const output) const {
//   Vector3D<Precision> *const data =
//       AllocateOnGpu<Vector3D<Precision> >(
//         container.size()*sizeof(Vector3D<Precision>)
//       );
//   AOS3D<Precision> *const aos3d_gpu = container.CopyToGpu(data);
//   LocatePointsTemplate(aos3d_gpu, container.size(), depth, output);
//   CudaFree(data);
//   CudaFree(aos3d_gpu);
// }

} } // End namespace vecgeom<|MERGE_RESOLUTION|>--- conflicted
+++ resolved
@@ -78,17 +78,11 @@
     (*i)->CopyToGpu(LookupUnplaced(*i));
 
   }
-<<<<<<< HEAD
-  if (verbose_ > 2) std::cerr << " OK\n";
-
-  if (verbose_ > 2) std::cerr << "Copying placed volumes...";
-=======
   timer.Stop();
   if (verbose_ > 2) std::cout << " OK; TIME NEEDED " << timer.Elapsed() << "s \n";
 
   if (verbose_ > 2) std::cout << "Copying placed volumes...";
   timer.Start();
->>>>>>> 3eebb7de
   for (std::set<VPlacedVolume const*>::const_iterator i =
        placed_volumes_.begin(); i != placed_volumes_.end(); ++i) {
 
@@ -99,29 +93,19 @@
     );
 
   }
-<<<<<<< HEAD
-  if (verbose_ > 2) std::cerr << " OK\n";
-
-  if (verbose_ > 2) std::cerr << "Copying transformations_...";
-=======
   timer.Stop();
   if (verbose_ > 2) std::cout << " OK; TIME NEEDED " << timer.Elapsed() << "s \n";
 
   if (verbose_ > 2) std::cout << "Copying transformations_...";
   timer.Start();
->>>>>>> 3eebb7de
   for (std::set<Transformation3D const*>::const_iterator i =
        transformations_.begin(); i != transformations_.end(); ++i) {
 
      (*i)->CopyToGpu(LookupTransformation(*i));
 
   }
-<<<<<<< HEAD
-  if (verbose_ > 2) std::cerr << " OK\n";
-=======
   timer.Stop();
   if (verbose_ > 2) std::cout << " OK; TIME NEEDED " << timer.Elapsed() << "s \n";
->>>>>>> 3eebb7de
 
   if (verbose_ > 2) std::cout << "Copying daughter arrays...";
   timer.Start();
@@ -148,23 +132,15 @@
     (*i)->CopyToGpu(LookupDaughterArray(*i), LookupDaughters(*i));
 
   }
-<<<<<<< HEAD
-  if (verbose_ > 1) std::cerr << " OK\n";
-=======
   timer.Stop();
   if (verbose_ > 1) std::cout << " OK; TIME NEEDED " << timer.Elapsed() << "s \n";
->>>>>>> 3eebb7de
 
   synchronized = true;
 
   world_gpu_ = LookupPlaced(world_);
 
-<<<<<<< HEAD
-  if (verbose_ > 0) std::cerr << "Geometry synchronized to GPU.\n";
-=======
   overalltimer.Stop();
   if (verbose_ > 0) std::cout << "Geometry synchronized to GPU in " << overalltimer.Elapsed() << " s.\n";
->>>>>>> 3eebb7de
 
   return world_gpu_;
 

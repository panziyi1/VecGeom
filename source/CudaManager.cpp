--- conflicted
+++ resolved
@@ -18,11 +18,7 @@
 namespace vecgeom {
 inline namespace cxx {
 
-<<<<<<< HEAD
-CudaManager::CudaManager() : memory_map(), fGPUtoCPUmapForPlacedVolumes() {
-=======
-CudaManager::CudaManager() : world_gpu_() {
->>>>>>> 9b7388a8
+  CudaManager::CudaManager() : world_gpu_(), fGPUtoCPUmapForPlacedVolumes() {
   synchronized = true;
   world_ = NULL;
   verbose_ = 0;
@@ -40,16 +36,10 @@
   return world_gpu_;
 }
 
-<<<<<<< HEAD
-vecgeom_cuda::VPlacedVolume const* CudaManager::Synchronize() {
-
-  if (verbose_ > 0) std::cerr << "Starting synchronization to GPU.\n" << std::endl;
-=======
 vecgeom::DevicePtr<const vecgeom::cuda::VPlacedVolume> CudaManager::Synchronize() {
   Stopwatch timer, overalltimer;
   overalltimer.Start();
   if (verbose_ > 0) std::cerr << "Starting synchronization to GPU.\n";
->>>>>>> 9b7388a8
 
   // Will return null if no geometry is loaded
   if (synchronized) return vecgeom::DevicePtr<const vecgeom::cuda::VPlacedVolume>(world_gpu_);
@@ -236,14 +226,6 @@
   {
     if (verbose_ > 2) std::cout << "Allocating logical volumes...";
 
-<<<<<<< HEAD
-            const GpuAddress gpu_address =
-                AllocateOnGpu<GpuAddress*>((*i)->memory_size());
-            allocated_memory_.push_back(gpu_address);
-            memory_map[ToCpuAddress(*i)] = gpu_address;
-
-            fGPUtoCPUmapForPlacedVolumes[ static_cast<VPlacedVolume const*>(gpu_address) ] = *i;
-=======
     DevicePtr<cuda::LogicalVolume> gpu_array;
     gpu_array.Allocate(logical_volumes_.size());
     allocated_memory_.push_back(DevicePtr<char>(gpu_array));
@@ -251,8 +233,10 @@
     for (std::set<LogicalVolume const*>::const_iterator i =
          logical_volumes_.begin(); i != logical_volumes_.end(); ++i) {
       memory_map[ToCpuAddress(*i)] = DevicePtr<char>(gpu_array);
+
+         fGPUtoCPUmapForPlacedVolumes[ static_cast<VPlacedVolume const*>(gpu_address) ] = *i;
+
       ++gpu_array;
->>>>>>> 9b7388a8
     }
 
     if (verbose_ > 2) std::cout << " OK\n";

--- conflicted
+++ resolved
@@ -97,14 +97,9 @@
   }
   if (verbose_ > 2) std::cerr << " OK\n";
 
-<<<<<<< HEAD
-  if (verbose_ > 2) std::cerr << "Copying daughter arrays...";
-  for (std::set<Vector<Daughter> *>::const_iterator i =
-=======
   if (verbose_ > 2) std::cout << "Copying daughter arrays...";
   std::vector<CudaDaughter_t> daughter_array;
   for (std::set<Vector<Daughter_t> *>::const_iterator i =
->>>>>>> 8dc14f00
        daughters_.begin(); i != daughters_.end(); ++i) {
 
     // First handle C arrays that must now point to GPU locations

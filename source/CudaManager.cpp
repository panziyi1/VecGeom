/// \file CudaManager.cpp
/// \author Johannes de Fine Licht (johannes.definelicht@cern.ch)

#include "management/CudaManager.h"

#include "backend/cuda/Interface.h"
#include "base/Array.h"
#include "base/Stopwatch.h"
#include "management/GeoManager.h"
#include "management/VolumeFactory.h"
#include "volumes/PlacedVolume.h"
#include "volumes/PlacedBooleanVolume.h"

#include <algorithm>
#include <cassert>
#include <stdio.h>

namespace vecgeom {
inline namespace cxx {

CudaManager::CudaManager() : world_gpu_() {
  synchronized = true;
  world_ = NULL;
  verbose_ = 0;
  total_volumes = 0;
  cudaDeviceSetLimit( cudaLimitStackSize, 4096 );
}

VPlacedVolume const* CudaManager::world() const {
  assert(world_ != nullptr);
  return world_;
}

vecgeom::cuda::VPlacedVolume const* CudaManager::world_gpu() const {
  assert(world_gpu_ != nullptr);
  return world_gpu_;
}

vecgeom::DevicePtr<const vecgeom::cuda::VPlacedVolume> CudaManager::Synchronize() {

  if (verbose_ > 0) std::cerr << "Starting synchronization to GPU.\n";

  // Will return null if no geometry is loaded
  if (synchronized) return vecgeom::DevicePtr<const vecgeom::cuda::VPlacedVolume>(world_gpu_);

  CleanGpu();

  // Populate the memory map with GPU addresses

  AllocateGeometry();

  // Create new objects with pointers adjusted to point to GPU memory, then
  // copy them to the allocated memory locations on the GPU.

  if (verbose_ > 1) std::cerr << "Copying geometry to GPU...";

  if (verbose_ > 2) std::cerr << "\nCopying logical volumes...";
  for (std::set<LogicalVolume const*>::const_iterator i =
       logical_volumes_.begin(); i != logical_volumes_.end(); ++i) {

    (*i)->CopyToGpu(
      LookupUnplaced((*i)->unplaced_volume()),
      LookupDaughters((*i)->daughters_),
      LookupLogical(*i)
    );

  }
  if (verbose_ > 2) std::cerr << " OK\n";

  if (verbose_ > 2) std::cerr << "Copying unplaced volumes...";
  for (std::set<VUnplacedVolume const*>::const_iterator i =
       unplaced_volumes_.begin(); i != unplaced_volumes_.end(); ++i) {

    (*i)->CopyToGpu(LookupUnplaced(*i));

  }
  if (verbose_ > 2) std::cerr << " OK\n";

  if (verbose_ > 2) std::cerr << "Copying placed volumes...";
  for (std::set<VPlacedVolume const*>::const_iterator i =
       placed_volumes_.begin(); i != placed_volumes_.end(); ++i) {

    (*i)->CopyToGpu(
      LookupLogical((*i)->logical_volume()),
      LookupTransformation((*i)->transformation()),
      LookupPlaced(*i)
    );

  }
  if (verbose_ > 2) std::cerr << " OK\n";

  if (verbose_ > 2) std::cerr << "Copying transformations_...";
  for (std::set<Transformation3D const*>::const_iterator i =
       transformations_.begin(); i != transformations_.end(); ++i) {

     (*i)->CopyToGpu(LookupTransformation(*i));

  }
  if (verbose_ > 2) std::cerr << " OK\n";

  if (verbose_ > 2) std::cout << "Copying daughter arrays...";
  std::vector<CudaDaughter_t> daughter_array;
  for (std::set<Vector<Daughter_t> *>::const_iterator i =
       daughters_.begin(); i != daughters_.end(); ++i) {

    // First handle C arrays that must now point to GPU locations
    const int daughter_count = (*i)->size();
    daughter_array.resize( daughter_count );
    int j = 0;
    for (Daughter_t* k = (*i)->begin(); k != (*i)->end(); ++k) {
      daughter_array[j] = LookupPlaced(*k);
      j++;
    }
    DevicePtr<CudaDaughter_t> daughter_array_gpu( LookupDaughterArray(*i) );
    //daughter_array_gpu.Allocate( daughter_count );
    daughter_array_gpu.ToDevice( &(daughter_array[0]), daughter_count);
    // vecgeom::CopyToGpu(
    //    daughter_array_gpu, LookupDaughterArray(*i), daughter_count*sizeof(Daughter)
    // );

    // Create array object wrapping newly copied C arrays
    (*i)->CopyToGpu(LookupDaughterArray(*i), LookupDaughters(*i));

  }
  if (verbose_ > 1) std::cerr << " OK\n";

  synchronized = true;

  world_gpu_ = LookupPlaced(world_);

  if (verbose_ > 0) std::cerr << "Geometry synchronized to GPU.\n";

  return world_gpu_;

}

void CudaManager::LoadGeometry(VPlacedVolume const *const volume) {

  if (world_ == volume) return;

  CleanGpu();

  logical_volumes_.clear();
  unplaced_volumes_.clear();
  placed_volumes_.clear();
  transformations_.clear();
  daughters_.clear();

  world_ = volume;

  ScanGeometry(volume);

  // Already set by CleanGpu(), but keep it here for good measure
  synchronized = false;

}

void CudaManager::LoadGeometry() {
  LoadGeometry(GeoManager::Instance().GetWorld());
}

void CudaManager::CleanGpu() {

  if (memory_map.size() == 0 && world_gpu_ == NULL) return;

  if (verbose_ > 1) std::cerr << "Cleaning GPU...";

  for (auto i = allocated_memory_.begin(), i_end = allocated_memory_.end();
       i != i_end; ++i) {
    i->Deallocate();
  }
  allocated_memory_.clear();
  memory_map.clear();
  gpu_memory_map.clear();

  world_gpu_ = vecgeom::DevicePtr<vecgeom::cuda::VPlacedVolume>();
  synchronized = false;

  if (verbose_ > 1) std::cerr << " OK\n";

}

template <typename Coll>
bool CudaManager::AllocateCollectionOnCoproc(const char *verbose_title,
                                             const Coll &data
                                             )
{
   // NOTE: Code need to be enhanced to propage the error correctly.

   if (verbose_ > 2) std::cout << "Allocating " << verbose_title << "...";

   size_t totalSize = 0;
   for (auto i : data) {
      totalSize += i->DeviceSizeOf();
   }

   GpuAddress gpu_address;
   gpu_address.Allocate(totalSize);
   allocated_memory_.push_back(gpu_address);

   for (auto i : data) {
      memory_map[ToCpuAddress(i)] = gpu_address;
      gpu_address += i->DeviceSizeOf();
   }

   if (verbose_ > 2) std::cout << " OK\n";

   return true;
}

void CudaManager::AllocateGeometry() {

  if (verbose_ > 1) std::cerr << "Allocating geometry on GPU...";

  {
    if (verbose_ > 2) std::cerr << "Allocating logical volumes...";

    DevicePtr<cuda::LogicalVolume> gpu_array;
    gpu_array.Allocate(logical_volumes_.size());
    allocated_memory_.push_back(DevicePtr<char>(gpu_array));

    for (std::set<LogicalVolume const*>::const_iterator i =
         logical_volumes_.begin(); i != logical_volumes_.end(); ++i) {
      memory_map[ToCpuAddress(*i)] = DevicePtr<char>(gpu_array);
      ++gpu_array;
    }

    if (verbose_ > 2) std::cerr << " OK\n";
  }

<<<<<<< HEAD
  {
    if (verbose_ > 2) std::cerr << "Allocating unplaced volumes...";

    for (std::set<VUnplacedVolume const*>::const_iterator i =
         unplaced_volumes_.begin(); i != unplaced_volumes_.end(); ++i) {

      GpuAddress gpu_address;
      gpu_address.Allocate((*i)->DeviceSizeOf());
      allocated_memory_.push_back(gpu_address);
      memory_map[ToCpuAddress(*i)] = gpu_address;

    }

    if (verbose_ > 2) std::cerr << " OK\n";
  }

  {
    if (verbose_ > 2) std::cerr << "Allocating placed volumes...";

    for (std::set<VPlacedVolume const*>::const_iterator i =
         placed_volumes_.begin(); i != placed_volumes_.end(); ++i) {

      GpuAddress gpu_address;
      gpu_address.Allocate((*i)->DeviceSizeOf());
      allocated_memory_.push_back(gpu_address);
      memory_map[ToCpuAddress(*i)] = gpu_address;

    }

    if (verbose_ > 2) std::cerr << " OK\n";
  }

  {
    if (verbose_ > 2) std::cerr << "Allocating transformations...";

    for (std::set<Transformation3D const*>::const_iterator i =
         transformations_.begin(); i != transformations_.end(); ++i) {

      GpuAddress gpu_address;
      gpu_address.Allocate((*i)->DeviceSizeOf());
      allocated_memory_.push_back(gpu_address);
      memory_map[ToCpuAddress(*i)] = gpu_address;
    }

    if (verbose_ > 2) std::cerr << " OK\n";
  }
=======
  AllocateCollectionOnCoproc("unplaced volumes", unplaced_volumes_);

  AllocateCollectionOnCoproc("placed volumes", placed_volumes_);

  AllocateCollectionOnCoproc("transformations", transformations_);
>>>>>>> 2d19e596

  {
    if (verbose_ > 2) std::cerr << "Allocating daughter lists...";

    DevicePtr<cuda::Vector<CudaDaughter_t> > gpu_array;
    gpu_array.Allocate(daughters_.size());
    allocated_memory_.push_back(GpuAddress(gpu_array));

    
    DevicePtr<CudaDaughter_t> gpu_c_array;
    gpu_c_array.Allocate(total_volumes);
    allocated_memory_.push_back(GpuAddress(gpu_c_array));

    for (std::set<Vector<Daughter> *>::const_iterator i =
         daughters_.begin(); i != daughters_.end(); ++i) {

      memory_map[ToCpuAddress(*i)] = GpuAddress(gpu_array);
      gpu_memory_map[GpuAddress(gpu_array)] = GpuAddress(gpu_c_array);
      ++gpu_array;
      gpu_c_array += (*i)->size();

    }

    if (verbose_ > 2) std::cerr << " OK\n";
  }

  if (verbose_ == 2) std::cerr << " OK\n";


  fprintf(stderr,"NUMBER OF PLACED VOLUMES %ld\n", placed_volumes_.size());
  fprintf(stderr,"NUMBER OF UNPLACED VOLUMES %ld\n", unplaced_volumes_.size());

}

void CudaManager::ScanGeometry(VPlacedVolume const *const volume) {

  if (placed_volumes_.find(volume) == placed_volumes_.end()) {
    placed_volumes_.insert(volume);
  }
  if (logical_volumes_.find(volume->logical_volume())
      == logical_volumes_.end()) {
    logical_volumes_.insert(volume->logical_volume());
  }
  if (transformations_.find(volume->transformation())
      == transformations_.end()) {
    transformations_.insert(volume->transformation());
  }
  if (unplaced_volumes_.find(volume->unplaced_volume())
      == unplaced_volumes_.end()) {
    unplaced_volumes_.insert(volume->unplaced_volume());
  }
  if (daughters_.find(volume->logical_volume()->daughters_)
      == daughters_.end()) {
    daughters_.insert(volume->logical_volume()->daughters_);
  }

  if( dynamic_cast<PlacedBooleanVolume const*>(volume) ){
    fprintf(stderr,"found a PlacedBooleanVolume");
    PlacedBooleanVolume const* v =  dynamic_cast<PlacedBooleanVolume const*>(volume);
    ScanGeometry(v->GetUnplacedVolume()->fLeftVolume);
    ScanGeometry(v->GetUnplacedVolume()->fRightVolume);
  }


  for (Daughter_t* i = volume->daughters().begin();
       i != volume->daughters().end(); ++i) {
    ScanGeometry(*i);
  }

  total_volumes++;
}

template <typename Type>
typename CudaManager::GpuAddress CudaManager::Lookup(
    Type const *const key) {
  const CpuAddress cpu_address = ToCpuAddress(key);
  GpuAddress output = memory_map[cpu_address];
  assert(output != nullptr);
  return output;
}

template <typename Type>
typename CudaManager::GpuAddress CudaManager::Lookup(
    DevicePtr<Type> key) {
  GpuAddress gpu_address(key);
  GpuAddress output = gpu_memory_map[gpu_address];
  assert(output != nullptr);
  return output;
}

DevicePtr<cuda::VUnplacedVolume> CudaManager::LookupUnplaced(
    VUnplacedVolume const *const host_ptr) {
  return DevicePtr<cuda::VUnplacedVolume>(Lookup(host_ptr));
}

DevicePtr<cuda::LogicalVolume> CudaManager::LookupLogical(
    LogicalVolume const *const host_ptr) {
  return DevicePtr<cuda::LogicalVolume>(Lookup(host_ptr));
}

DevicePtr<cuda::VPlacedVolume> CudaManager::LookupPlaced(
    VPlacedVolume const *const host_ptr) {
  return DevicePtr<cuda::VPlacedVolume>(Lookup(host_ptr));
}

DevicePtr<cuda::Transformation3D> CudaManager::LookupTransformation(
    Transformation3D const *const host_ptr) {
  return DevicePtr<cuda::Transformation3D>(Lookup(host_ptr));
}

DevicePtr<cuda::Vector<CudaManager::CudaDaughter_t> > CudaManager::LookupDaughters(
    Vector<Daughter> *const host_ptr) {
  return DevicePtr<cuda::Vector<CudaManager::CudaDaughter_t> >(Lookup(host_ptr));
}

DevicePtr<CudaManager::CudaDaughter_t> CudaManager::LookupDaughterArray(
    Vector<Daughter> *const host_ptr) {
  GpuAddress daughters_(LookupDaughters(host_ptr));
  return DevicePtr<CudaManager::CudaDaughter_t>(Lookup(daughters_));
}

void CudaManager::PrintGeometry() const {
  CudaManagerPrintGeometry(world_gpu());
}

// template <typename TrackContainer>
// void CudaManager::LocatePointsTemplate(TrackContainer const &container,
//                                        const int n, const int depth,
//                                        int *const output) const {
//   CudaManagerLocatePoints(world_gpu(), container, n, depth, output);
// }

// void CudaManager::LocatePoints(SOA3D<Precision> const &container,
//                                const int depth, int *const output) const {
//   Precision *const x_gpu =
//       AllocateOnGpu<Precision>(sizeof(Precision)*container.size());
//   Precision *const y_gpu =
//       AllocateOnGpu<Precision>(sizeof(Precision)*container.size());
//   Precision *const z_gpu =
//       AllocateOnGpu<Precision>(sizeof(Precision)*container.size());
//   SOA3D<Precision> *const soa3d_gpu = container.CopyToGpu(x_gpu, y_gpu, z_gpu);
//   LocatePointsTemplate(soa3d_gpu, container.size(), depth, output);
//   CudaFree(x_gpu);
//   CudaFree(y_gpu);
//   CudaFree(z_gpu);
//   CudaFree(soa3d_gpu);
// }

// void CudaManager::LocatePoints(AOS3D<Precision> const &container,
//                                const int depth, int *const output) const {
//   Vector3D<Precision> *const data =
//       AllocateOnGpu<Vector3D<Precision> >(
//         container.size()*sizeof(Vector3D<Precision>)
//       );
//   AOS3D<Precision> *const aos3d_gpu = container.CopyToGpu(data);
//   LocatePointsTemplate(aos3d_gpu, container.size(), depth, output);
//   CudaFree(data);
//   CudaFree(aos3d_gpu);
// }

} } // End namespace vecgeom<|MERGE_RESOLUTION|>--- conflicted
+++ resolved
@@ -228,60 +228,11 @@
     if (verbose_ > 2) std::cerr << " OK\n";
   }
 
-<<<<<<< HEAD
-  {
-    if (verbose_ > 2) std::cerr << "Allocating unplaced volumes...";
-
-    for (std::set<VUnplacedVolume const*>::const_iterator i =
-         unplaced_volumes_.begin(); i != unplaced_volumes_.end(); ++i) {
-
-      GpuAddress gpu_address;
-      gpu_address.Allocate((*i)->DeviceSizeOf());
-      allocated_memory_.push_back(gpu_address);
-      memory_map[ToCpuAddress(*i)] = gpu_address;
-
-    }
-
-    if (verbose_ > 2) std::cerr << " OK\n";
-  }
-
-  {
-    if (verbose_ > 2) std::cerr << "Allocating placed volumes...";
-
-    for (std::set<VPlacedVolume const*>::const_iterator i =
-         placed_volumes_.begin(); i != placed_volumes_.end(); ++i) {
-
-      GpuAddress gpu_address;
-      gpu_address.Allocate((*i)->DeviceSizeOf());
-      allocated_memory_.push_back(gpu_address);
-      memory_map[ToCpuAddress(*i)] = gpu_address;
-
-    }
-
-    if (verbose_ > 2) std::cerr << " OK\n";
-  }
-
-  {
-    if (verbose_ > 2) std::cerr << "Allocating transformations...";
-
-    for (std::set<Transformation3D const*>::const_iterator i =
-         transformations_.begin(); i != transformations_.end(); ++i) {
-
-      GpuAddress gpu_address;
-      gpu_address.Allocate((*i)->DeviceSizeOf());
-      allocated_memory_.push_back(gpu_address);
-      memory_map[ToCpuAddress(*i)] = gpu_address;
-    }
-
-    if (verbose_ > 2) std::cerr << " OK\n";
-  }
-=======
   AllocateCollectionOnCoproc("unplaced volumes", unplaced_volumes_);
 
   AllocateCollectionOnCoproc("placed volumes", placed_volumes_);
 
   AllocateCollectionOnCoproc("transformations", transformations_);
->>>>>>> 2d19e596
 
   {
     if (verbose_ > 2) std::cerr << "Allocating daughter lists...";

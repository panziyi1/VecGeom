--- conflicted
+++ resolved
@@ -49,11 +49,7 @@
                                     SOA3D<Precision> const &direction,
                                     Precision const *const step_max,
                                     Precision *const output) const {
-<<<<<<< HEAD
   for (int i = 0, iMax = position.size(); i < iMax; ++i) {
-=======
-  for (size_t i = 0, i_max = position.size(); i < i_max; ++i) {
->>>>>>> 128ef2cc
     output[i] = DistanceToIn(position[i], direction[i], step_max[i]);
   }
 }
@@ -62,11 +58,7 @@
                                     AOS3D<Precision> const &direction,
                                     Precision const *const step_max,
                                     Precision *const output) const {
-<<<<<<< HEAD
   for (int i = 0, iMax = position.size(); i < iMax; ++i) {
-=======
-  for (size_t i = 0, i_max = position.size(); i < i_max; ++i) {
->>>>>>> 128ef2cc
     output[i] = DistanceToIn(position[i], direction[i], step_max[i]);
   }
 }
@@ -75,11 +67,7 @@
                                      SOA3D<Precision> const &direction,
                                      Precision const *const step_max,
                                      Precision *const output) const {
-<<<<<<< HEAD
   for (int i = 0, iMax = position.size(); i < iMax; ++i) {
-=======
-  for (size_t i = 0, i_max = position.size(); i < i_max; ++i) {
->>>>>>> 128ef2cc
     output[i] = DistanceToOut(position[i], direction[i], step_max[i]);
   }
 }
@@ -88,11 +76,7 @@
                                      AOS3D<Precision> const &direction,
                                      Precision const *const step_max,
                                      Precision *const output) const {
-<<<<<<< HEAD
   for (int i = 0, iMax = position.size(); i < iMax; ++i) {
-=======
-  for (size_t i = 0, i_max = position.size(); i < i_max; ++i) {
->>>>>>> 128ef2cc
     output[i] = DistanceToOut(position[i], direction[i], step_max[i]);
   }
 }
@@ -121,45 +105,23 @@
 
 void PlacedRootVolume::SafetyToOut(SOA3D<Precision> const &position,
                                    Precision *const safeties) const {
-<<<<<<< HEAD
   for (int i = 0, iMax = position.size(); i < iMax; ++i) {
-=======
-  for (size_t i = 0, i_max = position.size(); i < i_max; ++i) {
->>>>>>> 128ef2cc
     safeties[i] = SafetyToOut(position[i]);
   }
 }
 
 void PlacedRootVolume::SafetyToOut(AOS3D<Precision> const &position,
                                    Precision *const safeties) const  {
-<<<<<<< HEAD
   for (int i = 0, iMax = position.size(); i < iMax; ++i) {
-=======
-  for (size_t i = 0, i_max = position.size(); i < i_max; ++i) {
->>>>>>> 128ef2cc
     safeties[i] = SafetyToOut(position[i]);
   }
 }
 
-<<<<<<< HEAD
 void PlacedRootVolume::SafetyToOutMinimize(SOA3D<Precision> const &position,
                                            Precision *const safeties) const {
   for (int i = 0, iMax = position.size(); i < iMax; ++i) {
     Precision result = SafetyToOut(position[i]);
     safeties[i] = (result < safeties[i]) ? result : safeties[i];
-=======
-void PlacedRootVolume::SafetyToIn(SOA3D<Precision> const &position,
-                                  Precision *const safeties) const  {
-  for (size_t i = 0, i_max = position.size(); i < i_max; ++i) {
-    safeties[i] = SafetyToIn(position[i]);
-  }
-}
-
-void PlacedRootVolume::SafetyToIn(AOS3D<Precision> const &position,
-                                  Precision *const safeties) const  {
-  for (size_t i = 0, i_max = position.size(); i < i_max; ++i) {
-    safeties[i] = SafetyToIn(position[i]);
->>>>>>> 128ef2cc
   }
 }
 

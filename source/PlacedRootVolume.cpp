--- conflicted
+++ resolved
@@ -27,46 +27,30 @@
 
 void PlacedRootVolume::Contains(SOA3D<Precision> const &points,
                                 bool *const output) const {
-<<<<<<< HEAD
-  for (size_t i = 0; i < points.size(); ++i) output[i] = Contains(points[i]);
-=======
   for (size_t i = 0, iMax = points.size(); i < iMax; ++i) {
     output[i] = PlacedRootVolume::Contains(points[i]);
   }
->>>>>>> a1911673
 }
 
 void PlacedRootVolume::Contains(AOS3D<Precision> const &points,
                                 bool *const output) const {
-<<<<<<< HEAD
-  for (size_t i = 0; i < points.size(); ++i) output[i] = Contains(points[i]);
-=======
   for (size_t i = 0, iMax = points.size(); i < iMax; ++i) {
     output[i] = PlacedRootVolume::Contains(points[i]);
   }
->>>>>>> a1911673
 }
 
 void PlacedRootVolume::Inside(SOA3D<Precision> const &points,
                               Inside_t *const output) const {
-<<<<<<< HEAD
-  for (size_t i = 0; i < points.size(); ++i) output[i] = Inside(points[i]);
-=======
   for (size_t i = 0, iMax = points.size(); i < iMax; ++i) {
     output[i] = PlacedRootVolume::Inside(points[i]);
   }
->>>>>>> a1911673
 }
 
 void PlacedRootVolume::Inside(AOS3D<Precision> const &points,
                               Inside_t *const output) const {
-<<<<<<< HEAD
-  for (size_t i = 0; i < points.size(); ++i) output[i] = Inside(points[i]);
-=======
   for (size_t i = 0, iMax = points.size(); i < iMax; ++i) {
     output[i] = PlacedRootVolume::Inside(points[i]);
   }
->>>>>>> a1911673
 }
 
 void PlacedRootVolume::DistanceToIn(SOA3D<Precision> const &position,

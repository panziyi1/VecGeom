--- conflicted
+++ resolved
@@ -56,13 +56,9 @@
        ++i) {
     // delete *i;
   }
-<<<<<<< HEAD
-  GeoManager::Instance().DeregisterLogicalVolume(fId);
-=======
 #ifndef VECGEOM_NVCC // this guard might have to be extended 
   GeoManager::Instance().DeregisterLogicalVolume(fId);
 #endif
->>>>>>> 2ad64ef6
   delete fDaughters;
 }
 

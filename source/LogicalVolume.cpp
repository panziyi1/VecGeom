--- conflicted
+++ resolved
@@ -12,12 +12,9 @@
 #include "management/VolumeFactory.h"
 #include "volumes/PlacedVolume.h"
 
+#include <cassert>
 #include <climits>
-<<<<<<< HEAD
 #include <stdio.h>
-=======
-#include <cassert>
->>>>>>> ef6b8348
 
 namespace VECGEOM_NAMESPACE {
 

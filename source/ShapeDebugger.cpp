#include "utilities/ShapeDebugger.h"

#include "volumes/PlacedVolume.h"
#include "volumes/utilities/VolumeUtilities.h"

#ifdef VECGEOM_ROOT
#include "utilities/Visualizer.h"
#include "TGeoManager.h"
#include "TGeoShape.h"
#include "TGeoSphere.h"
#include "TPolyLine3D.h"
#include "TPolyMarker3D.h"
#endif

#include <iostream>
#include <iomanip>
#include <limits>
#include <memory>

namespace vecgeom {

ShapeDebugger::ShapeDebugger(VPlacedVolume const *volume)
  : fVolume(volume), fMaxMismatches(8), fShowCorrectResults(false) {}

void ShapeDebugger::SetMaxMismatches(int max) {
  if (max < 0) max = 0;
  fMaxMismatches = max;
}

void ShapeDebugger::ShowCorrectResults(bool show) {
  fShowCorrectResults = show;
}

#ifdef VECGEOM_ROOT

void ShapeDebugger::CompareContainsToROOT(
    Vector3D<Precision> const &bounds,
    int nSamples) const {

  TGeoManager geoManager;

  std::shared_ptr<const TGeoShape> rootShape(fVolume->ConvertToRoot());

  std::cout << "Comparing contains between VecGeom and ROOT:\n";

  TPolyMarker3D vecgeomInside(nSamples);
  vecgeomInside.SetMarkerStyle(5);
  vecgeomInside.SetMarkerColor(kMagenta);
  TPolyMarker3D rootInside(nSamples);
  rootInside.SetMarkerStyle(5);
  rootInside.SetMarkerColor(kBlue);
  TPolyMarker3D bothInside(nSamples);
  bothInside.SetMarkerStyle(4);
  bothInside.SetMarkerColor(kGreen);
  TPolyMarker3D bothOutside(nSamples);
  bothOutside.SetMarkerStyle(4);
  bothOutside.SetMarkerColor(kRed);

  std::vector<Vector3D<Precision> > mismatchPoints;
  std::vector<std::pair<Precision, double> > mismatchResults;
  int vecgeomCount = 0, rootCount = 0, mismatches = 0;
  for (int i = 0; i < nSamples; ++i) {
    Vector3D<Precision> sample = volumeUtilities::SamplePoint(bounds);
    bool vecgeomResult = fVolume->Contains(sample);
    Vector3D<Precision> localPoint =
        fVolume->transformation()->Transform(sample);
    bool rootResult = rootShape->Contains(&localPoint[0]);
    vecgeomCount += vecgeomResult;
    rootCount += rootResult;
    if (vecgeomResult != rootResult) {
      ++mismatches;
      mismatchPoints.push_back(sample);
      mismatchResults.push_back(std::make_pair(vecgeomResult, rootResult));
    }
    if (vecgeomResult && rootResult) {
      bothInside.SetNextPoint(sample[0], sample[1], sample[2]);
    } else if (vecgeomResult && !rootResult) {
      vecgeomInside.SetNextPoint(sample[0], sample[1], sample[2]);
    } else if (!vecgeomResult && rootResult) {
      rootInside.SetNextPoint(sample[0], sample[1], sample[2]);
    } else {
      bothOutside.SetNextPoint(sample[0], sample[1], sample[2]);
    }
  }
  std::cout << "  VecGeom: " << vecgeomCount << " / " << nSamples
            << " contained.\n"
            << "  ROOT:    " << rootCount << " / " << nSamples
            << " contained.\n"
            << "  Mismatches detected: " << mismatches << " / " << nSamples
            << "\n";
  if (fMaxMismatches > 0 && mismatches > 0) {
    std::cout << "\nMismatching points [<Point>: <VecGeom> / <ROOT>]:\n";
    int i = 0, iMax = mismatchPoints.size();
    while (i < fMaxMismatches && i < iMax) {
      std::cout << std::setprecision(std::numeric_limits<Precision>::digits10)
                << mismatchPoints[i] << ": " << mismatchResults[i].first
                << " / " << mismatchResults[i].second << "\n";
      ++i;
    }
  }

  Visualizer visualizer;
  visualizer.SetVerbosity(0);
  visualizer.AddVolume(rootShape);
  visualizer.AddPoints(vecgeomInside);
  visualizer.AddPoints(rootInside);
  if (fShowCorrectResults) {
    visualizer.AddPoints(bothInside);
    visualizer.AddPoints(bothOutside);
  }
  visualizer.Show();
}

void ShapeDebugger::CompareDistanceToInToROOT(
    Vector3D<Precision> const &bounds,
    int nSamples) const {

  TGeoManager geoManager;

  std::shared_ptr<const TGeoShape> rootShape(fVolume->ConvertToRoot());

  std::cout << "Comparing DistanceToIn between VecGeom and ROOT:\n";

  TPolyLine3D vecgeomHits(2);
  vecgeomHits.SetLineColor(kRed);
  TPolyLine3D rootHits(2);
  rootHits.SetLineColor(kBlue);
  rootHits.SetLineStyle(2);
  TPolyMarker3D bothMiss(nSamples);
  bothMiss.SetMarkerStyle(5);
  bothMiss.SetMarkerColor(kYellow);
  TPolyLine3D sameResult(2);
  sameResult.SetLineColor(kGreen);
  TPolyLine3D differentResultVecgeom(2);
  differentResultVecgeom.SetLineColor(kMagenta);
  TPolyLine3D differentResultRoot(2);
  differentResultRoot.SetLineColor(kMagenta);
  differentResultRoot.SetLineStyle(2);

  std::vector<TPolyLine3D*> rays;
  std::vector<TPolyLine3D*> helperRays;
  std::vector<Vector3D<Precision> > mismatchPoints;
  std::vector<Vector3D<Precision> > mismatchDirections;
  std::vector<std::pair<Precision, double> > mismatchResults;
  int vecgeomCount = 0, rootCount = 0, mismatches = 0;
  for (int i = 0; i < nSamples; ++i) {
    Vector3D<Precision> point, direction;
    do {
      point = volumeUtilities::SamplePoint(bounds);
    } while (rootShape->Contains(&point[0]));
    direction = volumeUtilities::SampleDirection();
    Precision vecgeomResult = fVolume->DistanceToIn(point, direction);
    Vector3D<Precision> localPoint =
        fVolume->transformation()->Transform(point);
    Vector3D<Precision> localDirection =
        fVolume->transformation()->TransformDirection(direction);
    double rootResult =
        rootShape->DistFromOutside(&localPoint[0], &localDirection[0]);
    bool vecgeomMiss = vecgeomResult == kInfinity;
    bool rootMiss = rootResult == 1e30;
    bool same = (vecgeomMiss && rootMiss) ||
                Abs(rootResult - vecgeomResult) < kTolerance;
    vecgeomCount += !vecgeomMiss;
    rootCount += !rootMiss;
    if (!same) {
      ++mismatches;
      mismatchPoints.push_back(point);
      mismatchDirections.push_back(direction);
      mismatchResults.push_back(std::make_pair(vecgeomResult, rootResult));
    }
    if (same && vecgeomMiss) {
      bothMiss.SetNextPoint(point[0], point[1], point[2]);
    } else {
      auto AddLine = [&point] (
          TPolyLine3D const &line,
          Vector3D<Precision> const &intersection,
          std::vector<TPolyLine3D*> &rayVector) {
        TPolyLine3D *ray = new TPolyLine3D(line);
        ray->SetPoint(0, point[0], point[1], point[2]);
        ray->SetPoint(1, intersection[0], intersection[1], intersection[2]);
        rayVector.push_back(ray);
      };
      if (!vecgeomMiss && rootMiss) {
        AddLine(vecgeomHits, point + vecgeomResult*direction, rays);
      } else if (vecgeomMiss && !rootMiss) {
        AddLine(rootHits, point + rootResult*direction, rays);
      } else if (same) {
        if (fShowCorrectResults) {
          AddLine(sameResult, point + vecgeomResult*direction, rays);
        }
      } else {
        AddLine(differentResultVecgeom, point + vecgeomResult*direction, rays);
        AddLine(differentResultRoot, point + rootResult*direction, helperRays);
      }
    }
  }
  std::cout << "  VecGeom: " << vecgeomCount << " / " << nSamples
            << " hit the volume.\n"
            << "  ROOT:    " << rootCount << " / " << nSamples
            << " hit the volume.\n"
            << "  Mismatches detected: " << mismatches << " / " << nSamples
            << "\n";
  if (fMaxMismatches > 0 && mismatches > 0) {
    std::cout << "\nMismatching rays [<Point> -> <Direction>: "
                 "<VecGeom> / <ROOT>]:\n";
    int i = 0, iMax = mismatchPoints.size();
    while (i < fMaxMismatches && i < iMax) {
      std::cout << std::setprecision(std::numeric_limits<Precision>::digits10)
                << mismatchPoints[i] << " -> " << mismatchDirections[i]
                << ": " << mismatchResults[i].first << " / "
                << mismatchResults[i].second << "\n";
      ++i;
    }
  }

  Visualizer visualizer;
  visualizer.SetVerbosity(0);
  visualizer.AddVolume(rootShape);
  int raysAdded = 0;
  for (auto ray : rays) {
    if (!fShowCorrectResults && raysAdded++ >= fMaxMismatches) break;
    visualizer.AddLine(*ray);
  }
  raysAdded = 0;
  for (auto ray : helperRays) {
    if (!fShowCorrectResults && raysAdded++ >= fMaxMismatches) break;
    visualizer.AddLine(*ray);
  }
  if (fShowCorrectResults) {
    visualizer.AddPoints(bothMiss);
  }
  visualizer.Show();

  for (auto ray : rays) delete ray;
}

void ShapeDebugger::CompareDistanceToOutToROOT(
    Vector3D<Precision> const &bounds,
    int nSamples) const {

  TGeoManager geoManager;

  std::shared_ptr<const TGeoShape> rootShape(fVolume->ConvertToRoot());

  std::cout << "Comparing DistanceToOut between VecGeom and ROOT:\n";

  TPolyLine3D sameResult;
  sameResult.SetLineColor(kGreen);
  TPolyLine3D differentResultVecgeom;
  differentResultVecgeom.SetLineColor(kMagenta);
  TPolyLine3D differentResultRoot;
  differentResultRoot.SetLineColor(kMagenta);
  differentResultRoot.SetLineStyle(2);
  TPolyLine3D rootHits;
  rootHits.SetLineColor(kRed);
  rootHits.SetLineStyle(2); 

  std::vector<TPolyLine3D*> rays;
  std::vector<TPolyLine3D*> helperRays;
  std::vector<Vector3D<Precision> > mismatchPoints;
  std::vector<Vector3D<Precision> > mismatchDirections;
  std::vector<std::pair<Precision, double> > mismatchResults;
  int hits = 0, mismatches = 0;
  for (int i = 0; i < nSamples; ++i) {
    Vector3D<Precision> point, direction;
    do {
      point = volumeUtilities::SamplePoint(bounds);
    } while (!rootShape->Contains(&point[0]));
    direction = volumeUtilities::SampleDirection();
    Precision vecgeomResult = fVolume->DistanceToOut(point, direction);
    double rootResult =
        rootShape->DistFromInside(&point[0], &direction[0]);
    bool vecgeomMiss = vecgeomResult == kInfinity;
    bool same = !vecgeomMiss && Abs(rootResult - vecgeomResult) < kTolerance;
    if (!same) {
      ++mismatches;
      mismatchPoints.push_back(point);
      mismatchDirections.push_back(direction);
      mismatchResults.push_back(std::make_pair(vecgeomResult, rootResult));
    }
    auto AddLine = [&point] (
        TPolyLine3D const &line,
        Vector3D<Precision> const &intersection,
        std::vector<TPolyLine3D*> &rayVector) {
      TPolyLine3D *ray = new TPolyLine3D(line);
      ray->SetPoint(0, point[0], point[1], point[2]);
      ray->SetPoint(1, intersection[0], intersection[1], intersection[2]);
      rayVector.push_back(ray);
    };
    if (vecgeomMiss) {
      AddLine(rootHits, point + rootResult*direction, rays);
    } else {
      ++hits;
      if (same) {
        if (fShowCorrectResults) {
          AddLine(sameResult, point + vecgeomResult*direction, rays);
        }
      } else {
        AddLine(differentResultVecgeom, point + vecgeomResult*direction, rays);
        AddLine(differentResultRoot, point + rootResult*direction, helperRays);
      }
    }
  }
  std::cout << "  VecGeom: " << hits << " / " << nSamples
            << " hit the boundary.\n"
            << "  Mismatches detected: " << mismatches << " / " << nSamples
            << "\n";
  if (fMaxMismatches > 0 && mismatches > 0) {
    std::cout << "\nMismatching rays [<Point> -> <Direction>: "
                 "<VecGeom> / <ROOT>]:\n";
    int i = 0, iMax = mismatchPoints.size();
    while (i < fMaxMismatches && i < iMax) {
      std::cout << std::setprecision(std::numeric_limits<Precision>::digits10)
                << mismatchPoints[i] << " -> " << mismatchDirections[i]
                << ": " << mismatchResults[i].first << " / "
                << mismatchResults[i].second << "\n";
      ++i;
    }
  }

  Visualizer visualizer;
  visualizer.SetVerbosity(0);
  visualizer.AddVolume(rootShape);
  int raysAdded = 0;
  for (auto ray : rays) {
    if (!fShowCorrectResults && raysAdded++ >= fMaxMismatches) break;
    visualizer.AddLine(*ray);
  }
  raysAdded = 0;
  for (auto ray : helperRays) {
    if (!fShowCorrectResults && raysAdded++ >= fMaxMismatches) break;
    visualizer.AddLine(*ray);
  }
  visualizer.Show();

  for (auto ray : rays) delete ray;
}

void ShapeDebugger::CompareSafetyToInToROOT(
    Vector3D<Precision> const &bounds,
    int nSamples) const {
  CompareSafetyToROOT<false>(bounds, nSamples);
}

void ShapeDebugger::CompareSafetyToOutToROOT(
    Vector3D<Precision> const &bounds,
    int nSamples) const {
  CompareSafetyToROOT<true>(bounds, nSamples);
}

template <bool pointInsideT>
void ShapeDebugger::CompareSafetyToROOT(
    Vector3D<Precision> const &bounds,
    int nSamples) const {

  if (pointInsideT) {
    std::cout << "Comparing SafetyToOut to ROOT\n";
  } else {
    std::cout << "Comparing SafetyToIn to ROOT\n";
  }

  TGeoManager geoManager;

  std::shared_ptr<const TGeoShape> rootShape(fVolume->ConvertToRoot());

<<<<<<< HEAD
  std::vector<std::tuple<std::shared_ptr<const TGeoShape>,
                         Transformation3D,
                         bool> > spheres;
  std::vector<std::tuple<Vector3D<Precision>, Precision, double> >
     mismatchResults;
  int mismatches = 0;
=======
  std::vector<std::pair<std::shared_ptr<const TGeoShape>, Transformation3D> >
      spheres;
>>>>>>> cb598574
  for (int i = 0; i < nSamples; ++i) {
    Vector3D<Precision> point;
    do {
      point = volumeUtilities::SamplePoint(bounds);
    } while (pointInsideT != rootShape->Contains(&point[0]));
<<<<<<< HEAD
    Precision safety, rootSafety;
    if (pointInsideT) {
      safety = fVolume->SafetyToOut(point);
      rootSafety = rootShape->Safety(&point[0], true);
    } else {
      safety = fVolume->SafetyToIn(point);
      rootSafety = rootShape->Safety(&point[0], false);
    }
    bool mismatch = Abs(safety - rootSafety) < kTolerance;
    if (mismatch) {
      ++mismatches;
      mismatchResults.emplace_back(point, safety, rootSafety);
    }
    spheres.emplace_back(
        std::shared_ptr<const TGeoShape>(new TGeoSphere(0, safety)),
        Transformation3D(point[0], point[1], point[2]),
        Abs(safety - rootSafety) < kTolerance);
  }
  std::cout << "Mismatches detected: " << mismatches << " / " << nSamples
            << "\n";
  if (fMaxMismatches > 0 && mismatches > 0) {
    std::cout << "\nMismatching points [<Point>: <VecGeom> / <ROOT>]:\n";
    int i = 0, iMax = mismatchResults.size();
    while (i < fMaxMismatches && i < iMax) {
      std::cout << std::setprecision(std::numeric_limits<Precision>::digits10)
                << std::get<0>(mismatchResults[i]) << ": "
                << std::get<1>(mismatchResults[i]) << " / "
                << std::get<2>(mismatchResults[i]) << "\n";
      ++i;
    }
=======
    Precision safety;
    if (pointInsideT) {
      safety = fVolume->SafetyToOut(point);
    } else {
      safety = fVolume->SafetyToIn(point);
    }
    spheres.emplace_back(
        std::shared_ptr<const TGeoShape>(new TGeoSphere(0, safety)),
        Transformation3D(point[0], point[1], point[2]));
>>>>>>> cb598574
  }

  Visualizer visualizer;
  visualizer.AddVolume(rootShape);
<<<<<<< HEAD
  int added = 0;
  for (auto &sphere : spheres) {
    if (!fShowCorrectResults &&
        (added >= fMaxMismatches || std::get<2>(sphere))) {
      continue;
    }
    visualizer.AddVolume(std::get<0>(sphere), std::get<1>(sphere));
    ++added;
=======
  for (auto &sphere : spheres) {
    visualizer.AddVolume(sphere.first, sphere.second);
>>>>>>> cb598574
  }
  visualizer.Show();
}

#endif

} // End namespace vecgeom<|MERGE_RESOLUTION|>--- conflicted
+++ resolved
@@ -253,7 +253,7 @@
   differentResultRoot.SetLineStyle(2);
   TPolyLine3D rootHits;
   rootHits.SetLineColor(kRed);
-  rootHits.SetLineStyle(2); 
+  rootHits.SetLineStyle(2);
 
   std::vector<TPolyLine3D*> rays;
   std::vector<TPolyLine3D*> helperRays;
@@ -363,23 +363,17 @@
 
   std::shared_ptr<const TGeoShape> rootShape(fVolume->ConvertToRoot());
 
-<<<<<<< HEAD
   std::vector<std::tuple<std::shared_ptr<const TGeoShape>,
                          Transformation3D,
                          bool> > spheres;
   std::vector<std::tuple<Vector3D<Precision>, Precision, double> >
      mismatchResults;
   int mismatches = 0;
-=======
-  std::vector<std::pair<std::shared_ptr<const TGeoShape>, Transformation3D> >
-      spheres;
->>>>>>> cb598574
   for (int i = 0; i < nSamples; ++i) {
     Vector3D<Precision> point;
     do {
       point = volumeUtilities::SamplePoint(bounds);
     } while (pointInsideT != rootShape->Contains(&point[0]));
-<<<<<<< HEAD
     Precision safety, rootSafety;
     if (pointInsideT) {
       safety = fVolume->SafetyToOut(point);
@@ -410,22 +404,10 @@
                 << std::get<2>(mismatchResults[i]) << "\n";
       ++i;
     }
-=======
-    Precision safety;
-    if (pointInsideT) {
-      safety = fVolume->SafetyToOut(point);
-    } else {
-      safety = fVolume->SafetyToIn(point);
-    }
-    spheres.emplace_back(
-        std::shared_ptr<const TGeoShape>(new TGeoSphere(0, safety)),
-        Transformation3D(point[0], point[1], point[2]));
->>>>>>> cb598574
   }
 
   Visualizer visualizer;
   visualizer.AddVolume(rootShape);
-<<<<<<< HEAD
   int added = 0;
   for (auto &sphere : spheres) {
     if (!fShowCorrectResults &&
@@ -434,10 +416,6 @@
     }
     visualizer.AddVolume(std::get<0>(sphere), std::get<1>(sphere));
     ++added;
-=======
-  for (auto &sphere : spheres) {
-    visualizer.AddVolume(sphere.first, sphere.second);
->>>>>>> cb598574
   }
   visualizer.Show();
 }

--- conflicted
+++ resolved
@@ -382,11 +382,7 @@
       safety = fVolume->SafetyToIn(point);
       rootSafety = rootShape->Safety(&point[0], false);
     }
-<<<<<<< HEAD
-    bool mismatch = Abs(safety - rootSafety) < kTolerance;
-=======
     bool mismatch = Abs(safety - rootSafety) > kTolerance;
->>>>>>> 5711f918
     if (mismatch) {
       ++mismatches;
       mismatchResults.emplace_back(point, safety, rootSafety);

/// \file PlacedVolume.cpp
/// \author Johannes de Fine Licht (johannes.definelicht@cern.ch)

#include "volumes/PlacedVolume.h"

#include "management/GeoManager.h"

#include <stdio.h>
#include <cassert>

#ifdef VECGEOM_USOLIDS
#include "volumes/USolidsInterfaceHelper.h"
#endif

namespace vecgeom {
inline namespace VECGEOM_IMPL_NAMESPACE {

int VPlacedVolume::g_id_count = 0;

#ifndef VECGEOM_NVCC
VPlacedVolume::VPlacedVolume(char const *const label,
                             LogicalVolume const *const logical_volume,
                             Transformation3D const *const transformation,
                             PlacedBox const *const bounding_box)
  :
#ifdef VECGEOM_USOLIDS
    USolidsInterfaceHelper(label),
#endif
     id_(), label_(NULL), logical_volume_(logical_volume), transformation_(transformation),
      bounding_box_(bounding_box) {
  id_ = g_id_count++;
  GeoManager::Instance().RegisterPlacedVolume(this);
  label_ = new std::string(label);
}

VPlacedVolume::VPlacedVolume(VPlacedVolume const & other) : id_(), label_(NULL), logical_volume_(), transformation_(),
    bounding_box_() {
  assert( 0 && "COPY CONSTRUCTOR FOR PlacedVolumes NOT IMPLEMENTED");
}

VPlacedVolume * VPlacedVolume::operator=( VPlacedVolume const & other )
{
  printf("ASSIGNMENT OPERATOR FOR VPlacedVolumes NOT IMPLEMENTED");
  return NULL;
}
#endif

VECGEOM_CUDA_HEADER_BOTH
VPlacedVolume::~VPlacedVolume() {
<<<<<<< HEAD
//#ifndef VECGEOM_NVCC
  if(label_) delete label_;
//#endif
=======

#ifndef VECGEOM_NVCC_DEVICE
  delete label_;
#endif
>>>>>>> ebf68b0d
}

VECGEOM_CUDA_HEADER_BOTH
void VPlacedVolume::Print(const int indent) const {
  for (int i = 0; i < indent; ++i) printf("  ");
  PrintType();
  printf(" [%i]", id_);
#ifndef VECGEOM_NVCC
  if (label_->size()) {
    printf(" \"%s\"", label_->c_str());
  }
#endif
  printf(": \n");
  for (int i = 0; i <= indent; ++i) printf("  ");
  transformation_->Print();
  printf("\n");
  logical_volume_->Print(indent+1);
}

VECGEOM_CUDA_HEADER_BOTH
void VPlacedVolume::PrintContent(const int indent) const {
  Print(indent);
  if (daughters().size() > 0) {
    printf(":");
    for (VPlacedVolume const **vol = daughters().begin(),
         **volEnd = daughters().end(); vol != volEnd; ++vol) {
      printf("\n");
      (*vol)->PrintContent(indent+3);
    }
  }
}

VECGEOM_CUDA_HEADER_HOST
std::ostream& operator<<(std::ostream& os, VPlacedVolume const &vol) {
  os << "(" << (*vol.unplaced_volume()) << ", " << (*vol.transformation())
     << ")";
  return os;
}

} // End impl namespace

#ifdef VECGEOM_NVCC

namespace cxx {

template size_t DevicePtr<cuda::VPlacedVolume const*>::SizeOf();
template size_t DevicePtr<char>::SizeOf();
template size_t DevicePtr<Precision>::SizeOf();
// template void DevicePtr<cuda::PlacedBox>::Construct(
//    DevicePtr<cuda::LogicalVolume> const logical_volume,
//    DevicePtr<cuda::Transformation3D> const transform,
//    const int id) const;

} // End cxx namespace

#endif // VECGEOM_NVCC

} // End global namespace<|MERGE_RESOLUTION|>--- conflicted
+++ resolved
@@ -47,16 +47,10 @@
 
 VECGEOM_CUDA_HEADER_BOTH
 VPlacedVolume::~VPlacedVolume() {
-<<<<<<< HEAD
-//#ifndef VECGEOM_NVCC
-  if(label_) delete label_;
-//#endif
-=======
 
 #ifndef VECGEOM_NVCC_DEVICE
   delete label_;
 #endif
->>>>>>> ebf68b0d
 }
 
 VECGEOM_CUDA_HEADER_BOTH

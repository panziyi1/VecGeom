/// \file PlacedVolume.cpp
/// \author Johannes de Fine Licht (johannes.definelicht@cern.ch)

#include "volumes/PlacedVolume.h"
#include "base/Vector3D.h"
#include "base/RNG.h"
#include "management/GeoManager.h"
#include "volumes/utilities/VolumeUtilities.h"
#include "base/SOA3D.h"

#include <stdio.h>
#include <cassert>

#ifdef VECGEOM_USOLIDS
#include "volumes/USolidsInterfaceHelper.h"
#endif

namespace vecgeom {
inline namespace VECGEOM_IMPL_NAMESPACE {

unsigned int VPlacedVolume::g_id_count = 0;

#ifndef VECGEOM_NVCC
VPlacedVolume::VPlacedVolume(char const *const label,
                             LogicalVolume const *const logical_volume,
                             Transformation3D const *const transformation,
                             PlacedBox const *const bounding_box)
  :
#ifdef VECGEOM_USOLIDS
    USolidsInterfaceHelper(label),
#endif
     id_(), label_(NULL), logical_volume_(logical_volume),
#ifdef VECGEOM_INPLACE_TRANSFORMATIONS
     fTransformation(*transformation),
#else
     fTransformation(transformation),
#endif
     bounding_box_(bounding_box) {
  id_ = g_id_count++;
  GeoManager::Instance().RegisterPlacedVolume(this);
  label_ = new std::string(label);
}


VECGEOM_CUDA_HEADER_BOTH
VPlacedVolume::VPlacedVolume(VPlacedVolume const & other) : id_(), label_(NULL), logical_volume_(), fTransformation(),
    bounding_box_() {
  assert( 0 && "COPY CONSTRUCTOR FOR PlacedVolumes NOT IMPLEMENTED");
}

VECGEOM_CUDA_HEADER_BOTH
VPlacedVolume * VPlacedVolume::operator=( VPlacedVolume const & other )
{
// deliberaty copy using memcpy to also copy the virtual table
   if( this != &other){
       // overriding the vtable is exactly what I want
       // so I silence a compier warning via the void* cast
    std::memcpy((void*)this, (void*)&other, sizeof(VPlacedVolume) );
   }
   return this;
    //    if (this != &other) // protect against invalid self-assignment
//    {
//        id_ = other.id_;
//        label_ = other.label_;
//        logical_volume_ = other.logical_volume_;
//        transformation_ = other.transformation_;
//        bounding_box_ = other.bounding_box_;
//    }
//    return this;
}
#endif

VECGEOM_CUDA_HEADER_BOTH
VPlacedVolume::~VPlacedVolume() {
<<<<<<< HEAD
#ifndef VECGEOM_NVCC_DEVICE
=======
#ifndef VECGEOM_NVCC
>>>>>>> 2ad64ef6
    GeoManager::Instance().DeregisterPlacedVolume(id_);
    delete label_;
#endif
}

VECGEOM_CUDA_HEADER_BOTH
void VPlacedVolume::Print(const int indent) const {
  for (int i = 0; i < indent; ++i) printf("  ");
  PrintType();
  printf(" [%i]", id_);
#ifndef VECGEOM_NVCC
  if (label_->size()) {
    printf(" \"%s\"", label_->c_str());
  }
#endif
  printf(": \n");
  for (int i = 0; i <= indent; ++i) printf("  ");
  GetTransformation()->Print();
  printf("\n");
  logical_volume_->Print(indent+1);
}

VECGEOM_CUDA_HEADER_BOTH
void VPlacedVolume::PrintContent(const int indent) const {
  Print(indent);
  if (GetDaughters().size() > 0) {
    printf(":");
    for (VPlacedVolume const **vol = GetDaughters().begin(),
         **volEnd = GetDaughters().end(); vol != volEnd; ++vol) {
      printf("\n");
      (*vol)->PrintContent(indent+3);
    }
  }
}

VECGEOM_CUDA_HEADER_HOST
std::ostream& operator<<(std::ostream& os, VPlacedVolume const &vol) {
  os << "(" << (*vol.GetUnplacedVolume()) << ", " << (*vol.GetTransformation())
     << ")";
  return os;
}

// implement a default function for surface area
// based on the method of G4
Precision VPlacedVolume::SurfaceArea() {
  //  std::cout << "WARNING : Sampling SurfaceArea called \n";
 int nStat = 100000;
 double ell = -1.;
 Vector3D<Precision> p;
 Vector3D<Precision> minCorner;
 Vector3D<Precision> maxCorner;
 Vector3D<Precision> delta;

 // min max extents of pSolid along X,Y,Z
 this->Extent(minCorner,maxCorner);

 // limits
 delta = maxCorner - minCorner;

 if(ell<=0.)          // Automatic definition of skin thickness
 {
   Precision minval = delta.x();
   if(delta.y() < delta.x()) { minval= delta.y(); }
   if(delta.z() < minval) { minval= delta.z(); }
   ell=.01*minval;
 }

 Precision dd=2*ell;
 minCorner.x()-=ell;
 minCorner.y()-=ell;
 minCorner.z()-=ell;
 delta.x()+=dd;
 delta.y()+=dd;
 delta.z()+=dd;

 int inside=0;
 for(int i = 0; i < nStat; ++i )
 {
   p = minCorner + Vector3D<Precision>( delta.x()*RNG::Instance(). uniform(),
           delta.y()*RNG::Instance(). uniform(),
           delta.z()*RNG::Instance(). uniform() );
   if( this->UnplacedContains(p) ) {
     if( this->SafetyToOut(p)<ell) { inside++; }
   }
   else{
     if( this->SafetyToIn(p)<ell) { inside++; }
   }
}
 // @@ The conformal correction can be upgraded
 return delta.x()*delta.y()*delta.z()*inside/dd/nStat;
}

// implement a default function for GetPointOnSurface
// based on contains + DistanceToOut
Vector3D<Precision> VPlacedVolume::GetPointOnSurface() const {
  //   std::cerr << "WARNING : Base GetPointOnSurface called \n";

   Vector3D<Precision> surfacepoint;
   SOA3D<Precision> points(1);
   volumeUtilities::FillRandomPoints( *this, points );

   Vector3D<Precision> dir = volumeUtilities::SampleDirection();
   surfacepoint = points[0] + DistanceToOut( points[0],
           dir ) * dir;

  // assert( Inside(surfacepoint) == vecgeom::kSurface );
   return surfacepoint;
}


} // End impl namespace

#ifdef VECGEOM_NVCC

namespace cxx {

template size_t DevicePtr<cuda::VPlacedVolume const*>::SizeOf();
template size_t DevicePtr<char>::SizeOf();
template size_t DevicePtr<Precision>::SizeOf();
// template void DevicePtr<cuda::PlacedBox>::Construct(
//    DevicePtr<cuda::LogicalVolume> const logical_volume,
//    DevicePtr<cuda::Transformation3D> const transform,
//    const int id) const;

} // End cxx namespace

#endif // VECGEOM_NVCC

} // End global namespace<|MERGE_RESOLUTION|>--- conflicted
+++ resolved
@@ -72,11 +72,7 @@
 
 VECGEOM_CUDA_HEADER_BOTH
 VPlacedVolume::~VPlacedVolume() {
-<<<<<<< HEAD
-#ifndef VECGEOM_NVCC_DEVICE
-=======
 #ifndef VECGEOM_NVCC
->>>>>>> 2ad64ef6
     GeoManager::Instance().DeregisterPlacedVolume(id_);
     delete label_;
 #endif

/// \file Transformation3D.cpp
/// \author Johannes de Fine Licht (johannes.definelicht@cern.ch)
#include "base/Transformation3D.h"

#include "backend/Backend.h"
#ifdef VECGEOM_CUDA_INTERFACE
#include "backend/cuda/Interface.h"
#endif
#include "base/SpecializedTransformation3D.h"


#ifdef VECGEOM_ROOT
#include "TGeoMatrix.h"
#endif

#include <sstream>
#include <stdio.h>

namespace vecgeom {
inline namespace VECGEOM_IMPL_NAMESPACE {

const Transformation3D Transformation3D::kIdentity =
    Transformation3D();


//Transformation3D::Transformation3D(const Precision tx,
//                                   const Precision ty,
//                                   const Precision tz) :
//   fIdentity(false), fHasRotation(true), fHasTranslation(true)
//{
//  SetTranslation(tx, ty, tz);
//  SetRotation(1, 0, 0, 0, 1, 0, 0, 0, 1);
//  SetProperties();
//}

Transformation3D::Transformation3D(
    const Precision tx, const Precision ty,
    const Precision tz, const Precision phi,
    const Precision theta, const Precision psi) :
fIdentity(false), fHasRotation(true), fHasTranslation(true) {
  SetTranslation(tx, ty, tz);
  SetRotation(phi, theta, psi);
  SetProperties();
}

Transformation3D::Transformation3D(
    const Precision tx, const Precision ty, const Precision tz,
    const Precision r0, const Precision r1, const Precision r2,
    const Precision r3, const Precision r4, const Precision r5,
    const Precision r6, const Precision r7, const Precision r8) :
fIdentity(false), fHasRotation(true), fHasTranslation(true){
  SetTranslation(tx, ty, tz);
  SetRotation(r0, r1, r2, r3, r4, r5, r6, r7, r8);
  SetProperties();
}

VECGEOM_CUDA_HEADER_BOTH
void Transformation3D::Print() const {
  printf("Transformation3D {{%.2f, %.2f, %.2f}, ",
         fTranslation[0], fTranslation[1], fTranslation[2]);
  printf("{%.2f, %.2f, %.2f, %.2f, %.2f, %.2f, %.2f, %.2f, %.2f}}",
         fRotation[0], fRotation[1], fRotation[2], fRotation[3], fRotation[4],
         fRotation[5], fRotation[6], fRotation[7], fRotation[8]);
}

VECGEOM_CUDA_HEADER_BOTH
void Transformation3D::SetTranslation(const Precision tx,
                                          const Precision ty,
                                          const Precision tz) {
  fTranslation[0] = tx;
  fTranslation[1] = ty;
  fTranslation[2] = tz;
}

VECGEOM_CUDA_HEADER_BOTH
void Transformation3D::SetTranslation(Vector3D<Precision> const &vec) {
  SetTranslation(vec[0], vec[1], vec[2]);
}

VECGEOM_CUDA_HEADER_BOTH
void Transformation3D::SetProperties() {
  fHasTranslation = (
    fabs(fTranslation[0]) > kTolerance ||
    fabs(fTranslation[1]) > kTolerance ||
    fabs(fTranslation[2]) > kTolerance
  ) ? true : false;
  fHasRotation = (GenerateRotationCode() == rotation::kIdentity)
                 ? false : true;
  fIdentity = !fHasTranslation && !fHasRotation;
}


VECGEOM_CUDA_HEADER_BOTH
void Transformation3D::SetRotation(const Precision phi,
                                   const Precision theta,
                                   const Precision psi) {

  const Precision sinphi = sin(kDegToRad*phi);
  const Precision cosphi = cos(kDegToRad*phi);
  const Precision sinthe = sin(kDegToRad*theta);
  const Precision costhe = cos(kDegToRad*theta);
  const Precision sinpsi = sin(kDegToRad*psi);
  const Precision cospsi = cos(kDegToRad*psi);

  fRotation[0] =  cospsi*cosphi - costhe*sinphi*sinpsi;
  fRotation[1] = -sinpsi*cosphi - costhe*sinphi*cospsi;
  fRotation[2] =  sinthe*sinphi;
  fRotation[3] =  cospsi*sinphi + costhe*cosphi*sinpsi;
  fRotation[4] = -sinpsi*sinphi + costhe*cosphi*cospsi;
  fRotation[5] = -sinthe*cosphi;
  fRotation[6] =  sinpsi*sinthe;
  fRotation[7] =  cospsi*sinthe;
  fRotation[8] =  costhe;
}

VECGEOM_CUDA_HEADER_BOTH
void Transformation3D::SetRotation(Vector3D<Precision> const &vec) {
  SetRotation(vec[0], vec[1], vec[2]);
}

VECGEOM_CUDA_HEADER_BOTH
void Transformation3D::SetRotation(
    const Precision rot0, const Precision rot1, const Precision rot2,
    const Precision rot3, const Precision rot4, const Precision rot5,
    const Precision rot6, const Precision rot7, const Precision rot8) {

  fRotation[0] = rot0;
  fRotation[1] = rot1;
  fRotation[2] = rot2;
  fRotation[3] = rot3;
  fRotation[4] = rot4;
  fRotation[5] = rot5;
  fRotation[6] = rot6;
  fRotation[7] = rot7;
  fRotation[8] = rot8;
}

VECGEOM_CUDA_HEADER_BOTH
RotationCode Transformation3D::GenerateRotationCode() const {
  int code = 0;
  for (int i = 0; i < 9; ++i) {
    // Assign each bit
    code |= (1<<i) * (fabs(fRotation[i]) > kTolerance);
  }
  if (code == rotation::kDiagonal
      && (fRotation[0] == 1. && fRotation[4] == 1. && fRotation[8] == 1.)) {
    code = rotation::kIdentity;
  }
  return code;
}

/**
 * Very simple translation code. Kept as an integer in case other cases are to
 * be implemented in the future.
 * /return The transformation's translation code, which is 0 for transformations
 *         without translation and 1 otherwise.
 */
VECGEOM_CUDA_HEADER_BOTH
TranslationCode Transformation3D::GenerateTranslationCode() const {
  return (fHasTranslation) ? translation::kGeneric : translation::kIdentity;
}


#ifdef VECGEOM_ROOT
// function to convert this transformation to a TGeo transformation
// mainly used for the benchmark comparisons with ROOT
TGeoMatrix * Transformation3D::ConvertToTGeoMatrix() const
{
  if( fIdentity ){
      return new TGeoIdentity();
  }
  if( fHasTranslation && ! fHasRotation ) {
      return new TGeoTranslation(fTranslation[0], fTranslation[1], fTranslation[2]);
  }
  if( fHasRotation && ! fHasTranslation ) {
      TGeoRotation * tmp = new TGeoRotation();
      tmp->SetMatrix( Rotation() );
      return tmp;
  }
  if( fHasTranslation && fHasRotation )
  {
      TGeoRotation * tmp = new TGeoRotation();
      tmp->SetMatrix( Rotation() );
      return  new TGeoCombiTrans(fTranslation[0], fTranslation[1],
                     fTranslation[2], tmp);
  }
  return 0;
}
#endif

std::ostream& operator<<(std::ostream& os,
                         Transformation3D const &transformation) {
  os << "Transformation {" << transformation.Translation() << ", "
     << "("  << transformation.Rotation(0) << ", " << transformation.Rotation(1)
     << ", " << transformation.Rotation(2) << ", " << transformation.Rotation(3)
     << ", " << transformation.Rotation(4) << ", " << transformation.Rotation(5)
     << ", " << transformation.Rotation(6) << ", " << transformation.Rotation(7)
     << ", " << transformation.Rotation(8) << ")}"
     << "; identity(" << transformation.IsIdentity() << "); rotation("
     << transformation.HasRotation() << ")";
  return os;
}

#ifdef VECGEOM_CUDA_INTERFACE

DevicePtr<cuda::Transformation3D> Transformation3D::CopyToGpu(DevicePtr<cuda::Transformation3D> const gpu_ptr) const {

   gpu_ptr.Construct(fTranslation[0], fTranslation[1], fTranslation[2],
                     fRotation[0], fRotation[1], fRotation[2],
                     fRotation[3], fRotation[4], fRotation[5],
                     fRotation[6], fRotation[7], fRotation[8]);
   CudaAssertError();
   return gpu_ptr;
}

DevicePtr<cuda::Transformation3D> Transformation3D::CopyToGpu() const {

   DevicePtr<cuda::Transformation3D> gpu_ptr;
   gpu_ptr.Allocate();
   return this->CopyToGpu(gpu_ptr);
}

#endif // VECGEOM_CUDA_INTERFACE

} // End impl namespace
<<<<<<< HEAD

#ifdef VECGEOM_NVCC

namespace cxx {

=======

#ifdef VECGEOM_NVCC

namespace cxx {

>>>>>>> b815fd3f
template size_t DevicePtr<cuda::Transformation3D>::SizeOf();
template void DevicePtr<cuda::Transformation3D>::Construct(
    const Precision tx, const Precision ty, const Precision tz,
    const Precision r0, const Precision r1, const Precision r2,
    const Precision r3, const Precision r4, const Precision r5,
    const Precision r6, const Precision r7, const Precision r8) const;

} // End cxx namespace

#endif // VECGEOM_NVCC

} // End global namespace
<|MERGE_RESOLUTION|>--- conflicted
+++ resolved
@@ -223,19 +223,11 @@
 #endif // VECGEOM_CUDA_INTERFACE
 
 } // End impl namespace
-<<<<<<< HEAD
 
 #ifdef VECGEOM_NVCC
 
 namespace cxx {
 
-=======
-
-#ifdef VECGEOM_NVCC
-
-namespace cxx {
-
->>>>>>> b815fd3f
 template size_t DevicePtr<cuda::Transformation3D>::SizeOf();
 template void DevicePtr<cuda::Transformation3D>::Construct(
     const Precision tx, const Precision ty, const Precision tz,

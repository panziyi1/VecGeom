/// @file PlacedTube.cpp
/// @author Georgios Bitzes (georgios.bitzes@cern.ch)

#include "volumes/PlacedTube.h"
#include "volumes/Tube.h"
#include "volumes/SpecializedTube.h"

#if defined(VECGEOM_BENCHMARK) && defined(VECGEOM_ROOT)
#include "TGeoTube.h"
#endif

#if defined(VECGEOM_BENCHMARK) && defined(VECGEOM_USOLIDS)
#include "UTubs.hh"
#endif


namespace VECGEOM_NAMESPACE {

#ifdef VECGEOM_BENCHMARK

VPlacedVolume const* PlacedTube::ConvertToUnspecialized() const {
  return new SimpleTube(GetLabel().c_str(), logical_volume(), transformation());
}

#ifdef VECGEOM_ROOT
TGeoShape const* PlacedTube::ConvertToRoot() const {
<<<<<<< HEAD
  return new TGeoTubeSeg(GetLabel().c_str(), rmin(), rmax(), z(), sphi()*(180/M_PI), dphi()*(180/M_PI) );
=======
  if(dphi() >= 2*M_PI)
     return new TGeoTube(GetLabel().c_str(), rmin(), rmax(), z());
  return new TGeoTubeSeg(GetLabel().c_str(), rmin(), rmax(), z(), sphi()*(180/M_PI), sphi()*(180/M_PI)+dphi()*(180/M_PI) );
>>>>>>> ef6b8348
}
#endif

#ifdef VECGEOM_USOLIDS
::VUSolid const* PlacedTube::ConvertToUSolids() const {
  return new UTubs("", rmin(), rmax(), z(), sphi(), dphi());
}
#endif

#endif // VECGEOM_BENCHMARK

} // End global namespace

namespace vecgeom {

#ifdef VECGEOM_CUDA_INTERFACE

void PlacedTube_CopyToGpu(
    LogicalVolume const *const logical_volume,
    Transformation3D const *const transformation,
    const int id, VPlacedVolume *const gpu_ptr);

VPlacedVolume* PlacedTube::CopyToGpu(
    LogicalVolume const *const logical_volume,
    Transformation3D const *const transformation,
    VPlacedVolume *const gpu_ptr) const {
  PlacedTube_CopyToGpu(logical_volume, transformation, this->id(),
                                 gpu_ptr);
  CudaAssertError();
  return gpu_ptr;
}

VPlacedVolume* PlacedTube::CopyToGpu(
    LogicalVolume const *const logical_volume,
    Transformation3D const *const transformation) const {
  VPlacedVolume *const gpu_ptr = vecgeom::AllocateOnGpu<PlacedTube>();
  return this->CopyToGpu(logical_volume, transformation, gpu_ptr);
}

#endif // VECGEOM_CUDA_INTERFACE

#ifdef VECGEOM_NVCC

class LogicalVolume;
class Transformation3D;
class VPlacedVolume;

__global__
void PlacedTube_ConstructOnGpu(
    LogicalVolume const *const logical_volume,
    Transformation3D const *const transformation,
    const int id, VPlacedVolume *const gpu_ptr) {
  new(gpu_ptr) vecgeom_cuda::SimpleTube(
    reinterpret_cast<vecgeom_cuda::LogicalVolume const*>(logical_volume),
    reinterpret_cast<vecgeom_cuda::Transformation3D const*>(transformation),
    NULL,
    id
  );
}

void PlacedTube_CopyToGpu(
    LogicalVolume const *const logical_volume,
    Transformation3D const *const transformation,
    const int id, VPlacedVolume *const gpu_ptr) {
  PlacedTube_ConstructOnGpu<<<1, 1>>>(logical_volume, transformation,
                                                id, gpu_ptr);
}

#endif // VECGEOM_NVCC

} // End namespace vecgeom
<|MERGE_RESOLUTION|>--- conflicted
+++ resolved
@@ -24,13 +24,9 @@
 
 #ifdef VECGEOM_ROOT
 TGeoShape const* PlacedTube::ConvertToRoot() const {
-<<<<<<< HEAD
-  return new TGeoTubeSeg(GetLabel().c_str(), rmin(), rmax(), z(), sphi()*(180/M_PI), dphi()*(180/M_PI) );
-=======
   if(dphi() >= 2*M_PI)
      return new TGeoTube(GetLabel().c_str(), rmin(), rmax(), z());
   return new TGeoTubeSeg(GetLabel().c_str(), rmin(), rmax(), z(), sphi()*(180/M_PI), sphi()*(180/M_PI)+dphi()*(180/M_PI) );
->>>>>>> ef6b8348
 }
 #endif
 

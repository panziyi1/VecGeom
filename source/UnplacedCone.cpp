--- conflicted
+++ resolved
@@ -28,8 +28,6 @@
     }
 
 #if !defined(VECGEOM_NVCC)
-<<<<<<< HEAD
-=======
     bool UnplacedCone::Normal(Vector3D<Precision> const& p, Vector3D<Precision>& norm) const {
     int noSurfaces = 0;
     Precision rho, pPhi;
@@ -142,7 +140,7 @@
 
   return noSurfaces != 0;
  }
->>>>>>> 400e2e52
+
     Vector3D<Precision> UnplacedCone::GetPointOnSurface() const {
        // implementation taken from UCons; not verified
        //

--- conflicted
+++ resolved
@@ -147,10 +147,6 @@
           distNearest = distSPhi;
           normNearest = nPs;
         }
-<<<<<<< HEAD
-
-=======
->>>>>>> 071ab956
         if (inside && distEPhi <= kHalfTolerance) {
           noSurfaces ++;
           sumnorm += nPe;
@@ -160,10 +156,6 @@
           normNearest = nPe;
         }
       }
-<<<<<<< HEAD
-
-=======
->>>>>>> 071ab956
       // Final checks
       if (noSurfaces == 0) norm = normNearest;
       else if (noSurfaces == 1) norm = sumnorm;
@@ -302,8 +294,6 @@
 
        #undef RETURN_SPECIALIZATION
   }
-<<<<<<< HEAD
-=======
 
 
 #if defined(VECGEOM_USOLIDS)
@@ -327,7 +317,6 @@
     return os;
   }
 #endif
->>>>>>> 071ab956
 
 
 // this is repetitive code:

/*
 * UnplacedCone.cpp
 *
 *  Created on: Jun 18, 2014
 *      Author: swenzel
 */

#include "volumes/UnplacedCone.h"
#include "volumes/SpecializedCone.h"
#include "volumes/utilities/VolumeUtilities.h"
#include "volumes/utilities/GenerationUtilities.h"
#ifndef VECGEOM_NVCC
  #include "base/RNG.h"
#endif
#include "management/VolumeFactory.h"

namespace vecgeom {
inline namespace VECGEOM_IMPL_NAMESPACE {

    void UnplacedCone::Print() const {
     printf("UnplacedCone {rmin1 %.2f, rmax1 %.2f, rmin2 %.2f, "
          "rmax2 %.2f, dz %.2f, phistart %.2f, deltaphi %.2f}",
             fRmin1, fRmax1, fRmin2, fRmax2, fDz, fSPhi, fDPhi);
    }

    void UnplacedCone::Print(std::ostream &os) const {
        os << "UnplacedCone; please implement Print to outstream\n";
    }

    VECGEOM_CUDA_HEADER_BOTH
	bool UnplacedCone::IsConvex() const{

      //Default safe convexity value
      bool convexity = false;

      //Logic to calculate the convexity
      if(fRmin1==0. && fRmin2==0.) //Implies Solid cone
              {
                if( fDPhi<=kPi || fDPhi==kTwoPi)
                  convexity = true;
              }
      return convexity;

      }


#if !defined(VECGEOM_NVCC)
    bool UnplacedCone::Normal(Vector3D<Precision> const& p, Vector3D<Precision>& norm) const {
      int noSurfaces = 0;
      Precision rho, pPhi;
      Precision distZ, distRMin, distRMax;
      Precision distSPhi = kInfinity, distEPhi = kInfinity;
      Precision pRMin, widRMin;
      Precision pRMax, widRMax;

      const double kHalfTolerance = 0.5 * kTolerance;

      Vector3D<Precision> sumnorm(0., 0., 0.), nZ =  Vector3D<Precision> (0., 0., 1.);
      Vector3D<Precision> nR, nr(0., 0., 0.), nPs, nPe;
      norm = sumnorm;

      // do not use an extra fabs here -- negative/positive distZ tells us when point is outside or inside
      distZ = std::fabs(p.z()) - fDz;
      rho  = std::sqrt(p.x() * p.x() + p.y() * p.y());

      pRMin   = rho - p.z() * fTanRMin;
      widRMin = fRmin2 - fDz * fTanRMin;
      distRMin = (pRMin - widRMin) / fSecRMin;

      pRMax   = rho - p.z() * fTanRMax;
      widRMax = fRmax2 - fDz * fTanRMax;
      distRMax = (pRMax - widRMax) / fSecRMax;

      bool inside = distZ<kTolerance && distRMax < kTolerance;
      if(fRmin1 || fRmin2) inside &= distRMin > -kTolerance;

      distZ = std::fabs(distZ);
      distRMax = std::fabs(distRMax);
      distRMin = std::fabs(distRMin);

      // keep track of nearest normal, needed in case point is not on a surface
      double distNearest = distZ;
      Vector3D<Precision> normNearest = nZ;
      if(p.z()<0.) normNearest.Set(0,0,-1.);

      if (!IsFullPhi()) {
        if (rho) {  // Protected against (0,0,z)
          pPhi = std::atan2(p.y(), p.x());

          if (pPhi  < fSPhi - kHalfTolerance) pPhi += 2 * kPi;
          else if (pPhi > fSPhi + fDPhi + kHalfTolerance) pPhi -= 2 * kPi;

          distSPhi = rho*(pPhi - fSPhi);
          distEPhi = rho*(pPhi - fSPhi - fDPhi);
          inside = inside && (distSPhi>-kTolerance) && (distEPhi<kTolerance);
          distSPhi = std::abs(distSPhi);
          distEPhi = std::abs(distEPhi);
        }

        else if (!(fRmin1) || !(fRmin2)) {
          distSPhi = 0.;
          distEPhi = 0.;
        }
        nPs = Vector3D<Precision>(std::sin(fSPhi), -std::cos(fSPhi), 0);
        nPe = Vector3D<Precision>(-std::sin(fSPhi + fDPhi), std::cos(fSPhi + fDPhi), 0);
      }

      if (rho > kHalfTolerance) {
        nR = Vector3D<Precision>(p.x() / rho / fSecRMax, p.y() / rho / fSecRMax, -fTanRMax / fSecRMax);
        if (fRmin1 || fRmin2) {
          nr = Vector3D<Precision>(-p.x() / rho / fSecRMin, -p.y() / rho / fSecRMin, fTanRMin / fSecRMin);
        }
      }

      if ( inside && distZ <= kHalfTolerance ) {
        noSurfaces ++;
        if (p.z() >= 0.) sumnorm += nZ;
        else sumnorm.Set(0,0,-1.);
      }

      if (inside && distRMax <= kHalfTolerance) {
        noSurfaces ++;
        sumnorm += nR;
      }
      else if(noSurfaces==0 && distRMax<distNearest) {
        distNearest = distRMax;
        normNearest = nR;
      }

      if (fRmin1 || fRmin2) {
        if (inside && distRMin <= kHalfTolerance) {
          noSurfaces ++;
          sumnorm += nr;
        }
        else if(noSurfaces==0 && distRMin<distNearest) {
          distNearest = distRMin;
          normNearest = nr;
        }
      }
<<<<<<< HEAD

      if (!IsFullPhi()) {
        if (inside && distSPhi <= kHalfTolerance) {
          noSurfaces ++;
          sumnorm += nPs;
        }
        else if(noSurfaces==0 && distSPhi<distNearest) {
          distNearest = distSPhi;
          normNearest = nPs;
        }

        if (inside && distEPhi <= kHalfTolerance) {
          noSurfaces ++;
          sumnorm += nPe;
        }
        else if(noSurfaces==0 && distEPhi<distNearest ) {
          distNearest = distEPhi;
          normNearest = nPe;
        }
      }

=======

      if (!IsFullPhi()) {
        if (inside && distSPhi <= kHalfTolerance) {
          noSurfaces ++;
          sumnorm += nPs;
        }
        else if(noSurfaces==0 && distSPhi<distNearest) {
          distNearest = distSPhi;
          normNearest = nPs;
        }

        if (inside && distEPhi <= kHalfTolerance) {
          noSurfaces ++;
          sumnorm += nPe;
        }
        else if(noSurfaces==0 && distEPhi<distNearest ) {
          distNearest = distEPhi;
          normNearest = nPe;
        }
      }

>>>>>>> 7c6e43b2
      // Final checks
      if (noSurfaces == 0) norm = normNearest;
      else if (noSurfaces == 1) norm = sumnorm;
      else norm = sumnorm.Unit();
      return noSurfaces != 0;
    }

    Vector3D<Precision> UnplacedCone::GetPointOnSurface() const {
       // implementation taken from UCons; not verified
       //
       double Aone, Atwo, Athree, Afour, Afive, slin, slout, phi;
       double zRand, cosu, sinu, rRand1, rRand2, chose, rone, rtwo, qone, qtwo;
       rone = (fRmax1 - fRmax2) / (2.*fDz);
       rtwo = (fRmin1 - fRmin2) / (2.*fDz);
       qone = 0.;
       qtwo = 0.;
       if (fRmax1 != fRmax2){
            qone = fDz * (fRmax1 + fRmax2) / (fRmax1 - fRmax2);
       }
       if (fRmin1 != fRmin2) {
            qtwo = fDz * (fRmin1 + fRmin2) / (fRmin1 - fRmin2);
       }
       slin   = Sqrt((fRmin1 - fRmin2)*(fRmin1 - fRmin2) + 4.*fDz*fDz);
       slout = Sqrt((fRmax1 - fRmax2)*(fRmax1 - fRmax2) + 4.*fDz*fDz);
       Aone   = 0.5 * fDPhi * (fRmax2 + fRmax1) * slout;
       Atwo   = 0.5 * fDPhi * (fRmin2 + fRmin1) * slin;
       Athree = 0.5 * fDPhi * (fRmax1 * fRmax1 - fRmin1 * fRmin1);
       Afour = 0.5 * fDPhi * (fRmax2 * fRmax2 - fRmin2 * fRmin2);
       Afive = fDz * (fRmax1 - fRmin1 + fRmax2 - fRmin2);

       phi  = RNG::Instance().uniform(fSPhi, fSPhi + fDPhi);
       cosu = std::cos(phi);
       sinu = std::sin(phi);
       rRand1 = volumeUtilities::GetRadiusInRing(fRmin1, fRmin2);
       rRand2 = volumeUtilities::GetRadiusInRing(fRmax1, fRmax2);

       if ((fSPhi == 0.) && IsFullPhi()) {
         Afive = 0.;
       }
       chose = RNG::Instance().uniform(0., Aone + Atwo + Athree + Afour + 2.*Afive);

            if ((chose >= 0.) && (chose < Aone)) {
              if (fRmin1 != fRmin2)
              {
                zRand = RNG::Instance().uniform(-1.*fDz, fDz);
                return Vector3D<Precision>(rtwo * cosu * (qtwo - zRand),
                                rtwo * sinu * (qtwo - zRand), zRand);
              }
              else {
                return Vector3D<Precision>(fRmin1 * cosu, fRmin2 * sinu,
                                RNG::Instance().uniform(-1.*fDz, fDz));
              }
            }
            else if ((chose >= Aone) && (chose <= Aone + Atwo))
            {
              if (fRmax1 != fRmax2)
              {
                zRand = RNG::Instance().uniform(-1.*fDz, fDz);
                return Vector3D<Precision>(rone * cosu * (qone - zRand),
                                rone * sinu * (qone - zRand), zRand);
              }
              else
              {
                return Vector3D<Precision>(fRmax1 * cosu, fRmax2 * sinu,
                                RNG::Instance().uniform(-1.*fDz, fDz));
              }
            }
            else if ((chose >= Aone + Atwo) && (chose < Aone + Atwo + Athree))
            {
              return Vector3D<Precision>(rRand1 * cosu, rRand1 * sinu, -1 * fDz);
            }
            else if ((chose >= Aone + Atwo + Athree)
                     && (chose < Aone + Atwo + Athree + Afour))
            {
              return Vector3D<Precision>(rRand2 * cosu, rRand2 * sinu, fDz);
            }
            else if ((chose >= Aone + Atwo + Athree + Afour)
                     && (chose < Aone + Atwo + Athree + Afour + Afive))
            {
              zRand = RNG::Instance().uniform(-1.*fDz, fDz);
              rRand1 = RNG::Instance().uniform(fRmin2 - ((zRand - fDz) / (2.*fDz)) * (fRmin1 - fRmin2),
                                      fRmax2 - ((zRand - fDz) / (2.*fDz)) * (fRmax1 - fRmax2));
              return Vector3D<Precision>(rRand1 * std::cos(fSPhi),
                              rRand1 * std::sin(fSPhi), zRand);
            }
            else
            {
              zRand = RNG::Instance().uniform(-1.*fDz, fDz);
              rRand1 = RNG::Instance().uniform(fRmin2 - ((zRand - fDz) / (2.*fDz)) * (fRmin1 - fRmin2),
                                      fRmax2 - ((zRand - fDz) / (2.*fDz)) * (fRmax1 - fRmax2));
              return Vector3D<Precision>(rRand1 * std::cos(fSPhi + fDPhi),
                              rRand1 * std::sin(fSPhi + fDPhi), zRand);
            }
   }
#endif // VECGEOM_NVCC


  template <TranslationCode transCodeT, RotationCode rotCodeT>
  VECGEOM_CUDA_HEADER_DEVICE
  VPlacedVolume* UnplacedCone::Create(
     LogicalVolume const *const logical_volume,
     Transformation3D const *const transformation,
 #ifdef VECGEOM_NVCC
     const int id,
 #endif
     VPlacedVolume *const placement) {

       using namespace ConeTypes;
       __attribute__((unused)) const UnplacedCone &cone = static_cast<const UnplacedCone&>( *(logical_volume->GetUnplacedVolume()) );

       #ifdef VECGEOM_NVCC
         #define RETURN_SPECIALIZATION(coneTypeT) return CreateSpecializedWithPlacement< \
             SpecializedCone<transCodeT, rotCodeT, coneTypeT> >(logical_volume, transformation, id, placement)
       #else
         #define RETURN_SPECIALIZATION(coneTypeT) return CreateSpecializedWithPlacement< \
             SpecializedCone<transCodeT, rotCodeT, coneTypeT> >(logical_volume, transformation, placement)
       #endif

  #ifdef GENERATE_CONE_SPECIALIZATIONS
       if(cone.GetRmin1() <= 0 && cone.GetRmin2() <=0) {
         if(cone.GetDPhi() >= 2*M_PI)  RETURN_SPECIALIZATION(NonHollowCone);
         if(cone.GetDPhi() == M_PI)    RETURN_SPECIALIZATION(NonHollowConeWithPiSector); // == M_PI ???

         if(cone.GetDPhi() < M_PI)     RETURN_SPECIALIZATION(NonHollowConeWithSmallerThanPiSector);
         if(cone.GetDPhi() > M_PI)     RETURN_SPECIALIZATION(NonHollowConeWithBiggerThanPiSector);
       }
       else if(cone.GetRmin1() > 0 || cone.GetRmin2() > 0) {
         if(cone.GetDPhi() >= 2*M_PI)  RETURN_SPECIALIZATION(HollowCone);
         if(cone.GetDPhi() == M_PI)    RETURN_SPECIALIZATION(HollowConeWithPiSector); // == M_PI ???
         if(cone.GetDPhi() < M_PI)     RETURN_SPECIALIZATION(HollowConeWithSmallerThanPiSector);
         if(cone.GetDPhi() > M_PI)     RETURN_SPECIALIZATION(HollowConeWithBiggerThanPiSector);
       }
 #endif

       RETURN_SPECIALIZATION(UniversalCone);

       #undef RETURN_SPECIALIZATION
  }
<<<<<<< HEAD


#if defined(VECGEOM_USOLIDS)
  VECGEOM_CUDA_HEADER_BOTH
  std::ostream& UnplacedCone::StreamInfo(std::ostream &os) const {
    int oldprc = os.precision(16);
    os << "-----------------------------------------------------------\n"
       << "     *** Dump for solid - " << GetEntityType() << " ***\n"
       << "     ===================================================\n"
       << " Solid type: Cone\n"
       << " Parameters: \n"
       << "     Cone Radii Rmin1, Rmax1: " << fRmin1 <<"mm, "<< fRmax1 <<"mm\n"
       << "                Rmin2, Rmax2: " << fRmin2 <<"mm, "<< fRmax2 <<"mm\n"
       << "     Half-length Z = "<< fDz <<"mm\n";
    if(fDPhi<kTwoPi) {
        os << "     Wedge starting angles: fSPhi=" << fSPhi*kRadToDeg <<"deg, "
           << ", fDphi="<<fDPhi*kRadToDeg <<"deg\n";
    }
    os << "-----------------------------------------------------------\n";
    os.precision(oldprc);
    return os;
  }
#endif
=======
>>>>>>> 7c6e43b2


// this is repetitive code:

  VECGEOM_CUDA_HEADER_DEVICE
  VPlacedVolume* UnplacedCone::SpecializedVolume(
    LogicalVolume const *const volume,
    Transformation3D const *const transformation,
    const TranslationCode trans_code, const RotationCode rot_code,
#ifdef VECGEOM_NVCC
    const int id,
#endif
    VPlacedVolume *const placement) const {

  return VolumeFactory::CreateByTransformation<
      UnplacedCone>(volume, transformation, trans_code, rot_code,
#ifdef VECGEOM_NVCC
                              id,
#endif
                              placement);
}

#ifdef VECGEOM_CUDA_INTERFACE

DevicePtr<cuda::VUnplacedVolume> UnplacedCone::CopyToGpu(
   DevicePtr<cuda::VUnplacedVolume> const in_gpu_ptr) const
{
   return CopyToGpuImpl<UnplacedCone>(in_gpu_ptr, GetRmin1(), GetRmax1(), GetRmin2(), GetRmax2(), GetDz(), GetSPhi(), GetDPhi());
}

DevicePtr<cuda::VUnplacedVolume> UnplacedCone::CopyToGpu() const
{
   return CopyToGpuImpl<UnplacedCone>();
}

#endif // VECGEOM_CUDA_INTERFACE

} // End impl namespace

#ifdef VECGEOM_NVCC

namespace cxx {

template size_t DevicePtr<cuda::UnplacedCone>::SizeOf();
template void DevicePtr<cuda::UnplacedCone>::Construct(
    const Precision rmin1, const Precision rmax1,
    const Precision rmin2, const Precision rmax2,
    const Precision z, const Precision sphi, const Precision dphi) const;

} // End cxx namespace

#endif

} // End namespace vecgeom<|MERGE_RESOLUTION|>--- conflicted
+++ resolved
@@ -28,7 +28,7 @@
     }
 
     VECGEOM_CUDA_HEADER_BOTH
-	bool UnplacedCone::IsConvex() const{
+    bool UnplacedCone::IsConvex() const{
 
       //Default safe convexity value
       bool convexity = false;
@@ -137,7 +137,6 @@
           normNearest = nr;
         }
       }
-<<<<<<< HEAD
 
       if (!IsFullPhi()) {
         if (inside && distSPhi <= kHalfTolerance) {
@@ -148,7 +147,6 @@
           distNearest = distSPhi;
           normNearest = nPs;
         }
-
         if (inside && distEPhi <= kHalfTolerance) {
           noSurfaces ++;
           sumnorm += nPe;
@@ -158,30 +156,6 @@
           normNearest = nPe;
         }
       }
-
-=======
-
-      if (!IsFullPhi()) {
-        if (inside && distSPhi <= kHalfTolerance) {
-          noSurfaces ++;
-          sumnorm += nPs;
-        }
-        else if(noSurfaces==0 && distSPhi<distNearest) {
-          distNearest = distSPhi;
-          normNearest = nPs;
-        }
-
-        if (inside && distEPhi <= kHalfTolerance) {
-          noSurfaces ++;
-          sumnorm += nPe;
-        }
-        else if(noSurfaces==0 && distEPhi<distNearest ) {
-          distNearest = distEPhi;
-          normNearest = nPe;
-        }
-      }
-
->>>>>>> 7c6e43b2
       // Final checks
       if (noSurfaces == 0) norm = normNearest;
       else if (noSurfaces == 1) norm = sumnorm;
@@ -320,7 +294,6 @@
 
        #undef RETURN_SPECIALIZATION
   }
-<<<<<<< HEAD
 
 
 #if defined(VECGEOM_USOLIDS)
@@ -344,8 +317,6 @@
     return os;
   }
 #endif
-=======
->>>>>>> 7c6e43b2
 
 
 // this is repetitive code:

/**
 * @file scalar/implementation.h
 * @author Johannes de Fine Licht (johannes.definelicht@cern.ch)
 */

#ifndef VECGEOM_BACKEND_SCALAR_IMPLEMENTATION_H_
#define VECGEOM_BACKEND_SCALAR_IMPLEMENTATION_H_

#include "base/global.h"

#include "base/aos3d.h"
#include "base/soa3d.h"
#include "backend/scalar/backend.h"
#include "volumes/placed_box.h"
#include "volumes/kernel/box_kernel.h"

namespace VECGEOM_NAMESPACE {

template <TranslationCode trans_code, RotationCode rot_code,
          typename VolumeType, typename ContainerType>
VECGEOM_INLINE
void VPlacedVolume::Inside_Looper(VolumeType const &volume,
                                  ContainerType const &points,
                                  bool *const output) {
  for (int i = 0; i < points.size(); ++i) {
    output[i] =
        volume.template InsideDispatch<trans_code, rot_code, kScalar>(
          points[i]
        );
  }
}

template <TranslationCode trans_code, RotationCode rot_code,
          typename VolumeType, typename ContainerType>
VECGEOM_INLINE
void VPlacedVolume::DistanceToIn_Looper(VolumeType const &volume,
                                        ContainerType const &positions,
                                        ContainerType const &directions,
                                        Precision const *const step_max,
                                        Precision *const output) {
  for (int i = 0; i < positions.size(); ++i) {
    output[i] =
        volume.template DistanceToInDispatch<trans_code, rot_code, kScalar>(
          positions[i], directions[i], step_max[i]
        );
  }
}

<<<<<<< HEAD
} // End global namespace
=======
template <typename VolumeType, typename ContainerType>
VECGEOM_INLINE
void VPlacedVolume::DistanceToOut_Looper(VolumeType const &volume,
                                        ContainerType const &positions,
                                        ContainerType const &directions,
                                        Precision const *const step_max,
                                        Precision *const output) {
  for (int i = 0; i < positions.size(); ++i) {
    output[i] =
        volume.template DistanceToOutDispatch<kScalar>(
          positions[i], directions[i], step_max[i]
        );
  }
}


} // End namespace vecgeom
>>>>>>> 476833e1

#endif // VECGEOM_BACKEND_SCALAR_IMPLEMENTATION_H_<|MERGE_RESOLUTION|>--- conflicted
+++ resolved
@@ -46,9 +46,6 @@
   }
 }
 
-<<<<<<< HEAD
-} // End global namespace
-=======
 template <typename VolumeType, typename ContainerType>
 VECGEOM_INLINE
 void VPlacedVolume::DistanceToOut_Looper(VolumeType const &volume,
@@ -64,8 +61,6 @@
   }
 }
 
-
-} // End namespace vecgeom
->>>>>>> 476833e1
+} // End global namespace
 
 #endif // VECGEOM_BACKEND_SCALAR_IMPLEMENTATION_H_
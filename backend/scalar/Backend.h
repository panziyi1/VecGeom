/// \file scalar/Backend.h
/// \author Johannes de Fine Licht (johannes.definelicht@cern.ch)

#ifndef VECGEOM_BACKEND_SCALARBACKEND_H_
#define VECGEOM_BACKEND_SCALARBACKEND_H_

#include "base/Global.h"

#include <algorithm>

namespace VECGEOM_NAMESPACE {

struct kScalar {
  typedef int       int_v;
  typedef Precision precision_v;
  typedef bool      bool_v;
  typedef Inside_t  inside_v;
  const static bool early_returns = true;
#ifdef VECGEOM_NVCC
  const static precision_v kOne = 1.0;
  const static precision_v kZero = 0.0;
#else
  constexpr static precision_v kOne = 1.0;
  constexpr static precision_v kZero = 0.0;
#endif
  const static bool_v kTrue = true;
  const static bool_v kFalse = false;

  template <class Backend>
  VECGEOM_CUDA_HEADER_BOTH
  static constexpr bool IsEqual() { return false; }

  VECGEOM_CUDA_HEADER_BOTH
  VECGEOM_INLINE
  static Precision Convert(Precision const &input) { return input; }
};

template <>
VECGEOM_CUDA_HEADER_BOTH
inline constexpr bool kScalar::IsEqual<kScalar>() { return true; }

typedef kScalar::int_v    ScalarInt;
typedef kScalar::precision_v ScalarDouble;
typedef kScalar::bool_v   ScalarBool;

template <typename Type>
VECGEOM_CUDA_HEADER_BOTH
VECGEOM_INLINE
void CondAssign(const bool cond,
                Type const &thenval, Type const &elseval, Type *const output) {
  *output = (cond) ? thenval : elseval;
}

template <typename Type>
VECGEOM_CUDA_HEADER_BOTH
VECGEOM_INLINE
void MaskedAssign(const bool cond,
                  Type const &thenval, Type *const output) {
  *output = (cond) ? thenval : *output;
}

VECGEOM_CUDA_HEADER_BOTH
VECGEOM_INLINE
bool IsFull(bool const &cond){
    return cond;
}

VECGEOM_CUDA_HEADER_BOTH
VECGEOM_INLINE
bool Any(bool const &cond) {
  return cond;
}

VECGEOM_CUDA_HEADER_BOTH
VECGEOM_INLINE
bool IsEmpty(bool const &cond){
    return !cond;
}

template <typename Type>
VECGEOM_CUDA_HEADER_BOTH
VECGEOM_INLINE
Type Abs(const Type val) {
  return fabs(val);
}

template <typename Type>
VECGEOM_CUDA_HEADER_BOTH
VECGEOM_INLINE
Type Sqrt(const Type val) {
  return sqrt(val);
}

template <typename Type>
VECGEOM_CUDA_HEADER_BOTH
VECGEOM_INLINE
Type ATan2(const Type y, const Type x) {
  if (x != 0) return  std::atan2(y, x);
  if (y >  0) return  kPi / 2;
  if (y <  0) return -kPi / 2;
  return  0;
}

template <typename T>
VECGEOM_CUDA_HEADER_BOTH
VECGEOM_INLINE
<<<<<<< HEAD
T Min(T val1, T val2) {
#ifndef VECGEOM_NVCC
  return std::min(val1, val2);
#else
  return min(val1, val2);
=======
T Min(T const &val1, T const &val2) {
#ifndef VECGEOM_NVCC_DEVICE
  return std::min(val1, val2);
#else
  return val1 < val2 ? val1 : val2;
>>>>>>> 6016eabd
#endif
}

template <typename T>
VECGEOM_CUDA_HEADER_BOTH
VECGEOM_INLINE
<<<<<<< HEAD
T Max(T val1, T val2) {
#ifndef VECGEOM_NVCC
  return std::max(val1, val2);
#else
  return max(val1, val2);
=======
T Max(T const &val1, T const &val2) {
#ifndef VECGEOM_NVCC_DEVICE
  return std::max(val1, val2);
#else
  return val1 > val2 ? val1 : val2;
>>>>>>> 6016eabd
#endif
}

VECGEOM_CUDA_HEADER_BOTH
VECGEOM_INLINE
Precision sin(const Precision radians) {
  return std::sin(radians);
}

VECGEOM_CUDA_HEADER_BOTH
VECGEOM_INLINE
Precision cos(const Precision radians) {
  return std::cos(radians);
}

VECGEOM_CUDA_HEADER_BOTH
VECGEOM_INLINE
Precision tan(const Precision radians) {
  return std::tan(radians);
}

namespace {

template <typename Type>
VECGEOM_CUDA_HEADER_BOTH
VECGEOM_INLINE
<<<<<<< HEAD
void Swap(Type &a, Type &b) {
#ifndef VECGEOM_NVCC
  std::swap(a, b);
#else
  Type c = a; a = b; b = c;
#endif
=======
void swap(Type &a, Type &b) {
  std::swap(a, b);
>>>>>>> 6016eabd
}

}

template <typename Type>
VECGEOM_CUDA_HEADER_BOTH
VECGEOM_INLINE
void copy(Type const *begin, Type const *const end, Type *const target) {
#ifndef VECGEOM_NVCC_DEVICE
  std::copy(begin, end, target);
#else
  memcpy(target, begin, (end-begin)*sizeof(Type));
#endif
}

template <typename Type>
VECGEOM_CUDA_HEADER_BOTH
VECGEOM_INLINE
void reverse_copy(Type const *const begin, Type const *end,
                  Type *const target) {
#ifndef VECGEOM_NVCC_DEVICE
  std::reverse_copy(begin, end, target);
#else
  while (--end >= begin) *target++ = *end;
#endif
}

template <typename Type>
VECGEOM_CUDA_HEADER_BOTH
VECGEOM_INLINE
void reverse(Type *begin, Type *end) {
#ifndef VECGEOM_NVCC
  std::reverse(begin, end);
#else
  while (begin++ < end--) Swap(begin, end);
#endif
}

template <typename Type>
VECGEOM_CUDA_HEADER_BOTH
VECGEOM_INLINE
Type* AlignedAllocate(size_t size) {
#ifndef VECGEOM_NVCC
  return static_cast<Type*>(_mm_malloc(sizeof(Type)*size, kAlignmentBoundary));
#else
  return new Type[size];
#endif
}

template <typename Type>
VECGEOM_CUDA_HEADER_BOTH
VECGEOM_INLINE
void AlignedFree(Type *allocated) {
#ifndef VECGEOM_NVCC
  _mm_free(allocated);
#else
  delete[] allocated;
#endif
}

template <typename IteratorType>
VECGEOM_CUDA_HEADER_BOTH
VECGEOM_INLINE
IteratorType min_element(IteratorType first, IteratorType last) {
#ifndef VECGEOM_NVCC
  return std::min_element(first, last);
#else
  return min_element(first, last);
#endif
}

template <typename IteratorType>
VECGEOM_CUDA_HEADER_BOTH
VECGEOM_INLINE
bool all_of(IteratorType first, IteratorType last) {
#ifndef VECGEOM_NVCC
  return std::all_of(first, last, [](bool b){return b;});
#else
  while (first++ != last) if (!first) return false;
  return true;
#endif
}

template <typename InputIterator1, typename InputIterator2>
VECGEOM_CUDA_HEADER_BOTH
VECGEOM_INLINE
bool equal(InputIterator1 first, InputIterator1 last, InputIterator2 target) {
#ifndef VECGEOM_NVCC_DEVICE
  return std::equal(first, last, target);
#else
  while (first != last) {
    if (*first++ != *target++) return false;
  }
  return true;
#endif
}

} // End global namespace

#endif // VECGEOM_BACKEND_SCALARBACKEND_H_<|MERGE_RESOLUTION|>--- conflicted
+++ resolved
@@ -104,38 +104,22 @@
 template <typename T>
 VECGEOM_CUDA_HEADER_BOTH
 VECGEOM_INLINE
-<<<<<<< HEAD
-T Min(T val1, T val2) {
-#ifndef VECGEOM_NVCC
+T Min(T const &val1, T const &val2) {
+#ifndef VECGEOM_NVCC_DEVICE
   return std::min(val1, val2);
 #else
-  return min(val1, val2);
-=======
-T Min(T const &val1, T const &val2) {
-#ifndef VECGEOM_NVCC_DEVICE
-  return std::min(val1, val2);
-#else
   return val1 < val2 ? val1 : val2;
->>>>>>> 6016eabd
 #endif
 }
 
 template <typename T>
 VECGEOM_CUDA_HEADER_BOTH
 VECGEOM_INLINE
-<<<<<<< HEAD
-T Max(T val1, T val2) {
-#ifndef VECGEOM_NVCC
+T Max(T const &val1, T const &val2) {
+#ifndef VECGEOM_NVCC_DEVICE
   return std::max(val1, val2);
 #else
-  return max(val1, val2);
-=======
-T Max(T const &val1, T const &val2) {
-#ifndef VECGEOM_NVCC_DEVICE
-  return std::max(val1, val2);
-#else
   return val1 > val2 ? val1 : val2;
->>>>>>> 6016eabd
 #endif
 }
 
@@ -162,17 +146,8 @@
 template <typename Type>
 VECGEOM_CUDA_HEADER_BOTH
 VECGEOM_INLINE
-<<<<<<< HEAD
-void Swap(Type &a, Type &b) {
-#ifndef VECGEOM_NVCC
-  std::swap(a, b);
-#else
-  Type c = a; a = b; b = c;
-#endif
-=======
 void swap(Type &a, Type &b) {
   std::swap(a, b);
->>>>>>> 6016eabd
 }
 
 }

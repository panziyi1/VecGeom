--- conflicted
+++ resolved
@@ -87,15 +87,8 @@
   (*output)(VcInside::Mask(cond)) = thenval;
 }
 
-<<<<<<< HEAD
-
-
 VECGEOM_INLINE
   bool IsFull(VcBool const &cond) {
-=======
-VECGEOM_INLINE
-  bool IsFull(typename Vc::Vector<Precision>::Mask const &cond) {
->>>>>>> 5b02a286
   return cond.isFull();
 }
 

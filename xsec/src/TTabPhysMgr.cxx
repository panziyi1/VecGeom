#include "TTabPhysMgr.h"

#include "TGeoMaterial.h"
#include "TGeoExtension.h"
#ifdef USE_VECGEOM_NAVIGATOR
#include "navigation/navigationstate.h"
#include "management/geo_manager.h"
#else
#include "TGeoBranchArray.h"
#endif
#include "GeantTrack.h"
#include "globals.h"
#include "GeantPropagator.h"
#include "GeantThreadData.h"
#include "TRandom.h"
#include "TBits.h"
#include "TStopwatch.h"
#include "TError.h"
#include "TSystem.h"
#include "TPartIndex.h"
#include "TEXsec.h"
#include "TMXsec.h"
#include "TEFstate.h"

ClassImp(TTabPhysMgr)

TTabPhysMgr* TTabPhysMgr::fgInstance = 0;

//______________________________________________________________________________
TTabPhysMgr* TTabPhysMgr::Instance(TGeoManager* geom, const char* xsecfilename, 
                                   const char* finalsfilename) 
{
// Access to instance of TTabPhysMgr
   if(fgInstance) return fgInstance;
	if(!(geom && xsecfilename && finalsfilename)) {
      ::Error("TTabPhysMgr::Instance", "Create TTabPhysMgr instance providing geometry and xsec files");
      return 0;
   }   
   fgInstance = new TTabPhysMgr(geom, xsecfilename, finalsfilename);			
   return fgInstance;
}

//______________________________________________________________________________
TTabPhysMgr::~TTabPhysMgr()
{
// Destructor
   delete [] fMatXsec;
   delete [] fElemXsec;
   delete [] fElemFstate;
   fgInstance = 0;
}

//______________________________________________________________________________
TTabPhysMgr::TTabPhysMgr():
             TObject(),
             fNelements(0),
             fNmaterials(0),
             fElemXsec(0),
             fElemFstate(0),
             fMatXsec(0),
             fGeom(0),
             fIsRestProcOn(kTRUE) 
{
// Dummy ctor.
   fgInstance = this;
}

//______________________________________________________________________________
TTabPhysMgr::TTabPhysMgr(TGeoManager* geom, const char* xsecfilename, 
                         const char* finalsfilename):
             TObject(),
             fNelements(0),
             fNmaterials(0),
             fElemXsec(0),
             fElemFstate(0),
             fMatXsec(0),
             fGeom(geom),
             fIsRestProcOn(kTRUE) 
{

 fgInstance = this;
 TStopwatch timer;
 timer.Start();
 //Load elements from geometry
 TList *matlist = (TList*) geom->GetListOfMaterials();

 TIter next(matlist);
 TGeoMaterial *mat=0;

 //Open xsec_FTFP_BERT.root file (or other phys.lists)
 TFile *fxsec = TFile::Open(xsecfilename);
 if (!fxsec) {
    Fatal("TTabPhysMgr", "Cannot open %s", xsecfilename);
 }   
 fxsec->Get("PartIndex");
 // Open the fstate_FTFP_BERT.root file (or other phys.lists)
 TFile *fstate = TFile::Open(finalsfilename);
 if (!fstate) {
    Fatal("TTabPhysMgr", "Cannot open %s", finalsfilename);
 }   

 // Setting the energy grid in our current application (might be different than
 // the one that we used to sample the x-sections from G4)
 TPartIndex::I()->SetEnergyGrid(1e-3,1e3,100); // should be outside

 //INFO: print number of materials in the current TGeoManager
 printf("#materials:= %d \n",matlist->GetSize());

   // First loop on all materials to mark used elements
   TBits elements(NELEM);
   while((mat = (TGeoMaterial*) next())) {
      if(!mat->IsUsed() || mat->GetZ()<1.) continue;
      fNmaterials++;
      Int_t nelem = mat->GetNelements();
      // Check if we are on the safe side; should exit otherwise	
      if(nelem>MAXNELEMENTS){
         Fatal("TTabPhysMgr","Number of elements in %s is %d > TTabPhysMgr::MAXNELEMENTS=%d\n",
               mat->GetName(),nelem,MAXNELEMENTS);
      } 
      for(Int_t iel=0; iel<nelem; ++iel) {
         Double_t ad;
         Double_t zd;
         Double_t wd;
         mat->GetElementProp(ad,zd,wd,iel);
         if (zd<1 || zd>NELEM) {
            Fatal("TTabPhysMgr","In material %s found element with z=%d > NELEM=%d",
                  mat->GetName(), (Int_t)zd, NELEM);
         }
         elements.SetBitNumber(zd);
      }
   }
   fNelements = elements.CountBits();
   fElemXsec = new TEXsec*[NELEM];
   fElemFstate = new TEFstate *[NELEM];
   fMatXsec = new TMXsec*[fNmaterials];
   printf("Reading xsec data and final states for %d elements in %d materials\n",
          fNelements, fNmaterials);
   // Loop elements and load corresponding xsec and final states
   Int_t zel = elements.FirstSetBit();
   Int_t nbits = elements.GetNbits();
   TEXsec *exsec;
   TEFstate *estate;
   // Load elements xsec data in memory
   ProcInfo_t  procInfo1, procInfo2;
   gSystem->GetProcInfo(&procInfo1);
   while (zel<nbits) {
      exsec = TEXsec::GetElement(zel,0,fxsec);
      fElemXsec[zel] = exsec;
      fElemXsec[zel]-> SetIndex(zel); //for quick access to the corresponding fstate 
      estate = TEFstate::GetElement(zel,0,fstate);
      fElemFstate[zel] = estate;
      printf("   loaded xsec data and states for: %s\n", TPartIndex::I()->EleSymb(zel));
      zel = elements.FirstSetBit(zel+1);
   }
   gSystem->GetProcInfo(&procInfo2);
   Long_t mem = (procInfo2.fMemResident - procInfo1.fMemResident)/1024;
   fxsec->Close();
   fstate->Close();
   // xsec and states now in memory   
   // Go through all materials in the geometry and form the associated TMXsec 
   // objects. 
   Int_t *z = new Int_t[MAXNELEMENTS];
   Int_t *a = new Int_t[MAXNELEMENTS];
   Float_t *w = new Float_t[MAXNELEMENTS];
   fNmaterials = 0;
   next.Reset();
   while((mat = (TGeoMaterial*) next())) {
      if(!mat->IsUsed()) continue;
      Int_t nelem = mat->GetNelements();
      // loop over the elements of the current material in order to obtain the
      // z, a, w, arrays of the elements of this material
      Double_t ad;
      Double_t zd;
      Double_t wd;
      for(Int_t iel=0; iel<nelem; ++iel) {
	      mat->GetElementProp(ad,zd,wd,iel);
         a[iel]=ad;
         z[iel]=zd;
         w[iel]=wd;
      }
      if (nelem==0) {
         mat->Dump();
         Fatal("TTabPhysMgr","The material (%s) seems to have no elements",mat->GetName());
      }
      //Construct the TMXsec object that corresponds to the current material
      TMXsec *mxs = new TMXsec(mat->GetName(),mat->GetTitle(),
                               z,a,w,nelem,mat->GetDensity(),kTRUE);
      fMatXsec[fNmaterials++] = mxs;       
      // Connect to TGeoMaterial
      mat->SetFWExtension(new TGeoRCExtension(mxs));
   }// End of while
   delete [] z;
   delete [] a;
   delete [] w;
 

 // After setting up all the necessary TMXsec objects we have the arra of the
 // loaded elemental TEXsec object pointers in: static TEXsec::TEXsec *fElements[NELEM]
 // Since the static TEXsec *fElements[NELEM] is private in TEXsec, I added a getter:
 // IN TEXsec.h:
 // static TEXsec** GetElements(){ return fElements; } 
 // that I will use here to set TTabPhysMgr::fElemXsec ) 
// fElemXsec = TEXsec::GetElements();
  Int_t nelements = TEXsec::NLdElems();
  if (nelements != fNelements) Error("TTabPhysMgr", "Number of elements not matching");
 

 // INFO: print some info for checking	
 printf("number of materials in fMatXsec[]:= %d\n", fNmaterials);
  for(Int_t i=0; i<fNmaterials; ++i)
     printf("   fMatXsec[%d]: %s\n",i,fMatXsec[i]->GetName());
  timer.Stop();   
  printf("Memory taken by xsec and states: %ld [MB] loaded in: %g [sec]\n", mem, timer.CpuTime());
}

//______________________________________________________________________________
void TTabPhysMgr::TransformLF(Int_t /*indref*/, GeantTrack_v &/*tracks*/, 
                              Int_t /*nproducts*/, Int_t /*indprod*/, GeantTrack_v &/*output*/)
{
// Transform tracks taken from the final state from the local frame to the lab 
// frame (LF). Not clear what parameters to add yet.
// Input: reference track (mother) described as vector container + index of ref track
// Input: number of tracks in the final state, start index and vector container
// Output: roto-boosted tracks in the output vector
}

//______________________________________________________________________________
void TTabPhysMgr::ApplyMsc(Int_t imat, Int_t ntracks, GeantTrack_v &tracks, Int_t tid)
{
// Compute MSC angle at the beginning of the step and apply it to the vector
// of tracks.
// Input: material index, number of tracks in the tracks vector to be used
// Output: fXdirV, fYdirV, fZdirV modified in the track container for ntracks
   TGeoMaterial *mat = (TGeoMaterial*)fGeom->GetListOfMaterials()->At(imat);
   TMXsec *mxs = ((TMXsec*)((TGeoRCExtension*)mat->GetFWExtension())->GetUserObject());
//   static Int_t icnt=0;
   Double_t msTheta;
   Double_t msPhi;

   Double_t *rndArray = GeantPropagator::Instance()->fThreadData[tid]->fDblArray;
   GeantPropagator::Instance()->fThreadData[tid]->fRndm->RndmArray(ntracks, rndArray);

//   Double_t dir[3] = {0.,0.,0.};
   for(Int_t i = 0; i < ntracks; ++i){
      msTheta = mxs->MS(tracks.fG5codeV[i], tracks.fEV[i]-tracks.fMassV[i]);
      msPhi = 2.*TMath::Pi()*rndArray[i];
/*
      if (icnt<100 && mat->GetZ()>10) {
         Printf("theta=%g  phi=%g", msTheta*TMath::RadToDeg(), msPhi*TMath::RadToDeg());
         dir[0] = tracks.fXdirV[i];
         dir[1] = tracks.fYdirV[i];
         dir[2] = tracks.fZdirV[i];
      }   
*/
      RotateTrack(tracks, i, msTheta, msPhi);
/*
      if (icnt<100 && mat->GetZ()>10) {
         icnt++;
         Double_t dot = dir[0]*tracks.fXdirV[i] + dir[1]*tracks.fYdirV[i] +dir[2]*tracks.fZdirV[i];
         Double_t angle = TMath::ACos(dot)*TMath::RadToDeg();
         Printf("new angle=%g   delta=%g", angle, TMath::Abs(angle-msTheta*TMath::RadToDeg()));
      }   
*/      
   }
}

//______________________________________________________________________________
 Int_t TTabPhysMgr::Eloss(Int_t imat, Int_t ntracks, GeantTrack_v &tracks, Int_t tid)
{
// Apply energy loss for the input material for ntracks in the vector of 
// tracks. Output: modified tracks.fEV array
   TGeoMaterial *mat = (TGeoMaterial*)fGeom->GetListOfMaterials()->At(imat);
   TMXsec *mxs = ((TMXsec*)((TGeoRCExtension*)mat->GetFWExtension())->GetUserObject());
   mxs->Eloss(ntracks, tracks);

   //call atRest sampling for tracks that have been killed by Eloss
   Int_t nTotSecPart  = 0;  //total number of new tracks
   Double_t energyLimit = gPropagator->fEmin;    
   for(Int_t i = 0; i < ntracks; ++i)
     if( tracks.fProcessV[i] == 6 && fElemFstate[tracks.fEindexV[i]]->HasRestCapture(tracks.fG5codeV[i]) )
       //tracks.fEindexV[i] = mxs->SampleElement(tid);
       GetRestFinStates(tracks.fG5codeV[i], mxs, energyLimit, tracks, i, 
                        nTotSecPart, tid);  

   return nTotSecPart;
}

//______________________________________________________________________________
void TTabPhysMgr::ProposeStep(Int_t imat, Int_t ntracks, GeantTrack_v &tracks, Int_t tid)
{
// Sample free flight/proposed step for the firts ntracks tracks and store them 
// in tracks.fPstepV  
   TGeoMaterial *mat = (TGeoMaterial*)fGeom->GetListOfMaterials()->At(imat);
   TMXsec *mxs = ((TMXsec*)((TGeoRCExtension*)mat->GetFWExtension())->GetUserObject());
   mxs->ProposeStep(ntracks, tracks, tid);
}

//______________________________________________________________________________
Int_t TTabPhysMgr::SampleDecay(Int_t /*ntracks*/, GeantTrack_v &/*tracksin*/, GeantTrack_v &/*tracksout*/)
{
// Sample decay for the tracks in the input vector and push the resulting tracks in 
// the output vector. Change status of decayed tracks. Returns number of new tracks.
   return 0;
}

//______________________________________________________________________________
Int_t TTabPhysMgr::SampleInt(Int_t imat, Int_t ntracks, GeantTrack_v &tracks, Int_t tid)
{
//-should be called only for particles with reaction (first fNPartReac particle 
// in TPartIndex::fPDG[]); the case ipartindex>=fNPartReac is handled now everywhere
//
// 0. ntracks contains particles with status of Alive 
// 1.Sampling the element of the material for interaction based on the relative 
// total X-secs of the elements; Sampling the type of the interaction (on the 
// sampled element) based on the realtive total X-secs of the interactions ;
// OUT:-indices of the TEXsec* in fElemXsec, that correspond to the sampled 
//      elements, will be in GeantTrack_v::fEindexV array; GeantTrack_v::fEindexV[i] 
//      will be -1 if no reaction for i-th particle
//     -the G5 reaction indices will be in GeantTrack_v::fProcessV array; 
//      GeantTrack_v::fEindexV[i] will be -1 if no reaction for i-th particle     
// 2.Sampling the finale states for the selected interaction and store the secondary
// tracks in tracks; only those traks go into tracks that can pass the energyLimit,
// Rest process final states will be sampled in case of those secondaries that fail to 
// pass the energyLimit (recursion!),
// so the status of tracks can be only kAlive in tracks  
// 4.number of secondary trecks will be returned and original track status will 
// be updated (if they have been killed or still alive) 

   Double_t energyLimit = gPropagator->fEmin;

   TGeoMaterial *mat = (TGeoMaterial*)fGeom->GetListOfMaterials()->At(imat);
   TMXsec *mxs = ((TMXsec*)((TGeoRCExtension*)mat->GetFWExtension())->GetUserObject());

   //1.	
   mxs->SampleInt(ntracks, tracks, tid);

//   for(Int_t i = 0; i<ntracks;++i)
//	printf("[%d]-th Fstate element name:= %s index:= %d\n",i ,fElemXsec[fstateindx[i]]->GetTitle(), fstateindx[i]);



   //2. at Rest story makes this part a bit complicated! (only 'trackable' secondaries can go to tracks)
   // tid-based rng
   Double_t *rndArray = GeantPropagator::Instance()->fThreadData[tid]->fDblArray;
   GeantPropagator::Instance()->fThreadData[tid]->fRndm->RndmArray(2*ntracks, rndArray);

   Int_t nSecPart     = 0;  //number of secondary particles per reaction
   Int_t nTotSecPart  = 0;  //total number of secondary particles in tracks
   const Int_t *pid   = 0;  //GeantV particle codes [nSecPart]
   const Float_t *mom = 0;  //momentum vectors the secondaries [3*nSecPart]
   Float_t  ener      = 0;  //energy at the fstate (Ekin of primary after the interc.)
   Float_t  kerma     = 0;  //released energy
   Float_t  weight    = 0;  //weight of the fstate (just a dummy parameter now)
   Char_t   isSurv    = 0;  //is the primary survived the interaction 	
   
   for(Int_t t = 0; t < ntracks; ++t){
    if(tracks.fProcessV[t] < 0) //if reaction was not selected for this partilce
     continue;	

     isSurv = fElemFstate[tracks.fEindexV[t]]->SampleReac(tracks.fG5codeV[t], 
		tracks.fProcessV[t], tracks.fEV[t]-tracks.fMassV[t], 
		nSecPart, weight, kerma, ener, pid, mom, rndArray[2*t], rndArray[2*t+1]);

     tracks.fEdepV[t] += kerma;    //add the deposited energy (in the interaction) to the energy depositon	

    //if we have secondaries from the current interaction
    if(nSecPart){   
      Double_t oldXdir  = tracks.fXdirV[t];       //old X direction of the primary
      Double_t oldYdir  = tracks.fYdirV[t];       //old Y direction of the primary
      Double_t oldZdir  = tracks.fZdirV[t];       //old Z direction of the primary
      Int_t j = 0;

      if(isSurv && ener >= energyLimit){ //primary particle survived -> it is in the list of secondaries [0]: 
//        tracks.fStatusV[t] = kAlive;   //1. ener=Ekin > energyLimit -> Alive (need to update in tracks) 
 
        //update primary in tracks
        Double_t secPtot2 = mom[0]*mom[0]+mom[1]*mom[1]+mom[2]*mom[2];//total P^2 [GeV^2]
        Double_t secPtot  = TMath::Sqrt(secPtot2);     //total P [GeV]
        Double_t secEtot  = ener + tracks.fMassV[t]; //total energy in [GeV]

        tracks.fPV[t]   = secPtot;		//momentum of this particle 
        tracks.fEV[t]   = secEtot;		//total E of this particle 
        tracks.fXdirV[t] = mom[0]/secPtot;	//dirx of this particle (before transform.)
        tracks.fYdirV[t] = mom[1]/secPtot;	//diry of this particle (before transform.)
        tracks.fZdirV[t] = mom[2]/secPtot;	//dirz of this particle (before transform.)

        //Rotate parent track in tracks to original parent track's frame 
        //(a boost will be here as well; before the rotation)		           
        RotateNewTrack(oldXdir, oldYdir, oldZdir, tracks, t);

        j = 1; 
      } else { //2. (primary survived but Ekin < energyLimit) || (primary hasn't survived) -> kill in tracks and invoke at rest
        tracks.fStatusV[t] = kKilled;   //set status of primary in tracks to kKilled;

//      j = 0;
//      tracks.fEdepV[t]  += ener;    //add the after interaction Ekin of the primary to the energy depositon	
        //note: even if the primary in the list of secondaries, its energy (ener)
        //      is lower than the energyLimit so it will be handled properly as 
        //      the other secondaries
      } 

      //loop over the secondaries and put them into tracks:
      // j=0 -> including stopped primary as well if isSurv = kTRUE; 
      // j=1 -> skipp the primary in the list of secondaries (was already updated in tracks above) 
      for(Int_t i = j; i < nSecPart; ++i) {
<<<<<<< HEAD
        if(pid[i]>TPartIndex::I()->NPart())// skipp possible fragments; will be fiexed 
          continue;    
=======
        if(pid[i]>=TPartIndex::I()->NPart()) { // fragment: put its Ekin to energy deposit
          Int_t idummy     = pid[i] - 1000000000;
          Int_t Z          = idummy/10000.;
          Int_t A          = (idummy - Z*10000)/10.;
          Double_t secMass = TPartIndex::I()->GetAprxNuclearMass(Z, A);
          Double_t secPtot2 = mom[3*i]*mom[3*i]+mom[3*i+1]*mom[3*i+1]+
                              mom[3*i+2]*mom[3*i+2];//total P^2 [GeV^2]
          tracks.fEdepV[t]+= TMath::Sqrt( secPtot2 + secMass*secMass) - secMass;
          continue;
        }
>>>>>>> 0d0c12b8

        Int_t secPDG = TPartIndex::I()->PDG(pid[i]); //Geant V particle code -> particle PGD code
        TParticlePDG *secPartPDG = TDatabasePDG::Instance()->GetParticle(secPDG);
        Double_t secMass  = secPartPDG->Mass();
        Double_t secPtot2 = mom[3*i]*mom[3*i]+mom[3*i+1]*mom[3*i+1]+mom[3*i+2]*mom[3*i+2];//total P^2 [GeV^2]
        Double_t secPtot  = TMath::Sqrt(secPtot2);//total P [GeV]
        Double_t secEtot  = TMath::Sqrt(secPtot2+ secMass*secMass); //total energy in [GeV]
        Double_t secEkin  = secEtot - secMass; //kinetic energy in [GeV]
        // Ekin of the i-th secondary is higher than the threshold
        if(secEkin >= energyLimit) { //insert secondary into OUT tracks_v and rotate 
//          GeantTrack &gTrack = GeantPropagator::Instance()->GetTempTrack(tid);
          GeantTrack gTrack;
#ifdef USE_VECGEOM_NAVIGATOR
          gTrack.fPath     = new vecgeom::NavigationState( vecgeom::GeoManager::Instance().getMaxDepth() );
          gTrack.fNextpath = new vecgeom::NavigationState( vecgeom::GeoManager::Instance().getMaxDepth() );
#else
          gTrack.fPath     = new TGeoBranchArray();
          gTrack.fNextpath = new TGeoBranchArray();
#endif
          //set the new track properties
          gTrack.fEvent    = tracks.fEventV[t];
          gTrack.fEvslot   = tracks.fEvslotV[t];
//          gTrack.fParticle = nTotSecPart;          //index of this particle
          gTrack.fPDG      = secPDG;               //PDG code of this particle
          gTrack.fG5code   = pid[i];               //G5 index of this particle
          gTrack.fEindex   = 0;
          gTrack.fCharge   = secPartPDG->Charge()/3.; //charge of this particle
          gTrack.fProcess  = 0;
          gTrack.fIzero    = 0;
          gTrack.fNsteps   = 0;
//          gTrack.fSpecies  = 0;
          gTrack.fStatus   = kNew;                 //status of this particle
          gTrack.fMass     = secMass;              //mass of this particle
          gTrack.fXpos     = tracks.fXposV[t];     //rx of this particle (same as parent)
          gTrack.fYpos     = tracks.fYposV[t];     //ry of this particle (same as parent)
          gTrack.fZpos     = tracks.fZposV[t];     //rz of this particle (same as parent)
          gTrack.fXdir     = mom[3*i]/secPtot;     //dirx of this particle (before transform.)
          gTrack.fYdir     = mom[3*i+1]/secPtot;   //diry of this particle before transform.)
          gTrack.fZdir     = mom[3*i+2]/secPtot;   //dirz of this particle before transform.)
          gTrack.fP        = secPtot;              //momentum of this particle 
          gTrack.fE        = secEtot;              //total E of this particle 
          gTrack.fEdep     = 0.;
          gTrack.fPstep    = 0.;
          gTrack.fStep     = 0.;
          gTrack.fSnext    = 0.;
          gTrack.fSafety   = tracks.fSafetyV[t];
          gTrack.fFrombdr  = tracks.fFrombdrV[t];
          gTrack.fPending  = kFALSE;
          *gTrack.fPath    = *tracks.fPathV[t];
          *gTrack.fNextpath = *tracks.fPathV[t];

          gPropagator->AddTrack(gTrack);
          tracks.AddTrack(gTrack);

          //Rotate new track to parent track's frame (a boost will be here as well; before the rotation)		           
          RotateNewTrack(oldXdir, oldYdir, oldZdir, tracks, nTotSecPart);
           		 
          ++nTotSecPart;
        } else { // {secondary Ekin < energyLimit} -> kill this secondary and call GetRestFinalSates
          tracks.fEdepV[t]   += secEkin;    //add the Ekin of this secondary to the energy depositon	
          if( fElemFstate[tracks.fEindexV[t]]->HasRestCapture(pid[i]) )
             GetRestFinStates(pid[i], mxs, energyLimit, tracks, t, nTotSecPart, tid);            
        } 
      } //end loop over the secondaries
     } else { //nSecPart = 0 i.e. there is no any secondaries -> primary was killed as well
      tracks.fStatusV[t] = kKilled; //set status of primary in tracks to kKilled;
     }

   } //end loop over tracks   

  return nTotSecPart;
}


//______________________________________________________________________________
//will be called recursively; only CaptureAtRest at the moment
void TTabPhysMgr::GetRestFinStates(Int_t partindex, TMXsec *mxs, 
        Double_t energyLimit, GeantTrack_v &tracks, Int_t iintrack, 
        Int_t &nTotSecPart, Int_t tid)
{

<<<<<<< HEAD
// if(!fIsRestProcOn)//Secondaries from rest proc. can be turned off
   return;
=======
   if(!fIsRestProcOn)//Secondaries from rest proc. can be turned off
     return;
>>>>>>> 0d0c12b8
   
   Double_t randn = GeantPropagator::Instance()->fThreadData[tid]->fRndm->Rndm();
   TEFstate *elemfstate = fElemFstate[mxs->SampleElement(tid)]; 


   Int_t nSecPart     = 0;   //number of secondary particles per reaction
   const Int_t   *pid = 0;  //GeantV particle codes [nSecPart]
   const Float_t *mom = 0;  //momentum vectors the secondaries [3*nSecPart]
   Float_t  ener      = 0;	    //energy at the fstate
   Float_t  kerma     = 0;	    //released energy
   Float_t  weight    = 0;     //weight of the fstate (just a dummy parameter now)
   Char_t   isSurv    = 0;	    //is the primary survived the interaction 	
   
   //sample RestCapture final states for this particle; it is the only at rest proc. at the moment
   isSurv = elemfstate->SampleRestCaptFstate(partindex, nSecPart, weight, kerma, ener, pid, mom, randn);
   //note: parent was already stopped because an at Rest process happend; -> primary is not in the list of secondaries

   //isSurv should always be kFALSE here because primary was stopped -> just a check
   if(isSurv) printf("A stopped particle survived its rest process in TTabPhysMgr::GetRestFinSates!\n"); 

   //if tehere was any energy deposit add it to parent track doposited energy
   tracks.fEdepV[iintrack] += kerma;   

   //loop over the secondaries
   for(Int_t i = 0; i< nSecPart; ++i){
<<<<<<< HEAD
     if(pid[i]>TPartIndex::I()->NPart())// skipp possible fragments; will be fiexed 
       continue;    
=======
     if(pid[i]>=TPartIndex::I()->NPart()) { // fragment: put its Ekin to energy deposit
       Int_t idummy            = pid[i] - 1000000000;
       Int_t Z                 = idummy/10000.;
       Int_t A                 = (idummy - Z*10000)/10.;
       Double_t secMass        = TPartIndex::I()->GetAprxNuclearMass(Z, A);
       Double_t secPtot2       = mom[3*i]*mom[3*i]+mom[3*i+1]*mom[3*i+1]+
                                 mom[3*i+2]*mom[3*i+2];//total P^2 [GeV^2]
       tracks.fEdepV[iintrack]+= TMath::Sqrt( secPtot2 + secMass*secMass) - secMass;
       continue;
     }
>>>>>>> 0d0c12b8

     Int_t secPDG = TPartIndex::I()->PDG(pid[i]); //Geant V particle code -> particle PGD code
     TParticlePDG *secPartPDG = TDatabasePDG::Instance()->GetParticle(secPDG);
     Double_t secMass  = secPartPDG->Mass();
     Double_t secPtot2 = mom[3*i]*mom[3*i]+mom[3*i+1]*mom[3*i+1]+mom[3*i+2]*mom[3*i+2];//total P^2 [GeV^2]
     Double_t secPtot  = TMath::Sqrt(secPtot2);//total P [GeV]
     Double_t secEtot  = TMath::Sqrt(secPtot2+ secMass*secMass); //total energy in [GeV]
     Double_t secEkin  = secEtot - secMass; //kinetic energy in [GeV]
     // Ekin of the i-th secondary is higher than the threshold
     if(secEkin >= energyLimit) { //insert secondary into tracks_v 
//       GeantTrack &gTrack = GeantPropagator::Instance()->GetTempTrack(tid);
       GeantTrack gTrack;

#ifdef USE_VECGEOM_NAVIGATOR
      gTrack.fPath     = new vecgeom::NavigationState( vecgeom::GeoManager::Instance().getMaxDepth() );
      gTrack.fNextpath = new vecgeom::NavigationState( vecgeom::GeoManager::Instance().getMaxDepth() );
#else
      gTrack.fPath = new TGeoBranchArray();
      gTrack.fNextpath = new TGeoBranchArray();
    // should be
      //gTrack.AllocPath();
      //gTrack.AllocNextPath();
#endif

      //set the new track properties
      gTrack.fEvent    = tracks.fEventV[iintrack];
      gTrack.fEvslot   = tracks.fEvslotV[iintrack];
//       gTrack.fParticle = nTotSecPart;          //index of this particle
       gTrack.fPDG      = secPDG;               //PDG code of this particle
       gTrack.fG5code   = pid[i];               //G5 index of this particle
       gTrack.fEindex   = 0;
       gTrack.fCharge   = secPartPDG->Charge()/3.; //charge of this particle
       gTrack.fProcess  = 0;
       gTrack.fIzero    = 0;
       gTrack.fNsteps   = 0;
//       gTrack.fSpecies  = 0;
       gTrack.fStatus   = kNew;                 //status of this particle
       gTrack.fMass     = secMass;              //mass of this particle
       gTrack.fXpos     = tracks.fXposV[iintrack];     //rx of this particle (same as parent)
       gTrack.fYpos     = tracks.fYposV[iintrack];     //ry of this particle (same as parent)
       gTrack.fZpos     = tracks.fZposV[iintrack];     //rz of this particle (same as parent)
       gTrack.fXdir     = mom[3*i]/secPtot;     //dirx of this particle (before transform.)
       gTrack.fYdir     = mom[3*i+1]/secPtot;   //diry of this particle before transform.)
       gTrack.fZdir     = mom[3*i+2]/secPtot;   //dirz of this particle before transform.)
       gTrack.fP        = secPtot;              //momentum of this particle 
       gTrack.fE        = secEtot;              //total E of this particle 
       gTrack.fEdep     = 0.;
       gTrack.fPstep    = 0.;
       gTrack.fStep     = 0.;
       gTrack.fSnext    = 0.;
       gTrack.fSafety   = tracks.fSafetyV[iintrack];
       gTrack.fFrombdr  = tracks.fFrombdrV[iintrack];
       gTrack.fPending  = kFALSE;
       *gTrack.fPath    = *tracks.fPathV[iintrack];
       *gTrack.fNextpath = *tracks.fPathV[iintrack];

       gPropagator->AddTrack(gTrack);
       tracks.AddTrack(gTrack);

       //These are secodaries from Rest process -> were sampled at rest -> no rotation and boost
      		 
       ++nTotSecPart; //increase # of secondaries in tracks_v 
       // end if {secondary Ekin >= energyLimit}
     } else { // {secondary Ekin < energyLimit} -> kill this secondary and call GetRestFinalSates
       tracks.fEdepV[iintrack] += secEkin;    //add the Ekin of this secondary to the energy depositon	
       if( elemfstate->HasRestCapture(pid[i]) )
         GetRestFinStates(pid[i], mxs, energyLimit, tracks, iintrack, nTotSecPart, tid);  //RECURSION
     } 
   }//end loop over the secondaries
}


//_____________________________________________________________________________
// (oldXdir, oldYdir, oldZdir) is the direction vector of parent track in lab. 
// frame; direction vector of the current track, measured from local Z is 
// already updated in GeantTrack_v tracks; here we rotate it to lab. frame
void TTabPhysMgr::RotateNewTrack(Double_t oldXdir, Double_t oldYdir, Double_t oldZdir,
     GeantTrack_v &tracks, Int_t itrack)
{
     const Double_t one  = 1.0f;  
     const Double_t zero = 0.0f; 
     const Double_t amin = 1.0e-10f; 
//     const Double_t one5 = 1.5f; 
//     const Double_t half = 0.5f; 

     Double_t cosTheta0 = oldZdir; 
     Double_t sinTheta0 = TMath::Sqrt(oldXdir*oldXdir + oldYdir*oldYdir);
     Double_t cosPhi0;
     Double_t sinPhi0;

     if(sinTheta0 > amin) {
       cosPhi0 = oldXdir/sinTheta0;
       sinPhi0 = oldYdir/sinTheta0;                     
     } else {
       cosPhi0 = one;
       sinPhi0 = zero;                     
     }
    
     Double_t h0 = tracks.fXdirV[itrack];
     Double_t h1 = sinTheta0*tracks.fZdirV[itrack] + cosTheta0*h0;
     Double_t h2 = tracks.fYdirV[itrack];
 
     tracks.fXdirV[itrack] = h1*cosPhi0 - h2*sinPhi0;
     tracks.fYdirV[itrack] = h1*sinPhi0 + h2*cosPhi0;
     tracks.fZdirV[itrack] = tracks.fZdirV[itrack]*cosTheta0 - h0*sinTheta0;

/* off now; not realy necessary now because (fXdir,fYdir,fZdir) always 
            normalized at entry   
     //renormalization: 
     Double_t delta = one5-half*( tracks.fXdirV[itrack]*tracks.fXdirV[itrack] + 
				  tracks.fYdirV[itrack]*tracks.fYdirV[itrack] +
				  tracks.fZdirV[itrack]*tracks.fZdirV[itrack] );
     tracks.fXdirV[itrack]*=delta;
     tracks.fYdirV[itrack]*=delta;
     tracks.fZdirV[itrack]*=delta;
*/
}


void TTabPhysMgr::RotateTrack(GeantTrack_v &tracks, Int_t itrack, Double_t theta, 
        Double_t phi)
{
     const Double_t one  = 1.0f;  
     const Double_t zero = 0.0f; 
     const Double_t amin = 1.0e-10f; 
     const Double_t one5 = 1.5f; 
     const Double_t half = 0.5f; 

     Double_t cosTheta0 = tracks.fZdirV[itrack]; 
     Double_t sinTheta0 = TMath::Sqrt(tracks.fXdirV[itrack]*tracks.fXdirV[itrack] +
                                      tracks.fYdirV[itrack]*tracks.fYdirV[itrack]
                                     );
     Double_t cosPhi0;
     Double_t sinPhi0;
     Double_t cosTheta = TMath::Cos(theta);
     Double_t sinTheta = TMath::Sin(theta);
//     Double_t cosPhi = TMath::Cos(phi);
//     Double_t sinPhi = TMath::Sin(phi);


     if(sinTheta0 > amin) {
       cosPhi0 = tracks.fXdirV[itrack]/sinTheta0;
       sinPhi0 = tracks.fYdirV[itrack]/sinTheta0;                     
     } else {
       cosPhi0 = one;
       sinPhi0 = zero;                     
     }

     Double_t h0 = sinTheta*TMath::Cos(phi);
     Double_t h1 = sinTheta0*cosTheta + cosTheta0*h0;
     Double_t h2 = sinTheta*TMath::Sin(phi);
 
     tracks.fXdirV[itrack] = h1*cosPhi0 - h2*sinPhi0;
     tracks.fYdirV[itrack] = h1*sinPhi0 + h2*cosPhi0;
     tracks.fZdirV[itrack] = cosTheta*cosTheta0 - h0*sinTheta0;

    //renormalization: ensure normality to avoid accumulated numerical errors
    //                 due to sequential calls of rotation 
     Double_t delta = one5-half*( tracks.fXdirV[itrack]*tracks.fXdirV[itrack] + 
				  tracks.fYdirV[itrack]*tracks.fYdirV[itrack] +
				  tracks.fZdirV[itrack]*tracks.fZdirV[itrack] );
     tracks.fXdirV[itrack]*=delta;
     tracks.fYdirV[itrack]*=delta;
     tracks.fZdirV[itrack]*=delta;

}

<|MERGE_RESOLUTION|>--- conflicted
+++ resolved
@@ -403,10 +403,6 @@
       // j=0 -> including stopped primary as well if isSurv = kTRUE; 
       // j=1 -> skipp the primary in the list of secondaries (was already updated in tracks above) 
       for(Int_t i = j; i < nSecPart; ++i) {
-<<<<<<< HEAD
-        if(pid[i]>TPartIndex::I()->NPart())// skipp possible fragments; will be fiexed 
-          continue;    
-=======
         if(pid[i]>=TPartIndex::I()->NPart()) { // fragment: put its Ekin to energy deposit
           Int_t idummy     = pid[i] - 1000000000;
           Int_t Z          = idummy/10000.;
@@ -417,7 +413,6 @@
           tracks.fEdepV[t]+= TMath::Sqrt( secPtot2 + secMass*secMass) - secMass;
           continue;
         }
->>>>>>> 0d0c12b8
 
         Int_t secPDG = TPartIndex::I()->PDG(pid[i]); //Geant V particle code -> particle PGD code
         TParticlePDG *secPartPDG = TDatabasePDG::Instance()->GetParticle(secPDG);
@@ -499,13 +494,8 @@
         Int_t &nTotSecPart, Int_t tid)
 {
 
-<<<<<<< HEAD
-// if(!fIsRestProcOn)//Secondaries from rest proc. can be turned off
-   return;
-=======
    if(!fIsRestProcOn)//Secondaries from rest proc. can be turned off
      return;
->>>>>>> 0d0c12b8
    
    Double_t randn = GeantPropagator::Instance()->fThreadData[tid]->fRndm->Rndm();
    TEFstate *elemfstate = fElemFstate[mxs->SampleElement(tid)]; 
@@ -531,10 +521,6 @@
 
    //loop over the secondaries
    for(Int_t i = 0; i< nSecPart; ++i){
-<<<<<<< HEAD
-     if(pid[i]>TPartIndex::I()->NPart())// skipp possible fragments; will be fiexed 
-       continue;    
-=======
      if(pid[i]>=TPartIndex::I()->NPart()) { // fragment: put its Ekin to energy deposit
        Int_t idummy            = pid[i] - 1000000000;
        Int_t Z                 = idummy/10000.;
@@ -545,7 +531,6 @@
        tracks.fEdepV[iintrack]+= TMath::Sqrt( secPtot2 + secMass*secMass) - secMass;
        continue;
      }
->>>>>>> 0d0c12b8
 
      Int_t secPDG = TPartIndex::I()->PDG(pid[i]); //Geant V particle code -> particle PGD code
      TParticlePDG *secPartPDG = TDatabasePDG::Instance()->GetParticle(secPDG);

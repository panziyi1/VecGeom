--- conflicted
+++ resolved
@@ -244,7 +244,7 @@
    int GetLevel() const {return fCurrentLevel-1;}
 
    TGeoNode const * GetNode(int level) const {return
-		   RootGeoManager::Instance().tgeonode( fPath[level] );}
+           RootGeoManager::Instance().tgeonode( fPath[level] );}
 #endif
 
    /**
@@ -390,21 +390,10 @@
 VECGEOM_INLINE
 void NavigationState::Print() const
 {
-<<<<<<< HEAD
-   std::cerr << "NavState: Level(cur/max)=" << fCurrentLevel <<'/'<< fMaxlevel
+   std::cerr << "NavState: Level(cur/max)=" << fCurrentLevel <<'/'<< GetMaxLevel()
              <<" onBoundary="<< fOnBoundary
              <<" topVol="<< Top() <<" this="<< this
              << std::endl;
-   // std::cerr << "maxlevel " << fMaxlevel << std::endl;
-   // std::cerr << "currentlevel " << fCurrentLevel << std::endl;
-   // std::cerr << "onboundary " << fOnBoundary << std::endl;
-   // std::cerr << "deepest volume " << Top() << std::endl;
-=======
-   std::cerr << "maxlevel " << GetMaxLevel() << std::endl;
-   std::cerr << "currentlevel " << fCurrentLevel << std::endl;
-   std::cerr << "onboundary " << fOnBoundary << std::endl;
-   std::cerr << "deepest volume " << Top() << std::endl;
->>>>>>> 609acf9c
 }
 
 

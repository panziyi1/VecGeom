--- conflicted
+++ resolved
@@ -407,12 +407,6 @@
 VECGEOM_CUDA_HEADER_BOTH
 void NavigationState::Print() const
 {
-<<<<<<< HEAD
-   std::cerr << "NavState: Level(cur/max)=" << fCurrentLevel <<'/'<< GetMaxLevel()
-             <<" onBoundary="<< fOnBoundary
-             <<" topVol="<< Top() <<" this="<< this
-             << std::endl;
-=======
    printf("NavState: Level(cur/max)=%i/%i,  onBoundary=%s, topVol=%p, this=%p\n",
           fCurrentLevel, GetMaxLevel(), (fOnBoundary?"true":"false"), Top(), this );
    // std::cerr << "NavState: Level(cur/max)=" << fCurrentLevel <<'/'<< GetMaxLevel()
@@ -423,7 +417,6 @@
    // // std::cerr << "currentlevel " << fCurrentLevel << std::endl;
    // // std::cerr << "onboundary " << fOnBoundary << std::endl;
    // // std::cerr << "deepest volume " << Top() << std::endl;
->>>>>>> ebf68b0d
 }
 
 
@@ -477,7 +470,7 @@
        #ifdef HAVENORMALNAMESPACE
 #ifdef VECGEOM_CUDA
      for(int i=0;i<fCurrentLevel;++i){
-	 fPath[i] = (vecgeom::cxx::VPlacedVolume*) vecgeom::CudaManager::Instance().LookupPlaced( fPath[i] ).GetPtr();
+     fPath[i] = (vecgeom::cxx::VPlacedVolume*) vecgeom::CudaManager::Instance().LookupPlaced( fPath[i] ).GetPtr();
      }
 #endif
 #endif

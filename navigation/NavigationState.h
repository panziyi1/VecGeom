--- conflicted
+++ resolved
@@ -503,14 +503,8 @@
 void NavigationState::ConvertToCPUPointers() {
 #ifdef HAVENORMALNAMESPACE
 #ifdef VECGEOM_CUDA
-<<<<<<< HEAD
-   for(int i=0;i<fCurrentLevel;++i) {
-      fPath[i] = vecgeom::CudaManager::Instance().LookupPlacedCPUPtr( (void*) fPath[i] );
-   }
-=======
        for(int i=0;i<fCurrentLevel;++i)
          fPath[i]=vecgeom::CudaManager::Instance().LookupPlacedCPUPtr( (const void*) fPath[i] );
->>>>>>> e69d29c7
 #endif
 #endif
 }

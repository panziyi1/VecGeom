/// \file SimpleNavigator.h
/// \author Sandro Wenzel (sandro.wenzel@cern.ch)
/// \date 12.03.2014

#ifndef SIMPLE_NAVIGATOR_H_
#define SIMPLE_NAVIGATOR_H_

#include "base/Global.h"

#include "volumes/PlacedVolume.h"
#include "base/SOA3D.h"
#include "base/Vector3D.h"
#include "management/GeoManager.h"
#include "navigation/NavigationState.h"

#ifdef VECGEOM_ROOT
#include "management/RootGeoManager.h"
#include "TGeoNavigator.h"
#include "TGeoNode.h"
#include "TGeoMatrix.h"
#include "TGeoManager.h"
#endif
#include <cassert>

#ifdef VECGEOM_GEANT4
#include "management/G4GeoManager.h"
#include "G4Navigator.hh"
#include "G4VPhysicalVolume.hh"
#endif

namespace vecgeom {
inline namespace VECGEOM_IMPL_NAMESPACE {

class SimpleNavigator
{

public:
   /**
    * function to locate a global point in the geometry hierarchy
    * input: pointer to starting placed volume in the hierarchy and a global point, we also give an indication if we call this from top
    * output: pointer to the deepest volume in hierarchy that contains the particle and the navigation state
    *
    * scope: function to be used on both CPU and GPU
    */
   VECGEOM_CUDA_HEADER_BOTH
   VECGEOM_INLINE
   VPlacedVolume const *
   LocatePoint( VPlacedVolume const * /* volume */,
                Vector3D<Precision> const & /* globalpoint */,
                NavigationState & /* state (volume path) to be returned */,
                bool /*top*/) const;

<<<<<<< HEAD
   /** special version of a function that excludes searching a given volume
    *  ( useful when we know that a particle must have traversed a boundary )
    */
   VECGEOM_CUDA_HEADER_BOTH
   VECGEOM_INLINE
   VPlacedVolume const *
   LocatePointExclVolume( VPlacedVolume const * /* volume */,
                   VPlacedVolume const * /* exclude */,
                   Vector3D<Precision> const & /* globalpoint */,
                   NavigationState & /* state (volume path) to be returned */,
                   bool /*top*/) const;


=======
>>>>>>> 400e2e52
  VECGEOM_CUDA_HEADER_BOTH
   VECGEOM_INLINE
   SimpleNavigator(){}

   /**
    * function to locate a global point in the geometry hierarchy
    * input:  A local point in the referenceframe of the current deepest volume in the path,
    * the path itself which gets modified
    * output: path which may be modified
    *
    * scope: function to be used on both CPU and GPU
    */
   VECGEOM_CUDA_HEADER_BOTH
   VECGEOM_INLINE
   VPlacedVolume const *
   RelocatePointFromPath( Vector3D<Precision> const & /* localpoint */,
                          NavigationState & /* state to be modified */
                        ) const;


   /**
    * function to check whether global point has same path as given by currentstate
    * input:  A global point
    *         the path itself
    *         a new path object which is filled
    * output: yes or no
    * side effects: modifies newstate to be path of globalpoint
    *
    * scope: function to be used on both CPU and GPU
    */
   VECGEOM_CUDA_HEADER_BOTH
   VECGEOM_INLINE
   bool
   HasSamePath(
            Vector3D<Precision> const & /* globalpoint */,
            NavigationState const & /* currentstate */,
            NavigationState & /* newstate */
            ) const;


   /**
   * A function to navigate ( find next boundary and/or the step to do )
   */
   VECGEOM_CUDA_HEADER_BOTH
   VECGEOM_INLINE
   void FindNextBoundaryAndStep( Vector3D<Precision> const & /* global point */,
                          Vector3D<Precision> const & /* global dir */,
                          NavigationState const & /* currentstate */,
                          NavigationState & /* newstate */,
                          Precision const & /* proposed physical step */,
                          Precision & /*step*/
                         ) const;

   /**
    * A function to get back the safe distance; given a NavigationState object and a current global point
    * point
    */
   VECGEOM_CUDA_HEADER_BOTH
   VECGEOM_INLINE
   Precision GetSafety( Vector3D<Precision> const & /*global_point*/,
               NavigationState const & /* currentstate */
   ) const;

   /**
    * A function to get back the safe distance for a basket (container) of points
    * with corresponding array of NavigationState objects
    *
    * particularities: the stateless nature of the SimpleNavigator requires that the caller
    * also provides a workspace Container3D ( to store intermediate results )
    *
    * the safety results will be made available in the output array
    *
    * The Container3D has to be either SOA3D or AOS3D
    */
   template <typename Container3D>
   VECGEOM_CUDA_HEADER_BOTH
   void GetSafeties( Container3D const & /*global_points*/,
                   NavigationState **  /*currentstates*/,
                   Container3D & /*workspace for localpoints*/,
                   Precision * /*safeties*/
   ) const;

   /**
    * Navigation interface for baskets; templates on Container3D which might be a SOA3D or AOS3D container
    * Note that the user has to provide a couple of workspace memories; This is the easiest way to make the navigator fully
    * threadsafe
    */
   template <typename Container3D>
   VECGEOM_CUDA_HEADER_BOTH
   void FindNextBoundaryAndStep(
         Container3D const & /*global point*/,
         Container3D const & /*global dirs*/,
         Container3D & /*workspace for localpoints*/,
         Container3D & /*workspace for localdirs*/,
         NavigationState **  /* array of pointers to NavigationStates for currentstates */,
         NavigationState **  /* array of pointers to NabigationStates for outputstates */,
         Precision const * /* pSteps -- proposed steps */,
         Precision * /* safeties */,
         Precision * /* distances; steps */,
         int * /* workspace to keep track of nextdaughter ids */
        ) const;


   /**
    * A verbose function telling about possible hit targets and steps; starting from a navigation state
    * and a global point and direction ( we need to check for consistency ... ); mainly for debugging purposes
    */
   void InspectEnvironmentForPointAndDirection(
         Vector3D<Precision> const & /* global point */,
         Vector3D<Precision> const & /* global direction */,
         NavigationState const & /* current state */,
         std::ostream & outstream = std::cout
   ) const;

   /**
    * A verbose function telling about safety calculation starting from a navigation state
    * and a global point; mainly for debugging purposes
    */
   void InspectSafetyForPoint(
		   Vector3D<Precision> const & /* global point */,
		   NavigationState const & /* current state */
      ) const;

#ifdef VECGEOM_ROOT
   /**
    * function to dump navigation situation in order to be able to replay certain FindNextBoundaryAndStep() function calls
    * in a separate program
    */
   void CreateDebugDump(
           Vector3D<Precision> const & /* global_point */,
           Vector3D<Precision> const & /* global_point */,
           NavigationState const & /* current state */,
           double const pstep
   ) const;
#endif

}; // end of class declaration

VPlacedVolume const *
SimpleNavigator::LocatePoint( VPlacedVolume const * vol, Vector3D<Precision> const & point,
                       NavigationState & path, bool top ) const
{
   VPlacedVolume const * candvolume = vol;
   Vector3D<Precision> tmp(point);
   if( top )
   {
      assert( vol != NULL );
      candvolume = ( vol->UnplacedContains( point ) ) ? vol : 0;
   }
   if( candvolume ) {
      path.Push( candvolume );
      Vector<Daughter> const * daughters = candvolume->GetLogicalVolume()->daughtersp();

      bool godeeper = true;
      while( godeeper && daughters->size() > 0)
      {
         godeeper = false;
         for(int i=0; i<daughters->size(); ++i)
         {
            VPlacedVolume const * nextvolume = (*daughters)[i];
            Vector3D<Precision> transformedpoint;

            if( nextvolume->Contains( tmp, transformedpoint ) )
            {
               path.Push( nextvolume );
               tmp = transformedpoint;
               candvolume =  nextvolume;
               daughters = candvolume->GetLogicalVolume()->daughtersp();
               godeeper=true;
               break;
            }
         }
      }
   }
   return candvolume;
}

  /** special version of a function that excludes searching a given volume
   *  ( useful when we know that a particle must have traversed a boundary )
   */
  VECGEOM_CUDA_HEADER_BOTH
  VECGEOM_INLINE
  VPlacedVolume const *
  SimpleNavigator::LocatePointExclVolume( VPlacedVolume const * vol,
               VPlacedVolume const * excludedvolume,
               Vector3D<Precision> const & point,
               NavigationState & path,
               bool top) const
  {
      VPlacedVolume const * candvolume = vol;
      Vector3D<Precision> tmp(point);
      if( top ){
           assert( vol != NULL );
           candvolume = ( vol->UnplacedContains( point ) ) ? vol : 0;
      }
      if( candvolume ) {
           path.Push( candvolume );
           Vector<Daughter> const * daughters = candvolume->GetLogicalVolume()->daughtersp();

           bool godeeper = true;
           while( godeeper && daughters->size() > 0)
           {
              godeeper = false;
              // for(int i=0; i<daughters->size(); ++i)
              for(int i=daughters->size()-1; i>=0; --i)
              {
                 VPlacedVolume const * nextvolume = (*daughters)[i];
                 Vector3D<Precision> transformedpoint;
                 if( nextvolume != excludedvolume ){
                     if( nextvolume->Contains( tmp, transformedpoint ) )
                     {
                        path.Push( nextvolume );
                        tmp = transformedpoint;
                        candvolume =  nextvolume;
                        daughters = candvolume->GetLogicalVolume()->daughtersp();
                        godeeper=true;
                        break;
                     }
                 }
              }
           }
     }
     return candvolume;
}


VPlacedVolume const *
SimpleNavigator::RelocatePointFromPath( Vector3D<Precision> const & localpoint,
                              NavigationState & path ) const
{
   // idea: do the following:
   // ----- is localpoint still in current mother ? : then go down
   // if not: have to go up until we reach a volume that contains the
   // localpoint and then go down again (neglecting the volumes currently stored in the path)
   VPlacedVolume const * currentmother = path.Top();
   if( currentmother != NULL )
   {
        Vector3D<Precision> tmp = localpoint;
      // go up iteratively
      while( currentmother && ! currentmother->UnplacedContains( tmp ) )
      {
         path.Pop();
         Vector3D<Precision> pointhigherup = currentmother->GetTransformation()->InverseTransform( tmp );
         tmp=pointhigherup;
         currentmother=path.Top();
      }

      if(currentmother)
      {
         path.Pop();
         // may inline this
         return LocatePointExclVolume(currentmother, currentmother, tmp, path, false);
      }
   }
   return currentmother;
}


VECGEOM_CUDA_HEADER_BOTH
VECGEOM_INLINE
bool
SimpleNavigator::HasSamePath( Vector3D<Precision> const & globalpoint,
                       NavigationState const & currentstate,
                       NavigationState & newstate ) const
{
   Transformation3D m;
   currentstate.TopMatrix(m);
   Vector3D<Precision> localpoint = m.Transform(globalpoint);
   newstate = currentstate;
   RelocatePointFromPath( localpoint, newstate );
   return currentstate.HasSamePathAsOther( newstate );
}

//#define CHECKCONTAINS
void
SimpleNavigator::FindNextBoundaryAndStep( Vector3D<Precision> const & globalpoint,
                                          Vector3D<Precision> const & globaldir,
                                          NavigationState     const & currentstate,
                                          NavigationState           & newstate,
                                          Precision           const & pstep,
                                          Precision                 & step
                                        ) const
{
  static int counter=0;
   // this information might have been cached in previous navigators??
   Transformation3D m;
   currentstate.TopMatrix(m);
   Vector3D<Precision> localpoint=m.Transform(globalpoint);
   Vector3D<Precision> localdir=m.TransformDirection(globaldir);

   VPlacedVolume const * currentvolume = currentstate.Top();
#ifdef VERBOSE
   if( counter % 1 == 0)
   {
       std::cerr << "navigating in " << currentvolume->GetLabel() << " stepnumber " << counter << "pstep " << pstep << " pos " << globalpoint << " dir " << globaldir ;
   }
   counter++;
#endif

   int nexthitvolume = -1; // means mother

   if(currentvolume) step = currentvolume->DistanceToOut( localpoint, localdir, pstep );

   // NOTE: IF STEP IS NEGATIVE HERE, SOMETHING IS TERRIBLY WRONG. WE CAN TRY TO HANDLE THE SITUATION
   // IN TRYING TO PROPOSE THE RIGHT LOCATION IN NEWSTATE AND RETURN
   // I WOULD MUCH FAVOUR IF THIS WAS DONE OUTSIDE OF THIS FUNCTION BY THE USER
   if( step <= 0. )
   {
<<<<<<< HEAD
//       newstate = currentstate;
//       RelocatePointFromPath( localpoint, newstate );
//       return;
      step=kInfinity;
=======
       newstate = currentstate;
       RelocatePointFromPath( localpoint, newstate );
       return;
>>>>>>> 400e2e52
   }

   // iterate over all the daughter
   Vector<Daughter> const * daughters = currentvolume->GetLogicalVolume()->daughtersp();

   for(int d = 0; d<daughters->size(); ++d)
   {
      VPlacedVolume const * daughter = daughters->operator [](d);
      //    previous distance becomes step estimate, distance to daughter returned in workspace
      // SW: this makes the navigation more robust and it appears that I have to
      // put this at the moment since not all shapes respond yet with a negative distance if
      // the point is actually inside the daughter
#ifdef CHECKCONTAINS
#pragma message "CHECKCONTAINS"
      bool contains = daughter->Contains( localpoint );
      if( !contains ){
#endif
      Precision ddistance = daughter->DistanceToIn( localpoint, localdir, step );

      // if distance is negative; we are inside that daughter and should relocate
      // unless distance is minus infinity
      bool valid = (ddistance < step && ! std::isinf(ddistance));
      nexthitvolume = valid ? d : nexthitvolume;
      step      = valid ? ddistance  : step;
#ifdef CHECKCONTAINS
      }
      else{
          std::cerr << " INDA ";
          step = -1.;
         nexthitvolume = d;
         break;
      }
#endif
   }

   //std::cerr << " STEP " << step << " NEXTHITVOLUME " << nexthitvolume << "\n";
   //InspectEnvironmentForPointAndDirection( globalpoint, globaldir, currentstate );

   // now we have the candidates
   // try
<<<<<<< HEAD
   currentstate.CopyTo(&newstate);

   // if this is the case we are in the wrong volume;
   // assuming that DistanceToIn return negative number when point is inside
   // do nothing (step=0) and retry one level higher
   if( step == kInfinity && pstep > 0. )
   {
      //std::cout << "WARNING: STEP INFINITY; should never happen unless outside\n";
      //InspectEnvironmentForPointAndDirection( globalpoint, globaldir, currentstate );
      // set step to zero and retry one level higher
      step = 0;
      newstate.Pop();
      return;
   }
=======
   newstate = currentstate;
>>>>>>> 400e2e52

   // is geometry further away than physics step?
   if(step > pstep)
   {
     //  std::cerr << "PHYSICS STEP CHOSEN -- DISASTER\n";

       // don't need to do anything
       step = pstep;
       newstate.SetBoundaryState( false );
       return;
   }
   newstate.SetBoundaryState( true );


<<<<<<< HEAD
    if( step < 0. )
    {
      //std::cerr << "WARNING: STEP NEGATIVE; NEXTVOLUME " << nexthitvolume << std::endl;
      //InspectEnvironmentForPointAndDirection( globalpoint, globaldir, currentstate );
      step = 0.;
    }

#ifdef VERBOSE
    std::cerr << " step " << step << " nextvol " << nexthitvolume << "\n";
#endif

=======
   // TODO: this is tedious, please provide operators in Vector3D!!
   // WE SHOULD HAVE A FUNCTION "TRANSPORT" FOR AN OPERATION LIKE THIS
>>>>>>> 400e2e52
   Vector3D<Precision> newpointafterboundary = localdir;
   newpointafterboundary*=(step + 1e-6);
   newpointafterboundary+=localpoint;

   if( nexthitvolume != -1 ) // not hitting mother
   {
      // continue directly further down
      VPlacedVolume const * nextvol = daughters->operator []( nexthitvolume );
      Transformation3D const * trans = nextvol->GetTransformation();

      LocatePoint( nextvol, trans->Transform(newpointafterboundary), newstate, false );
<<<<<<< HEAD

      assert( newstate.Top() != currentstate.Top() && " error relocating when entering ");
      return;
=======
      // newstate.Print();
>>>>>>> 400e2e52
   }
   else // hitting mother
   {
      // continue directly further up
      //LocateLocalPointFromPath_Relative_Iterative( newpointafterboundary, newpointafterboundaryinnewframe, outpath, globalm );
      RelocatePointFromPath( newpointafterboundary, newstate );
      // newstate.Print();
   }

   #ifdef VECGEOM_DISTANCE_DEBUG
   //#ifdef VECGEOM_ROOT
       TGeoNavigator * nav = gGeoManager->GetCurrentNavigator();

       //nav->InitFrom( currentstate.ToTGeoBranchArray() );

       // TODO: since ROOT follows in lock step; don't need to do this
       TGeoNode const * orignode = nav->FindNode( globalpoint.x(), globalpoint.y(), globalpoint.z() );
       // TGeoNode const * orignode = nav->GetCurrentNode();
       //nav->SetCurrentDirection( globalpoint.x(), globalpoint.y(), globalpoint.z() );
       //nav->SetCurrentDirection( globaldir.x(), globaldir.y(), globaldir.z() );
       TGeoNode const * nextnode = nav->FindNextBoundaryAndStep( pstep );

       VPlacedVolume const * vecgeomcmpnext = NULL;
       if( nextnode!= NULL)
           vecgeomcmpnext = RootGeoManager::Instance().GetPlacedVolume( nextnode );

       VPlacedVolume const * vecgeomcmpcur = NULL;
       if( orignode!= NULL)
           vecgeomcmpcur = RootGeoManager::Instance().GetPlacedVolume( orignode );

       if ( currentstate.Top() != vecgeomcmpcur )
       {
           std::cout << "##-- INCONSISTENT START STATE --##\n";
       }

       if( newstate.Top() != vecgeomcmpnext || currentstate.Top() != vecgeomcmpcur )
       {
           CreateDebugDump( globalpoint, globaldir, currentstate, pstep);

           std::cout << "##-- INCONSISTENCY IN NAVIGATION --##\n";
           std::cout << "  ROOT step " << nav->GetStep() << "\n";
           std::cout << "  VecGeom step " << step << "\n";
           std::cout << "  ROOT current volume " <<
                   ( orignode ?  orignode->GetVolume()->GetName() : " NULL " ) << "\n";
           std::cout << "  VecGeom current volume " <<
                   ( currentstate.Top() ? currentstate.Top()->GetLabel() : " NULL " ) << "\n";
           std::cout << "  ROOT next volume " <<
                           ( ( nextnode != NULL ) ? nextnode->GetVolume()->GetName() : " NULL " ) << "\n";
           std::cout << "  VecGeom next volume " <<
                           ( ( newstate.Top() != NULL )? newstate.Top()->GetLabel() : " NULL " ) << "\n";
           // now list all distances to daughters and mother

   #ifdef VECGEOM_GEANT4
       // we can now do a comparison with G4 also
       // please note that we have to transform the unit of the points
       G4Navigator *g4nav = G4GeoManager::Instance().GetNavigator();
       G4ThreeVector g4p(10*globalpoint.x(),10*globalpoint.y(),10*globalpoint.z()), g4d(globaldir.x(),globaldir.y(),globaldir.z());
       G4VPhysicalVolume *g4physvol = g4nav->LocateGlobalPointAndSetup( g4p, &g4d, false );
       std::cout << "  G4 currentvolume "
               <<  ( ( g4physvol!=NULL )? g4physvol->GetName() : "NULL" ) << "\n";
           // G4 is doing step
           double safety;
           double g4step = g4nav->ComputeStep( g4p, g4d, vecgeom::kInfinity, safety );
           std::cout << "  G4 step " << g4step/10. << "\n";
           // G4 is going here
           // calculate next point ( do transportation ) and volume ( should go across boundary )
           G4ThreeVector g4next = g4p + (step + 1E-6) * g4d;
           g4nav->SetGeometricallyLimitedStep();
           G4VPhysicalVolume *g4nextvol = g4nav->LocateGlobalPointAndSetup( g4next, &g4d, true);
           std::cout << "  G4 next volume "
               <<  ( ( g4nextvol!=NULL )? g4nextvol->GetName() : "NULL" ) << "\n";
   #endif
           std::cout << "***** END INCONSISTENCY DESCRIPTION *****\n";
           // list exiting ; entering etc.
           InspectEnvironmentForPointAndDirection(
               globalpoint, globaldir, currentstate);
       }
   //#endif
   #endif // distance debug

       /*
       if( newstate.Top() == currentstate.Top() )
       {
           std::cerr << "relocate failed; trying to locate from top \n";
           newstate.Clear();
           LocatePoint( GeoManager::Instance().GetWorld(), globalpoint + (step+1E-6)*globaldir, newstate, true );
         //  std::cerr << "newstate top " << newstate.Top()->GetLabel() << "\n";
       }

       if( newstate.Top() == currentstate)
       assert( newstate.Top() != currentstate.Top() && " error relocating when leaving ");
        */

}

// this is just the brute force method; need to see whether it makes sense to combine it into
// the FindBoundaryAndStep function
Precision SimpleNavigator::GetSafety(Vector3D<Precision> const & globalpoint,
                            NavigationState const & currentstate) const
{
   // this information might have been cached already ??
   Transformation3D m;
   currentstate.TopMatrix(m);
   Vector3D<Precision> localpoint=m.Transform(globalpoint);

   // safety to mother
   VPlacedVolume const * currentvol = currentstate.Top();
   double safety = currentvol->SafetyToOut( localpoint );

   //assert( safety > 0 );

   // safety to daughters
   Vector<Daughter> const * daughters = currentvol->GetLogicalVolume()->daughtersp();
   int numberdaughters = daughters->size();
   for(int d = 0; d<numberdaughters; ++d)
   {
      VPlacedVolume const * daughter = daughters->operator [](d);
      double tmp = daughter->SafetyToIn( localpoint );
      safety = Min(safety, tmp);
   }
   return safety;
}


template<typename Container3D>
void SimpleNavigator::GetSafeties(Container3D const & globalpoints,
                                NavigationState ** states,
                                Container3D & workspaceforlocalpoints,
                                Precision * safeties ) const
{
    int np=globalpoints.size();
    //TODO: we have to care for the padding and tail
    workspaceforlocalpoints.resize(np);
    for( int i=0; i<np; ++i ){
       // TODO: we might be able to cache the matrices because some of the paths will be identical
       // need to have a quick way ( hash ) to compare paths
       Transformation3D m;
       states[i]->TopMatrix(m);
       workspaceforlocalpoints.set(i, m.Transform( globalpoints[i] ));
    }

    // vectorized calculation of safety to mother
    // we utilize here the fact that the Top() volumes of all NavigationStates
    // should be the same ( by definition of a basket )
    VPlacedVolume const * currentvol = states[0]->Top();

    currentvol->SafetyToOut( workspaceforlocalpoints, safeties );

    // safety to daughters; brute force but each function vectorized
    Vector<Daughter> const * daughters = currentvol->GetLogicalVolume()->daughtersp();
    int numberdaughters = daughters->size();
    for (int d = 0; d<numberdaughters; ++d) {
         VPlacedVolume const * daughter = daughters->operator [](d);
         daughter->SafetyToInMinimize( workspaceforlocalpoints, safeties );
    }
    return;
}

/**
 * Navigation interface for baskets; templates on Container3D which might be a SOA3D or AOS3D container
 */

//#define CALCSAFETY
template <typename Container3D>
void SimpleNavigator::FindNextBoundaryAndStep(
         Container3D const & globalpoints,
         Container3D const & globaldirs,
         Container3D       & localpoints,
         Container3D       & localdirs,
         NavigationState  ** currentstates,
         NavigationState  ** newstates,
         Precision const   * pSteps,
         Precision         * safeties,
         Precision         * distances,
         int               * nextnodeworkspace
        ) const
{
   // assuming that points and dirs are always global ones,
   // we need to transform to local coordinates first of all
   int np = globalpoints.size();
   localpoints.resize(np);
   localdirs.resize(np);
   for (int i=0;i<np;++i)
   {
      // TODO: we might be able to cache the matrices because some of the paths will be identical
      // need to have a quick way ( hash ) to compare paths
      Transformation3D m;
      currentstates[i]->TopMatrix(m);
      localpoints.set(i, m.Transform(globalpoints[i]));
      localdirs.set(i, m.TransformDirection(globaldirs[i]));
   }

   // attention here: the placed volume will of course differ for the particles;
   // however the distancetoout function and the daughterlist are the same for all particles
   VPlacedVolume const * currentvolume = currentstates[0]->Top();

#ifdef CALCSAFETY
   currentvolume->SafetyToOut( localpoints, safeties );
#endif

   // calculate distance to Boundary of current volume in vectorized way
   // also initialized nextnodeworkspace to -1 == hits or -2 stays in volume
   currentvolume->DistanceToOut( localpoints, localdirs,
           pSteps, distances, nextnodeworkspace );

   // iterate over all the daughter
   Vector<Daughter> const * daughters = currentvolume->GetLogicalVolume()->daughtersp();
   for (int daughterindex=0; daughterindex < daughters->size(); ++daughterindex)
   {
      VPlacedVolume const * daughter = daughters->operator [](daughterindex);
#ifdef CALCSAFETY
      daughter->SafetyToInMinimize( localpoints, safeties );
#endif
      // we call a version of the DistanceToIn function which is reductive:
      // it takes the existing data in distances as the proposed step
      // if we distance to this daughter is smaller than the step
      // both the distance and
      // the list of the best nextnode ids is updated
      daughter->DistanceToInMinimize( localpoints, localdirs,
              daughterindex, distances, nextnodeworkspace );
   }

   // now we can relocate
   // TODO: This work is often wasted since not used outside
   // TODO: consider moving this outside and calling it only when really finally needed
   // function needs to be implemented
   // VectorRelocateFromPaths( localpoints, localdirs,
   //      distances, nextnodeworkspace, const_cast<NavigationState const **>(currentstates),
   //      newstates, np );

   // do the relocation
   // now we have the candidates
   for( int i=0;i<np;++i )
   {
     *newstates[i] = *currentstates[i];

     // is geometry further away than physics step?
     if( distances[i]>pSteps[i] ) {
       // don't need to do anything
       distances[i] = pSteps[i];
       newstates[i]->SetBoundaryState( false );
       continue;
     }
     newstates[i]->SetBoundaryState( true );

     // TODO: this is tedious, please provide operators in Vector3D!!
     // WE SHOULD HAVE A FUNCTION "TRANSPORT" FOR AN OPERATION LIKE THIS
     Vector3D<Precision> newpointafterboundary = localdirs[i];
     newpointafterboundary*=(distances[i] + 1e-9);
     newpointafterboundary+=localpoints[i];

     if( nextnodeworkspace[i] > -1 ) // not hitting mother
     {
        // continue directly further down
        VPlacedVolume const * nextvol = daughters->operator []( nextnodeworkspace[i] );
        Transformation3D const * trans = nextvol->GetTransformation();

        // this should be inlined here
        LocatePoint( nextvol,
                trans->Transform(newpointafterboundary), *newstates[i], false );
     }
     else
     {
        // continue directly further up
        RelocatePointFromPath( newpointafterboundary, *newstates[i] );
     }

   } // end loop for relocation
}

} } // End global namespace

#endif /* SIMPLE_NAVIGATOR_H_ */<|MERGE_RESOLUTION|>--- conflicted
+++ resolved
@@ -50,7 +50,6 @@
                 NavigationState & /* state (volume path) to be returned */,
                 bool /*top*/) const;
 
-<<<<<<< HEAD
    /** special version of a function that excludes searching a given volume
     *  ( useful when we know that a particle must have traversed a boundary )
     */
@@ -64,8 +63,6 @@
                    bool /*top*/) const;
 
 
-=======
->>>>>>> 400e2e52
   VECGEOM_CUDA_HEADER_BOTH
    VECGEOM_INLINE
    SimpleNavigator(){}
@@ -374,16 +371,10 @@
    // I WOULD MUCH FAVOUR IF THIS WAS DONE OUTSIDE OF THIS FUNCTION BY THE USER
    if( step <= 0. )
    {
-<<<<<<< HEAD
 //       newstate = currentstate;
 //       RelocatePointFromPath( localpoint, newstate );
 //       return;
       step=kInfinity;
-=======
-       newstate = currentstate;
-       RelocatePointFromPath( localpoint, newstate );
-       return;
->>>>>>> 400e2e52
    }
 
    // iterate over all the daughter
@@ -424,7 +415,6 @@
 
    // now we have the candidates
    // try
-<<<<<<< HEAD
    currentstate.CopyTo(&newstate);
 
    // if this is the case we are in the wrong volume;
@@ -439,10 +429,6 @@
       newstate.Pop();
       return;
    }
-=======
-   newstate = currentstate;
->>>>>>> 400e2e52
-
    // is geometry further away than physics step?
    if(step > pstep)
    {
@@ -456,7 +442,6 @@
    newstate.SetBoundaryState( true );
 
 
-<<<<<<< HEAD
     if( step < 0. )
     {
       //std::cerr << "WARNING: STEP NEGATIVE; NEXTVOLUME " << nexthitvolume << std::endl;
@@ -468,10 +453,6 @@
     std::cerr << " step " << step << " nextvol " << nexthitvolume << "\n";
 #endif
 
-=======
-   // TODO: this is tedious, please provide operators in Vector3D!!
-   // WE SHOULD HAVE A FUNCTION "TRANSPORT" FOR AN OPERATION LIKE THIS
->>>>>>> 400e2e52
    Vector3D<Precision> newpointafterboundary = localdir;
    newpointafterboundary*=(step + 1e-6);
    newpointafterboundary+=localpoint;
@@ -483,13 +464,10 @@
       Transformation3D const * trans = nextvol->GetTransformation();
 
       LocatePoint( nextvol, trans->Transform(newpointafterboundary), newstate, false );
-<<<<<<< HEAD
+
 
       assert( newstate.Top() != currentstate.Top() && " error relocating when entering ");
       return;
-=======
-      // newstate.Print();
->>>>>>> 400e2e52
    }
    else // hitting mother
    {

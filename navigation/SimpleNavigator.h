/// \file SimpleNavigator.h
/// \author Sandro Wenzel (sandro.wenzel@cern.ch)
/// \date 12.03.2014

#ifndef SIMPLE_NAVIGATOR_H_
#define SIMPLE_NAVIGATOR_H_

#include "base/Global.h"

#include "volumes/PlacedVolume.h"
#include "base/SOA3D.h"
#include "base/Vector3D.h"
#include "management/GeoManager.h"
#include "navigation/NavigationState.h"

#ifdef VECGEOM_ROOT
#include "management/RootGeoManager.h"
#include "TGeoNavigator.h"
#include "TGeoNode.h"
#include "TGeoMatrix.h"
#include "TGeoManager.h"
#endif
#include <cassert>

#ifdef VECGEOM_GEANT4
#include "management/G4GeoManager.h"
#include "G4Navigator.hh"
#include "G4VPhysicalVolume.hh"
#endif

namespace vecgeom {
inline namespace VECGEOM_IMPL_NAMESPACE {

class SimpleNavigator
{

public:
   /**
    * function to locate a global point in the geometry hierarchy
    * input: pointer to starting placed volume in the hierarchy and a global point, we also give an indication if we call this from top
    * output: pointer to the deepest volume in hierarchy that contains the particle and the navigation state
    *
    * scope: function to be used on both CPU and GPU
    */
   VECGEOM_CUDA_HEADER_BOTH
   VECGEOM_INLINE
   VPlacedVolume const *
   LocatePoint( VPlacedVolume const * /* volume */,
                Vector3D<Precision> const & /* globalpoint */,
                NavigationState & /* state (volume path) to be returned */,
                bool /*top*/) const;

   /** special version of a function that excludes searching a given volume
    *  ( useful when we know that a particle must have traversed a boundary )
    */
   VECGEOM_CUDA_HEADER_BOTH
   VECGEOM_INLINE
   VPlacedVolume const *
   LocatePointExclVolume( VPlacedVolume const * /* volume */,
                   VPlacedVolume const * /* exclude */,
                   Vector3D<Precision> const & /* globalpoint */,
                   NavigationState & /* state (volume path) to be returned */,
                   bool /*top*/) const;


  VECGEOM_CUDA_HEADER_BOTH
   VECGEOM_INLINE
   SimpleNavigator(){}

   /**
    * function to locate a global point in the geometry hierarchy
    * input:  A local point in the referenceframe of the current deepest volume in the path,
    * the path itself which gets modified
    * output: path which may be modified
    *
    * scope: function to be used on both CPU and GPU
    */
   VECGEOM_CUDA_HEADER_BOTH
   VECGEOM_INLINE
   VPlacedVolume const *
   RelocatePointFromPath( Vector3D<Precision> const & /* localpoint */,
                          NavigationState & /* state to be modified */
                        ) const;


   /**
    * function to check whether global point has same path as given by currentstate
    * input:  A global point
    *         the path itself
    *         a new path object which is filled
    * output: yes or no
    * side effects: modifies newstate to be path of globalpoint
    *
    * scope: function to be used on both CPU and GPU
    */
   VECGEOM_CUDA_HEADER_BOTH
   VECGEOM_INLINE
   bool
   HasSamePath(
            Vector3D<Precision> const & /* globalpoint */,
            NavigationState const & /* currentstate */,
            NavigationState & /* newstate */
            ) const;


   /**
   * A function to navigate ( find next boundary and/or the step to do )
   */
   VECGEOM_CUDA_HEADER_BOTH
   VECGEOM_INLINE
   void FindNextBoundaryAndStep( Vector3D<Precision> const & /* global point */,
                          Vector3D<Precision> const & /* global dir */,
                          NavigationState const & /* currentstate */,
                          NavigationState & /* newstate */,
                          Precision const & /* proposed physical step */,
                          Precision & /*step*/
                         ) const;

   /**
    * A function to get back the safe distance; given a NavigationState object and a current global point
    * point
    */
   VECGEOM_CUDA_HEADER_BOTH
   VECGEOM_INLINE
   Precision GetSafety( Vector3D<Precision> const & /*global_point*/,
               NavigationState const & /* currentstate */
   ) const;

   /**
    * A function to get back the safe distance for a basket (container) of points
    * with corresponding array of NavigationState objects
    *
    * particularities: the stateless nature of the SimpleNavigator requires that the caller
    * also provides a workspace Container3D ( to store intermediate results )
    *
    * the safety results will be made available in the output array
    *
    * The Container3D has to be either SOA3D or AOS3D
    */
   template <typename Container3D>
   VECGEOM_CUDA_HEADER_BOTH
   void GetSafeties( Container3D const & /*global_points*/,
                   NavigationState **  /*currentstates*/,
                   Container3D & /*workspace for localpoints*/,
                   Precision * /*safeties*/
   ) const;

   /**
    * Navigation interface for baskets; templates on Container3D which might be a SOA3D or AOS3D container
    * Note that the user has to provide a couple of workspace memories; This is the easiest way to make the navigator fully
    * threadsafe
    */
   template <typename Container3D>
   VECGEOM_CUDA_HEADER_BOTH
   void FindNextBoundaryAndStep(
         Container3D const & /*global point*/,
         Container3D const & /*global dirs*/,
         Container3D & /*workspace for localpoints*/,
         Container3D & /*workspace for localdirs*/,
         NavigationState **  /* array of pointers to NavigationStates for currentstates */,
         NavigationState **  /* array of pointers to NabigationStates for outputstates */,
         Precision const * /* pSteps -- proposed steps */,
         Precision * /* safeties */,
         Precision * /* distances; steps */,
         int * /* workspace to keep track of nextdaughter ids */
        ) const;


   /**
    * A verbose function telling about possible hit targets and steps; starting from a navigation state
    * and a global point and direction ( we need to check for consistency ... ); mainly for debugging purposes
    */
   void InspectEnvironmentForPointAndDirection(
         Vector3D<Precision> const & /* global point */,
         Vector3D<Precision> const & /* global direction */,
         NavigationState const & /* current state */,
         std::ostream & outstream = std::cout
   ) const;

   /**
    * A verbose function telling about safety calculation starting from a navigation state
    * and a global point; mainly for debugging purposes
    */
   void InspectSafetyForPoint(
		   Vector3D<Precision> const & /* global point */,
		   NavigationState const & /* current state */
      ) const;

#ifdef VECGEOM_ROOT
   /**
    * function to dump navigation situation in order to be able to replay certain FindNextBoundaryAndStep() function calls
    * in a separate program
    */
   void CreateDebugDump(
           Vector3D<Precision> const & /* global_point */,
           Vector3D<Precision> const & /* global_point */,
           NavigationState const & /* current state */,
           double const pstep
   ) const;
#endif

}; // end of class declaration

VPlacedVolume const *
SimpleNavigator::LocatePoint( VPlacedVolume const * vol, Vector3D<Precision> const & point,
                       NavigationState & path, bool top ) const
{
   VPlacedVolume const * candvolume = vol;
   Vector3D<Precision> tmp(point);
   if( top )
   {
      assert( vol != NULL );
      candvolume = ( vol->UnplacedContains( point ) ) ? vol : 0;
   }
   if( candvolume ) {
      path.Push( candvolume );
      Vector<Daughter> const * daughters = candvolume->GetLogicalVolume()->GetDaughtersp();

      bool godeeper = true;
      while( godeeper && daughters->size() > 0)
      {
         godeeper = false;
         for(int i=0; i<daughters->size(); ++i)
         {
            VPlacedVolume const * nextvolume = (*daughters)[i];
            Vector3D<Precision> transformedpoint;

            if( nextvolume->Contains( tmp, transformedpoint ) )
            {
               path.Push( nextvolume );
               tmp = transformedpoint;
               candvolume =  nextvolume;
               daughters = candvolume->GetLogicalVolume()->GetDaughtersp();
               godeeper=true;
               break;
            }
         }
      }
   }
   return candvolume;
}

  /** special version of a function that excludes searching a given volume
   *  ( useful when we know that a particle must have traversed a boundary )
   */
  VECGEOM_CUDA_HEADER_BOTH
  VECGEOM_INLINE
  VPlacedVolume const *
  SimpleNavigator::LocatePointExclVolume( VPlacedVolume const * vol,
               VPlacedVolume const * excludedvolume,
               Vector3D<Precision> const & point,
               NavigationState & path,
               bool top) const
  {
      VPlacedVolume const * candvolume = vol;
      Vector3D<Precision> tmp(point);
      if( top ){
           assert( vol != NULL );
           candvolume = ( vol->UnplacedContains( point ) ) ? vol : 0;
      }
      if( candvolume ) {
           path.Push( candvolume );
           Vector<Daughter> const * daughters = candvolume->GetLogicalVolume()->GetDaughtersp();

           bool godeeper = true;
           while( godeeper && daughters->size() > 0)
           {
              godeeper = false;
              // for(int i=0; i<daughters->size(); ++i)
              for(int i=daughters->size()-1; i>=0; --i)
              {
                 VPlacedVolume const * nextvolume = (*daughters)[i];
                 Vector3D<Precision> transformedpoint;
                 if( nextvolume != excludedvolume ){
                     if( nextvolume->Contains( tmp, transformedpoint ) )
                     {
                        path.Push( nextvolume );
                        tmp = transformedpoint;
                        candvolume =  nextvolume;
                        daughters = candvolume->GetLogicalVolume()->GetDaughtersp();
                        godeeper=true;
                        break;
                     }
                 }
              }
           }
     }
     return candvolume;
}


VPlacedVolume const *
SimpleNavigator::RelocatePointFromPath( Vector3D<Precision> const & localpoint,
                              NavigationState & path ) const
{
   // idea: do the following:
   // ----- is localpoint still in current mother ? : then go down
   // if not: have to go up until we reach a volume that contains the
   // localpoint and then go down again (neglecting the volumes currently stored in the path)
   VPlacedVolume const * currentmother = path.Top();
   if( currentmother != NULL )
   {
        Vector3D<Precision> tmp = localpoint;
      // go up iteratively
      while( currentmother && ! currentmother->UnplacedContains( tmp ) )
      {
         path.Pop();
         Vector3D<Precision> pointhigherup = currentmother->GetTransformation()->InverseTransform( tmp );
         tmp=pointhigherup;
         currentmother=path.Top();
      }

      if(currentmother)
      {
         path.Pop();
         // may inline this
         return LocatePointExclVolume(currentmother, currentmother, tmp, path, false);
      }
   }
   return currentmother;
}


VECGEOM_CUDA_HEADER_BOTH
VECGEOM_INLINE
bool
SimpleNavigator::HasSamePath( Vector3D<Precision> const & globalpoint,
                       NavigationState const & currentstate,
                       NavigationState & newstate ) const
{
   Transformation3D m;
   currentstate.TopMatrix(m);
   Vector3D<Precision> localpoint = m.Transform(globalpoint);
   newstate = currentstate;
   RelocatePointFromPath( localpoint, newstate );
   return currentstate.HasSamePathAsOther( newstate );
}

//#define CHECKCONTAINS
void
SimpleNavigator::FindNextBoundaryAndStep( Vector3D<Precision> const & globalpoint,
                                          Vector3D<Precision> const & globaldir,
                                          NavigationState     const & currentstate,
                                          NavigationState           & newstate,
                                          Precision           const & pstep,
                                          Precision                 & step
                                        ) const
{
#ifndef VECGEOM_NVCC
   static int counter=0;
   counter++;
#endif
   // this information might have been cached in previous navigators??
   Transformation3D m;
   currentstate.TopMatrix(m);
   Vector3D<Precision> localpoint=m.Transform(globalpoint);
   Vector3D<Precision> localdir=m.TransformDirection(globaldir);

   VPlacedVolume const * currentvolume = currentstate.Top();
#if defined(VERBOSE) && !defined(VECGEOM_NVCC)
   if( counter % 1 == 0)
   {
       std::cerr << "navigating in " << currentvolume->GetLabel() << " stepnumber " << counter << "pstep " << pstep << " pos " << globalpoint << " dir " << globaldir ;
   }
   counter++;
#endif

   int nexthitvolume = -1; // means mother

   if(currentvolume) step = currentvolume->DistanceToOut( localpoint, localdir, pstep );

   // NOTE: IF STEP IS NEGATIVE HERE, SOMETHING IS TERRIBLY WRONG. WE CAN TRY TO HANDLE THE SITUATION
   // IN TRYING TO PROPOSE THE RIGHT LOCATION IN NEWSTATE AND RETURN
   // I WOULD MUCH FAVOUR IF THIS WAS DONE OUTSIDE OF THIS FUNCTION BY THE USER
   if( step < 0. )
   {
//       newstate = currentstate;
//       RelocatePointFromPath( localpoint, newstate );
//       return;
      step=kInfinity;
   }

   // iterate over all the daughter
   Vector<Daughter> const * daughters = currentvolume->GetLogicalVolume()->GetDaughtersp();

   for(int d = 0; d<daughters->size(); ++d)
   {
      VPlacedVolume const * daughter = daughters->operator [](d);
      //    previous distance becomes step estimate, distance to daughter returned in workspace
      // SW: this makes the navigation more robust and it appears that I have to
      // put this at the moment since not all shapes respond yet with a negative distance if
      // the point is actually inside the daughter
#ifdef CHECKCONTAINS
#pragma message "CHECKCONTAINS"
      bool contains = daughter->Contains( localpoint );
      if( !contains ){
#endif
      Precision ddistance = daughter->DistanceToIn( localpoint, localdir, step );

      // if distance is negative; we are inside that daughter and should relocate
      // unless distance is minus infinity
      bool valid = (ddistance < step && ! IsInf(ddistance));
      nexthitvolume = valid ? d : nexthitvolume;
      step      = valid ? ddistance  : step;
#ifdef CHECKCONTAINS
      }
      else{
          std::cerr << " INDA ";
          step = -1.;
         nexthitvolume = d;
         break;
      }
#endif
   }

   //std::cerr << " STEP " << step << " NEXTHITVOLUME " << nexthitvolume << "\n";
   //InspectEnvironmentForPointAndDirection( globalpoint, globaldir, currentstate );

   // now we have the candidates
   // try
   currentstate.CopyTo(&newstate);

   // if this is the case we are in the wrong volume;
   // assuming that DistanceToIn return negative number when point is inside
   // do nothing (step=0) and retry one level higher
   if( step == kInfinity && pstep > 0. )
   {
#if !defined(VECGEOM_NVCC)
     //      std::cout << "WARNING: STEP INFINITY; should never happen unless outside\n";
      //InspectEnvironmentForPointAndDirection( globalpoint, globaldir, currentstate );
      // set step to zero and retry one level higher
      // if( nexthitvolume!=-1 ) std::cout << "catastrophee\n";
#if defined(VECGEOM_ROOT)
      //      currentstate.printVolumePath(std::cout); std::cout << "\n";
#endif
<<<<<<< HEAD
      newstate.Clear();
#if !defined(VECGEOM_NVCC)
      LocatePoint( GeoManager::Instance().GetWorld(), globalpoint
#else
              LocatePoint( nullptr, globalpoint
#endif
              + vecgeom::kTolerance*globaldir,
              newstate, true );
=======
      //      newstate.Clear();
      //      VPlacedVolume const *world = GeoManager::Instance().GetWorld();
      //      LocatePoint(world, globalpoint + vecgeom::kTolerance*globaldir, newstate, true);
>>>>>>> d48d7ee6
      step = vecgeom::kTolerance;
#if defined(VECGEOM_ROOT)
     // InspectEnvironmentForPointAndDirection( globalpoint, localpoint, currentstate );
      //      newstate.printVolumePath(std::cout); std::cout << "\n";
      //      InspectEnvironmentForPointAndDirection( globalpoint, globaldir, currentstate );
      //      std::cout << " counter is " << counter << "\n";
#endif
      newstate.SetBoundaryState(true);
      //      if( newstate.HasSamePathAsOther(currentstate) ) {
      //          std::cout << "$$$$$$$$$$$$$$$$$$$$$$$4 MASSIVE WARNING $$$$$$$$$$$$$$$$$$$$$$$$$ \n";
      //          newstate.Pop();
      //      }
      newstate.Pop();
      return;
#else
      // Can't call GeoManager::Instance().GetWorld() from CUDA code
      assert(false && "ERROR: point is outside expected volumes");
#endif
   }
   // is geometry further away than physics step?
   if(step > pstep)
   {
     //  std::cerr << "PHYSICS STEP CHOSEN -- DISASTER\n";

       // don't need to do anything
       step = pstep;
       newstate.SetBoundaryState( false );
       return;
   }
   newstate.SetBoundaryState( true );


    if( step < 0. )
    {
      //std::cerr << "WARNING: STEP NEGATIVE; NEXTVOLUME " << nexthitvolume << std::endl;
      //InspectEnvironmentForPointAndDirection( globalpoint, globaldir, currentstate );
      step = 0.;
    }

#ifdef VERBOSE
   std::cout << " step " << step << " nextvol " << nexthitvolume << "\n";
#endif
   step+=1E-6;
   Vector3D<Precision> newpointafterboundary = localdir;
   newpointafterboundary*=step;
   newpointafterboundary+=localpoint;

   if( nexthitvolume != -1 ) // not hitting mother
   {
      // continue directly further down
      VPlacedVolume const * nextvol = daughters->operator []( nexthitvolume );
      Transformation3D const * trans = nextvol->GetTransformation();

      LocatePoint( nextvol, trans->Transform(newpointafterboundary), newstate, false );


      assert( newstate.Top() != currentstate.Top() && " error relocating when entering ");
      return;
   }
   else // hitting mother
   {
      // continue directly further up
      //LocateLocalPointFromPath_Relative_Iterative( newpointafterboundary, newpointafterboundaryinnewframe, outpath, globalm );
      RelocatePointFromPath( newpointafterboundary, newstate );
      // newstate.Print();
   }

   #ifdef VECGEOM_DISTANCE_DEBUG
   //#ifdef VECGEOM_ROOT
       TGeoNavigator * nav = gGeoManager->GetCurrentNavigator();

       //nav->InitFrom( currentstate.ToTGeoBranchArray() );

       // TODO: since ROOT follows in lock step; don't need to do this
       TGeoNode const * orignode = nav->FindNode( globalpoint.x(), globalpoint.y(), globalpoint.z() );
       // TGeoNode const * orignode = nav->GetCurrentNode();
       //nav->SetCurrentDirection( globalpoint.x(), globalpoint.y(), globalpoint.z() );
       //nav->SetCurrentDirection( globaldir.x(), globaldir.y(), globaldir.z() );
       TGeoNode const * nextnode = nav->FindNextBoundaryAndStep( pstep );

       VPlacedVolume const * vecgeomcmpnext = NULL;
       if( nextnode!= NULL)
           vecgeomcmpnext = RootGeoManager::Instance().GetPlacedVolume( nextnode );

       VPlacedVolume const * vecgeomcmpcur = NULL;
       if( orignode!= NULL)
           vecgeomcmpcur = RootGeoManager::Instance().GetPlacedVolume( orignode );

#ifndef VECGEOM_NVCC
       if ( currentstate.Top() != vecgeomcmpcur )
       {
           std::cout << "##-- INCONSISTENT START STATE --##\n";
       }
#endif

       if( newstate.Top() != vecgeomcmpnext || currentstate.Top() != vecgeomcmpcur )
       {
           CreateDebugDump( globalpoint, globaldir, currentstate, pstep);

#ifndef VECGEOM_NVCC
           std::cout << "##-- INCONSISTENCY IN NAVIGATION --##\n";
           std::cout << "  ROOT step " << nav->GetStep() << "\n";
           std::cout << "  VecGeom step " << step << "\n";
           std::cout << "  ROOT current volume " <<
                   ( orignode ?  orignode->GetVolume()->GetName() : " NULL " ) << "\n";
           std::cout << "  VecGeom current volume " <<
                   ( currentstate.Top() ? currentstate.Top()->GetLabel() : " NULL " ) << "\n";
           std::cout << "  ROOT next volume " <<
                           ( ( nextnode != NULL ) ? nextnode->GetVolume()->GetName() : " NULL " ) << "\n";
           std::cout << "  VecGeom next volume " <<
                           ( ( newstate.Top() != NULL )? newstate.Top()->GetLabel() : " NULL " ) << "\n";
           // now list all distances to daughters and mother

   #ifdef VECGEOM_GEANT4
       // we can now do a comparison with G4 also
       // please note that we have to transform the unit of the points
       G4Navigator *g4nav = G4GeoManager::Instance().GetNavigator();
       G4ThreeVector g4p(10*globalpoint.x(),10*globalpoint.y(),10*globalpoint.z()), g4d(globaldir.x(),globaldir.y(),globaldir.z());
       G4VPhysicalVolume *g4physvol = g4nav->LocateGlobalPointAndSetup( g4p, &g4d, false );
       std::cout << "  G4 currentvolume "
               <<  ( ( g4physvol!=NULL )? g4physvol->GetName() : "NULL" ) << "\n";
           // G4 is doing step
           double safety;
           double g4step = g4nav->ComputeStep( g4p, g4d, vecgeom::kInfinity, safety );
           std::cout << "  G4 step " << g4step/10. << "\n";
           // G4 is going here
           // calculate next point ( do transportation ) and volume ( should go across boundary )
           G4ThreeVector g4next = g4p + (step + 1E-6) * g4d;
           g4nav->SetGeometricallyLimitedStep();
           G4VPhysicalVolume *g4nextvol = g4nav->LocateGlobalPointAndSetup( g4next, &g4d, true);
           std::cout << "  G4 next volume "
               <<  ( ( g4nextvol!=NULL )? g4nextvol->GetName() : "NULL" ) << "\n";
   #endif
           std::cout << "***** END INCONSISTENCY DESCRIPTION *****\n";
           // list exiting ; entering etc.
           InspectEnvironmentForPointAndDirection(
               globalpoint, globaldir, currentstate);
#endif
       }
   //#endif
   #endif // distance debug

       /*
       if( newstate.Top() == currentstate.Top() )
       {
           std::cerr << "relocate failed; trying to locate from top \n";
           newstate.Clear();
           LocatePoint( GeoManager::Instance().GetWorld(), globalpoint + (step+1E-6)*globaldir, newstate, true );
         //  std::cerr << "newstate top " << newstate.Top()->GetLabel() << "\n";
       }

       if( newstate.Top() == currentstate)
       assert( newstate.Top() != currentstate.Top() && " error relocating when leaving ");
        */

}

// this is just the brute force method; need to see whether it makes sense to combine it into
// the FindBoundaryAndStep function
Precision SimpleNavigator::GetSafety(Vector3D<Precision> const & globalpoint,
                            NavigationState const & currentstate) const
{
   // this information might have been cached already ??
   Transformation3D m;
   currentstate.TopMatrix(m);
   Vector3D<Precision> localpoint=m.Transform(globalpoint);

   // safety to mother
   VPlacedVolume const * currentvol = currentstate.Top();
   double safety = currentvol->SafetyToOut( localpoint );

   //assert( safety > 0 );

   // safety to daughters
   Vector<Daughter> const * daughters = currentvol->GetLogicalVolume()->GetDaughtersp();
   int numberdaughters = daughters->size();
   for(int d = 0; d<numberdaughters; ++d)
   {
      VPlacedVolume const * daughter = daughters->operator [](d);
      double tmp = daughter->SafetyToIn( localpoint );
      safety = Min(safety, tmp);
   }
   return safety;
}


template<typename Container3D>
void SimpleNavigator::GetSafeties(Container3D const & globalpoints,
                                NavigationState ** states,
                                Container3D & workspaceforlocalpoints,
                                Precision * safeties ) const
{
    int np=globalpoints.size();
    //TODO: we have to care for the padding and tail
    workspaceforlocalpoints.resize(np);
    for( int i=0; i<np; ++i ){
       // TODO: we might be able to cache the matrices because some of the paths will be identical
       // need to have a quick way ( hash ) to compare paths
       Transformation3D m;
       states[i]->TopMatrix(m);
       workspaceforlocalpoints.set(i, m.Transform( globalpoints[i] ));
    }

    // vectorized calculation of safety to mother
    // we utilize here the fact that the Top() volumes of all NavigationStates
    // should be the same ( by definition of a basket )
    VPlacedVolume const * currentvol = states[0]->Top();

    currentvol->SafetyToOut( workspaceforlocalpoints, safeties );

    // safety to daughters; brute force but each function vectorized
    Vector<Daughter> const * daughters = currentvol->GetLogicalVolume()->GetDaughtersp();
    int numberdaughters = daughters->size();
    for (int d = 0; d<numberdaughters; ++d) {
         VPlacedVolume const * daughter = daughters->operator [](d);
         daughter->SafetyToInMinimize( workspaceforlocalpoints, safeties );
    }
    return;
}

/**
 * Navigation interface for baskets; templates on Container3D which might be a SOA3D or AOS3D container
 */

//#define CALCSAFETY
template <typename Container3D>
void SimpleNavigator::FindNextBoundaryAndStep(
         Container3D const & globalpoints,
         Container3D const & globaldirs,
         Container3D       & localpoints,
         Container3D       & localdirs,
         NavigationState  ** currentstates,
         NavigationState  ** newstates,
         Precision const   * pSteps,
         Precision         * safeties,
         Precision         * distances,
         int               * nextnodeworkspace
        ) const
{
   // assuming that points and dirs are always global ones,
   // we need to transform to local coordinates first of all
   int np = globalpoints.size();
   localpoints.resize(np);
   localdirs.resize(np);
   for (int i=0;i<np;++i)
   {
      // TODO: we might be able to cache the matrices because some of the paths will be identical
      // need to have a quick way ( hash ) to compare paths
      Transformation3D m;
      currentstates[i]->TopMatrix(m);
      localpoints.set(i, m.Transform(globalpoints[i]));
      localdirs.set(i, m.TransformDirection(globaldirs[i]));
   }

   // attention here: the placed volume will of course differ for the particles;
   // however the distancetoout function and the daughterlist are the same for all particles
   VPlacedVolume const * currentvolume = currentstates[0]->Top();

#ifdef CALCSAFETY
   currentvolume->SafetyToOut( localpoints, safeties );
#endif

   // calculate distance to Boundary of current volume in vectorized way
   // also initialized nextnodeworkspace to -1 == hits or -2 stays in volume
   currentvolume->DistanceToOut( localpoints, localdirs,
           pSteps, distances, nextnodeworkspace );

   // iterate over all the daughter
   Vector<Daughter> const * daughters = currentvolume->GetLogicalVolume()->GetDaughtersp();
   for (int daughterindex=0; daughterindex < daughters->size(); ++daughterindex)
   {
      VPlacedVolume const * daughter = daughters->operator [](daughterindex);
#ifdef CALCSAFETY
      daughter->SafetyToInMinimize( localpoints, safeties );
#endif
      // we call a version of the DistanceToIn function which is reductive:
      // it takes the existing data in distances as the proposed step
      // if we distance to this daughter is smaller than the step
      // both the distance and
      // the list of the best nextnode ids is updated
      daughter->DistanceToInMinimize( localpoints, localdirs,
              daughterindex, distances, nextnodeworkspace );
   }

   // now we can relocate
   // TODO: This work is often wasted since not used outside
   // TODO: consider moving this outside and calling it only when really finally needed
   // function needs to be implemented
   // VectorRelocateFromPaths( localpoints, localdirs,
   //      distances, nextnodeworkspace, const_cast<NavigationState const **>(currentstates),
   //      newstates, np );

   // do the relocation
   // now we have the candidates
   for( int i=0;i<np;++i )
   {
     *newstates[i] = *currentstates[i];

     // is geometry further away than physics step?
     if( distances[i]>pSteps[i] ) {
       // don't need to do anything
       distances[i] = pSteps[i];
       newstates[i]->SetBoundaryState( false );
       continue;
     }
     newstates[i]->SetBoundaryState( true );

     // TODO: this is tedious, please provide operators in Vector3D!!
     // WE SHOULD HAVE A FUNCTION "TRANSPORT" FOR AN OPERATION LIKE THIS
     Vector3D<Precision> newpointafterboundary = localdirs[i];
     newpointafterboundary*=(distances[i] + 1e-9);
     newpointafterboundary+=localpoints[i];

     if( nextnodeworkspace[i] > -1 ) // not hitting mother
     {
        // continue directly further down
        VPlacedVolume const * nextvol = daughters->operator []( nextnodeworkspace[i] );
        Transformation3D const * trans = nextvol->GetTransformation();

        // this should be inlined here
        LocatePoint( nextvol,
                trans->Transform(newpointafterboundary), *newstates[i], false );
     }
     else
     {
        // continue directly further up
        RelocatePointFromPath( newpointafterboundary, *newstates[i] );
     }

   } // end loop for relocation
}

} } // End global namespace

#endif /* SIMPLE_NAVIGATOR_H_ */<|MERGE_RESOLUTION|>--- conflicted
+++ resolved
@@ -433,20 +433,9 @@
 #if defined(VECGEOM_ROOT)
       //      currentstate.printVolumePath(std::cout); std::cout << "\n";
 #endif
-<<<<<<< HEAD
-      newstate.Clear();
-#if !defined(VECGEOM_NVCC)
-      LocatePoint( GeoManager::Instance().GetWorld(), globalpoint
-#else
-              LocatePoint( nullptr, globalpoint
-#endif
-              + vecgeom::kTolerance*globaldir,
-              newstate, true );
-=======
       //      newstate.Clear();
       //      VPlacedVolume const *world = GeoManager::Instance().GetWorld();
       //      LocatePoint(world, globalpoint + vecgeom::kTolerance*globaldir, newstate, true);
->>>>>>> d48d7ee6
       step = vecgeom::kTolerance;
 #if defined(VECGEOM_ROOT)
      // InspectEnvironmentForPointAndDirection( globalpoint, localpoint, currentstate );

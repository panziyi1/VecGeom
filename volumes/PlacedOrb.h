--- conflicted
+++ resolved
@@ -72,17 +72,11 @@
   VECGEOM_CUDA_HEADER_BOTH
   VECGEOM_INLINE
   Precision GetfRTolerance() const { return GetUnplacedVolume()->GetfRTolerance(); }
-<<<<<<< HEAD
-  
-   #ifdef VECGEOM_USOLIDS  
-   Precision Capacity() { return GetUnplacedVolume()->Capacity(); }
-=======
 
   VECGEOM_CUDA_HEADER_BOTH
   virtual Precision Capacity()  { return GetUnplacedVolume()->Capacity(); }
 
   #ifdef VECGEOM_USOLIDS  
->>>>>>> d850ebc1
   
   VECGEOM_CUDA_HEADER_BOTH
   Precision SurfaceArea() const  { return GetUnplacedVolume()->SurfaceArea(); }

/// \file UnplacedPolyhedron.h
/// \author Johannes de Fine Licht (johannes.definelicht@cern.ch)

#ifndef VECGEOM_VOLUMES_UNPLACEDPOLYHEDRON_H_
#define VECGEOM_VOLUMES_UNPLACEDPOLYHEDRON_H_

#include "base/Global.h"

#include "base/AlignedBase.h"
#include "base/Array.h"
#include "base/SOA3D.h"
#include "volumes/Quadrilaterals.h"
#include "volumes/UnplacedVolume.h"
#include "volumes/UnplacedTube.h"

#include <ostream>

// This enums should be in the scope vecgeom::Polyhedron but when using in the
// shape implementation helper instantiation's, this consfused nvcc:
/*
In file included from tmpxft_00004012_00000000-3_PlacedPolyhedron.cudafe1.stub.c:1:0:
/tmp/tmpxft_00004012_00000000-3_PlacedPolyhedron.cudafe1.stub.c:5:136: error: template argument 2 is invalid
 typedef vecgeom::cuda::SpecializedPolyhedron<(vecgeom::Polyhedron::EInnerRadii)0, (vecgeom::cuda::SpecializedPolyhedron::EPhiCutout)0>  _ZN7vecgeom4cuda21SpecializedPolyhedronILNS_10Polyhedron11EInnerRadiiE0ELNS1_10EPhiCutoutE0EEE;
*/
enum struct EInnerRadii {
   kFalse = -1,
   kGeneric = 0,
   kTrue = 1
};

enum struct EPhiCutout {
   kFalse = -1,
   kGeneric = 0,
   kTrue = 1,
   kLarge = 2
};

namespace vecgeom {

VECGEOM_DEVICE_FORWARD_DECLARE( class UnplacedPolyhedron; )
VECGEOM_DEVICE_FORWARD_DECLARE( class ZSegment; )
VECGEOM_DEVICE_DECLARE_CONV( UnplacedPolyhedron );
VECGEOM_DEVICE_DECLARE_CONV( ZSegment );

// Declare types shared by cxx and cuda.
namespace Polyhedron {

   using ::EInnerRadii;
   using ::EPhiCutout;

}

inline namespace VECGEOM_IMPL_NAMESPACE {

/// \class UnplacedPolyhedron
/// \brief A series of regular n-sided segments along the Z-axis with varying
///        radii and mutual distance in Z.
///
///
/// ---- Cross section of single Z segment ----
///
/// R/Phi--->    -o- Z
/// |        ________________
/// v       /        ^      .\,
///        /    rMax |     .  \,
///       /          |    . <------ fPhiSections[1]
///      /       ____|___.      \,
///     /       /    ^   \       \,
///    /       /     |rMin\       \,
///   /       /      |     \_______\ phiStart/fPhiSections[0]
///   \       \                ^
///    \       \               |
///     \       \________      |
///      \           ^   \<---fZSegments.phi
///      fZSegments.inner \,
///        \               \,
///         \_______________\,
///           ^              phiStart+phiDelta/fPhiSections[n-1]
/// zSegment.outer
///
///
/// ---- Segments along Z ----
///
///                          fZPlanes[size-1]
/// fRMax[1]_____fRMax[2] __       |
///       /|     |\     /|  \___   v
///      / |     | \___/ |  |   |\.
///     |  |     | |   | |  |   | \.
///     |  |     | |   | |  |   |  |
///     |  |     | |___| |  |   | /
///      \ |     | /   \ |  |___|/    ^ R/Phi
///     ^ \|_____|/     \|__/         |
///     |                             |     Z
///     fZPlanes[0]/fRMax[0]           ----->


   /// Represents one segment along the Z-axis, containing one or more sets of
   /// quadrilaterals that represent the outer, inner and phi shells.
   struct ZSegment {
      Quadrilaterals outer; ///< Should always be non-empty.
      Quadrilaterals phi;   ///< Is empty if fHasPhiCutout is false.
      Quadrilaterals inner; ///< Is empty hasInnerRadius is false.
      bool hasInnerRadius;  ///< Indicates whether any inner quadrilaterals are
                            ///  present in this segment.
   };

class UnplacedPolyhedron : public VUnplacedVolume, public AlignedBase {

public:


private:

  int fSideCount; ///< Number of segments along phi.
  bool fHasInnerRadii; ///< Has any Z-segments with an inner radius != 0.
  bool fHasPhiCutout; ///< Has a cutout angle along phi.
  bool fHasLargePhiCutout; ///< Phi cutout is larger than pi.
  Precision fPhiStart; ///< Phi start in degree (input to constructor)
  Precision fPhiDelta; ///< Phi delta in degree (input to constructor)
  Array<ZSegment> fZSegments; ///< AOS'esque collections of quadrilaterals
  Array<Precision> fZPlanes; ///< Z-coordinate of each plane separating segments
  // TODO: find a way to re-compute R_min and R_max when converting to another
  //       library's representation to avoid having to store them here.
  Array<Precision> fRMin; ///< Inner radii as specified in constructor.
  Array<Precision> fRMax; ///< Outer radii as specified in constructor.
  SOA3D<Precision> fPhiSections; ///< Unit vectors marking the bounds between
                                 ///  phi segments, represented by planes
                                 ///  through the origin with the normal
                                 ///  point along the positive phi direction.
  UnplacedTube fBoundingTube; ///< Tube enclosing the outer bounds of the
                              ///  polyhedron. Used in Contains, Inside and
                              ///  DistanceToIn.
  Precision fBoundingTubeOffset; ///< Offset in Z of the center of the bounding
                                 ///  tube. Used as a quick substitution for
                                 ///  running a full transformation.

public:

  /// \param sideCount Number of sides along phi in each Z-segment.
  /// \param zPlaneCount Number of Z-planes to draw segments between. The number
  ///                    of segments will always be this number minus one.
  /// \param zPlanes Z-coordinates of each Z-plane to draw segments between.
  /// \param rMin Radius to the sides (not to the corners!) of the inner shell
  ///             for the corresponding Z-plane.
  /// \param rMin Radius to the sides (not to the corners!) of the outer shell
  ///             for the corresponding Z-plane.
  UnplacedPolyhedron(
      const int sideCount,
      const int zPlaneCount,
      Precision zPlanes[],
      Precision const rMin[],
      Precision const rMax[]);
  /// \param phiStart Angle in phi of first corner. This will be one phi angle
  ///                 of the phi cutout, if any cutout is specified. Specified
  ///                 in degrees (not radians).
  /// \param phiDelta Total angle in phi over which the sides of each segment
  ///                 will be drawn. When added to the starting angle, this will
  ///                 mark one of the angles of the phi cutout, if any cutout is
  ///                 specified.
  /// \param sideCount Number of sides along phi in each Z-segment.
  /// \param zPlaneCount Number of Z-planes to draw segments between. The number
  ///                    of segments will always be this number minus one.
  /// \param zPlanes Z-coordinates of each Z-plane to draw segments between.
  /// \param rMin Radius to the sides (not to the corners!) of the inner shell
  ///             for the corresponding Z-plane.
  /// \param rMin Radius to the sides (not to the corners!) of the outer shell
  ///             for the corresponding Z-plane.
  VECGEOM_CUDA_HEADER_BOTH
  UnplacedPolyhedron(
      Precision phiStart,
      Precision phiDelta,
      const int sideCount,
      const int zPlaneCount,
      Precision zPlanes[],
      Precision const rMin[],
      Precision const rMax[]);

  VECGEOM_CUDA_HEADER_BOTH
  virtual ~UnplacedPolyhedron() {}

  VECGEOM_CUDA_HEADER_BOTH
  VECGEOM_INLINE
  int GetSideCount() const { return fSideCount; }

  VECGEOM_CUDA_HEADER_BOTH
  VECGEOM_INLINE
  int GetZSegmentCount() const { return fZSegments.size(); }

  VECGEOM_CUDA_HEADER_BOTH
  VECGEOM_INLINE
  bool HasInnerRadii() const { return fHasInnerRadii; }

  VECGEOM_CUDA_HEADER_BOTH
  VECGEOM_INLINE
  bool HasPhiCutout() const { return fHasPhiCutout; }

  VECGEOM_CUDA_HEADER_BOTH
  VECGEOM_INLINE
  bool HasLargePhiCutout() const { return fHasLargePhiCutout; }

  VECGEOM_CUDA_HEADER_BOTH
  VECGEOM_INLINE
  ZSegment const& GetZSegment(int i) const { return fZSegments[i]; }

  VECGEOM_CUDA_HEADER_BOTH
  VECGEOM_INLINE
  Array<ZSegment> const& GetZSegments() const { return fZSegments; }

  VECGEOM_CUDA_HEADER_BOTH
  VECGEOM_INLINE
  Precision GetZPlane(int i) const { return fZPlanes[i]; }

  VECGEOM_CUDA_HEADER_BOTH
  VECGEOM_INLINE
  Array<Precision> const& GetZPlanes() const { return fZPlanes; }

  VECGEOM_CUDA_HEADER_BOTH
  VECGEOM_INLINE
  Array<Precision> const& GetRMin() const { return fRMin; }

  VECGEOM_CUDA_HEADER_BOTH
  VECGEOM_INLINE
  Array<Precision> const& GetRMax() const { return fRMax; }

  VECGEOM_CUDA_HEADER_BOTH
  VECGEOM_INLINE
  Vector3D<Precision> GetPhiSection(int i) const { return fPhiSections[i]; }

  VECGEOM_CUDA_HEADER_BOTH
  VECGEOM_INLINE
  SOA3D<Precision> const& GetPhiSections() const { return fPhiSections; }

  VECGEOM_CUDA_HEADER_BOTH
  VECGEOM_INLINE
  UnplacedTube const &GetBoundingTube() const { return fBoundingTube; }

  // TODO: do this properly
  VECGEOM_CUDA_HEADER_BOTH
  Precision Capacity() const { return 0.; }

<<<<<<< HEAD
=======
  VECGEOM_CUDA_HEADER_BOTH
  VECGEOM_INLINE
  Precision SurfaceArea() const {
    // TBDONE
    return 0.;
  }

  VECGEOM_CUDA_HEADER_BOTH
  void Extent(Vector3D<Precision>& aMin, Vector3D<Precision>& aMax) const;

  VECGEOM_CUDA_HEADER_BOTH
  Vector3D<Precision> GetPointOnSurface() const {
    // TBDONE
      return Vector3D<Precision>() ;
  }

>>>>>>> d850ebc1
  VECGEOM_CUDA_HEADER_BOTH
  VECGEOM_INLINE
  Precision GetBoundingTubeOffset() const { return fBoundingTubeOffset; }


  /// Not a stored value, and should not be called from performance critical
  /// code.
  /// \return The angle along phi where the first corner is placed, specified in
  ///         degrees.
  VECGEOM_CUDA_HEADER_BOTH
  Precision GetPhiStart() const;

  /// Not a stored value, and should not be called from performance critical
  /// code.
  /// \return The angle along phi where the last corner is placed, specified in
  ///         degrees.
  VECGEOM_CUDA_HEADER_BOTH
  Precision GetPhiEnd() const;

  /// Not a stored value, and should not be called from performance critical
  /// code.
  /// \return The difference in angle along phi between the last corner and the
  ///         first corner.
  VECGEOM_CUDA_HEADER_BOTH
  Precision GetPhiDelta() const;

  // \return the number of quadrilaterals (including triangles) that this
  // polyhedra consists of; this should be all visible surfaces except the endcaps
  VECGEOM_CUDA_HEADER_BOTH
  int GetNQuadrilaterals() const;

  // \return the number of quadrilaterals (including triangles) that this
  // polyhedra consists of; this should be all visible surfaces except the endcaps
  VECGEOM_CUDA_HEADER_BOTH
  int GetNQuadrilaterals() const;

  // reconstructs fZPlanes, fRmin, fRMax from Quadrilaterals
  template<typename PushableContainer>
  void ReconstructSectionArrays(PushableContainer & zplanes,
                                  PushableContainer & rmin,
                                  PushableContainer & rmax) const {
      // iterate over sections;
      // pick one inner quadrilateral and one outer quadrilateral
      // reconstruct rmin, rmax and z from these

      // TODO: this might not yet be correct when we have degenerate
      // z-plane values

      AOS3D<Precision> const * innercorners;
      AOS3D<Precision> const * outercorners;

      // lambda function to recalculate the radiuses
      auto getradius = [](Vector3D<Precision> const & a, Vector3D<Precision> const & b) {
          return  std::sqrt(a.Perp2() - (a-b).Mag2()/4.);
      };

      Array<ZSegment>::const_iterator s;
      Array<ZSegment>::const_iterator end=fZSegments.cend();

      for( s=fZSegments.cbegin(); s!=end; ++s )
      {
          outercorners  = (*s).outer.GetCorners();
          Vector3D<Precision> a = outercorners[0][0];
          Vector3D<Precision> b = outercorners[1][0];
          rmax.push_back( getradius(a,b) );
          zplanes.push_back(a.z());

          if( fHasInnerRadii ){
              innercorners  = (*s).inner.GetCorners();
              a = innercorners[0][0];
              b = innercorners[1][0];
              rmin.push_back( getradius(a,b) );
          }
          else
          {
              rmin.push_back( 0. );
          }
      }
      // for last segment need to add addidional plane

      Vector3D<Precision> a = outercorners[2][0];
      Vector3D<Precision> b = outercorners[3][0];
      rmax.push_back( getradius(a,b) );
      zplanes.push_back(a.z());

      if( fHasInnerRadii ){
        a = innercorners[2][0];
        b = innercorners[3][0];
        rmin.push_back( getradius(a,b) );
      }
      else {
          rmin.push_back( 0. );
      }

    }


  VECGEOM_CUDA_HEADER_BOTH
  virtual void Print() const;

  VECGEOM_CUDA_HEADER_BOTH
  void PrintSegments() const;

  virtual void Print(std::ostream &os) const;

  VECGEOM_CUDA_HEADER_DEVICE
  VPlacedVolume* SpecializedVolume(
      LogicalVolume const *const volume,
      Transformation3D const *const transformation,
      const TranslationCode trans_code, const RotationCode rot_code,
#ifdef VECGEOM_NVCC
      const int id,
#endif
      VPlacedVolume *const placement) const;

  VECGEOM_INLINE
    virtual int memory_size() const { return sizeof(*this); }

#ifdef VECGEOM_CUDA_INTERFACE
  virtual size_t DeviceSizeOf() const { return DevicePtr<cuda::UnplacedPolyhedron>::SizeOf(); }
  virtual DevicePtr<cuda::VUnplacedVolume> CopyToGpu() const;
  virtual DevicePtr<cuda::VUnplacedVolume> CopyToGpu(DevicePtr<cuda::VUnplacedVolume> const gpu_ptr) const;
#endif

}; // End class UnplacedPolyhedron

} // End inline namespace

} // End global namespace

#endif // VECGEOM_VOLUMES_UNPLACEDPOLYHEDRON_H_<|MERGE_RESOLUTION|>--- conflicted
+++ resolved
@@ -238,8 +238,6 @@
   VECGEOM_CUDA_HEADER_BOTH
   Precision Capacity() const { return 0.; }
 
-<<<<<<< HEAD
-=======
   VECGEOM_CUDA_HEADER_BOTH
   VECGEOM_INLINE
   Precision SurfaceArea() const {
@@ -256,7 +254,6 @@
       return Vector3D<Precision>() ;
   }
 
->>>>>>> d850ebc1
   VECGEOM_CUDA_HEADER_BOTH
   VECGEOM_INLINE
   Precision GetBoundingTubeOffset() const { return fBoundingTubeOffset; }
@@ -282,11 +279,6 @@
   ///         first corner.
   VECGEOM_CUDA_HEADER_BOTH
   Precision GetPhiDelta() const;
-
-  // \return the number of quadrilaterals (including triangles) that this
-  // polyhedra consists of; this should be all visible surfaces except the endcaps
-  VECGEOM_CUDA_HEADER_BOTH
-  int GetNQuadrilaterals() const;
 
   // \return the number of quadrilaterals (including triangles) that this
   // polyhedra consists of; this should be all visible surfaces except the endcaps

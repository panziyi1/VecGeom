--- conflicted
+++ resolved
@@ -33,11 +33,7 @@
   VECGEOM_CUDA_HEADER_BOTH
   UnplacedBox(UnplacedBox const &other) : dimensions_(other.dimensions_) {}
 
-<<<<<<< HEAD
-  virtual int memory_size() const final { return sizeof(*this); }
-=======
   int memory_size() const override { return sizeof(*this); }
->>>>>>> 7ecc64cb
 
   #ifdef VECGEOM_CUDA_INTERFACE
   size_t DeviceSizeOf() const override { return DevicePtr<cuda::UnplacedBox>::SizeOf(); }
@@ -89,15 +85,9 @@
 #endif // !VECGEOM_NVCC
 
   VECGEOM_CUDA_HEADER_BOTH
-<<<<<<< HEAD
-  virtual void Print() const final;
-
-  virtual void Print(std::ostream &os) const final;
-=======
   void Print() const override;
 
   void Print(std::ostream &os) const override;
->>>>>>> 7ecc64cb
 
 #ifndef VECGEOM_NVCC
 
@@ -147,11 +137,7 @@
       LogicalVolume const *const lvolume,
       Transformation3D const *const transformation,
       const TranslationCode trans_code, const RotationCode rot_code,
-<<<<<<< HEAD
-      VPlacedVolume *const placement = NULL) const final {
-=======
       VPlacedVolume *const placement = NULL) const override {
->>>>>>> 7ecc64cb
     return CreateSpecializedVolume(lvolume, transformation, trans_code, rot_code,
                                    placement);
   }
@@ -163,11 +149,7 @@
       LogicalVolume const *const volume,
       Transformation3D const *const transformation,
       const TranslationCode trans_code, const RotationCode rot_code,
-<<<<<<< HEAD
-      const int id, VPlacedVolume *const placement = NULL) const final {
-=======
       const int id, VPlacedVolume *const placement = NULL) const override {
->>>>>>> 7ecc64cb
     return CreateSpecializedVolume(volume, transformation, trans_code, rot_code,
                                    id, placement);
   }

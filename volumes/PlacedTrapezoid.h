--- conflicted
+++ resolved
@@ -108,10 +108,6 @@
   virtual
   Precision SurfaceArea() override { return GetUnplacedVolume()->SurfaceArea();}
 
-<<<<<<< HEAD
-  VECGEOM_CUDA_HEADER_BOTH
-=======
->>>>>>> 663758a6
   bool Normal(Vector3D<Precision> const & point, Vector3D<Precision> & normal ) const {
     return GetUnplacedVolume()->Normal(point, normal);
   }
@@ -123,12 +119,10 @@
   Vector3D<Precision>  GetPointOnSurface() const {
     return GetUnplacedVolume()->GetPointOnSurface();
   }
-<<<<<<< HEAD
-=======
 
   std::string GetEntityType() const { return GetUnplacedVolume()->GetEntityType() ;}
 #endif
->>>>>>> 663758a6
+
 
   VECGEOM_CUDA_HEADER_BOTH
   void ComputeBoundingBox();

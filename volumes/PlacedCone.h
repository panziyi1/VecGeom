/*
 * PlacedCone.h
 *
 *  Created on: May 14, 2014
 *      Author: swenzel
 */
#ifndef VECGEOM_VOLUMES_PLACEDCONE_H_
#define VECGEOM_VOLUMES_PLACEDCONE_H_

#include "base/Global.h"
#include "volumes/PlacedVolume.h"
#include "volumes/UnplacedCone.h"
#include "volumes/kernel/ConeImplementation.h"

namespace vecgeom {

VECGEOM_DEVICE_FORWARD_DECLARE( class PlacedCone; )
VECGEOM_DEVICE_DECLARE_CONV( PlacedCone );

inline namespace VECGEOM_IMPL_NAMESPACE {

class PlacedCone : public VPlacedVolume {

public:

  typedef UnplacedCone UnplacedShape_t;

#ifndef VECGEOM_NVCC

  PlacedCone(char const *const label,
                       LogicalVolume const *const logical_volume,
                       Transformation3D const *const transformation,
                       PlacedBox const *const boundingBox)
      : VPlacedVolume(label, logical_volume, transformation, boundingBox) {}

  PlacedCone(LogicalVolume const *const logical_volume,
                       Transformation3D const *const transformation,
                       PlacedBox const *const boundingBox)
      : PlacedCone("", logical_volume, transformation, boundingBox) {}

#else

  __device__
  PlacedCone(LogicalVolume const *const logical_volume,
                       Transformation3D const *const transformation,
                       PlacedBox const *const boundingBox, const int id)
      : VPlacedVolume(logical_volume, transformation, boundingBox, id) {}

#endif
  VECGEOM_CUDA_HEADER_BOTH
  virtual ~PlacedCone() {}

  VECGEOM_CUDA_HEADER_BOTH
  UnplacedCone const* GetUnplacedVolume() const {
    return static_cast<UnplacedCone const *>(
        GetLogicalVolume()->unplaced_volume());
  }


#ifndef VECGEOM_NVCC
  virtual VPlacedVolume const* ConvertToUnspecialized() const;
#ifdef VECGEOM_ROOT
  virtual TGeoShape const* ConvertToRoot() const;
#endif
#ifdef VECGEOM_USOLIDS
  virtual ::VUSolid const* ConvertToUSolids() const;
#endif
#ifdef VECGEOM_GEANT4
  virtual G4VSolid const* ConvertToGeant4() const;
#endif
#endif // VECGEOM_BENCHMARK

  Precision GetRmin1() const {return GetUnplacedVolume()->GetRmin1();}
  Precision GetRmax1() const {return GetUnplacedVolume()->GetRmax1();}
  Precision GetRmin2() const {return GetUnplacedVolume()->GetRmin2();}
  Precision GetRmax2() const {return GetUnplacedVolume()->GetRmax2();}
  Precision GetDz() const {return GetUnplacedVolume()->GetDz();}
  Precision GetSPhi() const {return GetUnplacedVolume()->GetSPhi();}
  Precision GetDPhi() const {return GetUnplacedVolume()->GetDPhi();}
  Precision GetInnerSlope() const {return GetUnplacedVolume()->GetInnerSlope();}
  Precision GetOuterSlope() const {return GetUnplacedVolume()->GetOuterSlope();}
  Precision GetInnerOffset() const {return GetUnplacedVolume()->GetInnerOffset();}
  Precision GetOuterOffset() const {return GetUnplacedVolume()->GetOuterOffset();}

#if !defined(VECGEOM_NVCC)
  virtual Precision Capacity() override {
      return GetUnplacedVolume()->Capacity();
  }

  virtual
<<<<<<< HEAD
  void Extent(Vector3D<Precision> & aMin, Vector3D<Precision> & aMax) const {
=======
  void Extent(Vector3D<Precision> & aMin, Vector3D<Precision> & aMax) const override {
>>>>>>> 663758a6
    GetUnplacedVolume()->Extent(aMin, aMax);
  }

  virtual
  bool Normal(Vector3D<Precision> const & point, Vector3D<Precision> & normal ) const {
      bool valid;
      ConeImplementation<translation::kIdentity, rotation::kIdentity, ConeTypes::UniversalCone>::NormalKernel<kScalar>(
              *GetUnplacedVolume(),
              point,
              normal, valid);
      return valid;
  }

  virtual
  Vector3D<Precision> GetPointOnSurface() const {
    return GetUnplacedVolume()->GetPointOnSurface();
  }

<<<<<<< HEAD
  virtual double SurfaceArea() {
=======
  virtual double SurfaceArea() override {
>>>>>>> 663758a6
     return GetUnplacedVolume()->SurfaceArea();
  }

  virtual std::string GetEntityType() const {
      return "Cone";
  }
<<<<<<< HEAD
=======
#endif
>>>>>>> 663758a6

}; // end class

} } // End global namespace

#endif // VECGEOM_VOLUMES_PLACEDCONE_H_<|MERGE_RESOLUTION|>--- conflicted
+++ resolved
@@ -88,11 +88,7 @@
   }
 
   virtual
-<<<<<<< HEAD
-  void Extent(Vector3D<Precision> & aMin, Vector3D<Precision> & aMax) const {
-=======
   void Extent(Vector3D<Precision> & aMin, Vector3D<Precision> & aMax) const override {
->>>>>>> 663758a6
     GetUnplacedVolume()->Extent(aMin, aMax);
   }
 
@@ -111,21 +107,14 @@
     return GetUnplacedVolume()->GetPointOnSurface();
   }
 
-<<<<<<< HEAD
-  virtual double SurfaceArea() {
-=======
   virtual double SurfaceArea() override {
->>>>>>> 663758a6
      return GetUnplacedVolume()->SurfaceArea();
   }
 
   virtual std::string GetEntityType() const {
       return "Cone";
   }
-<<<<<<< HEAD
-=======
 #endif
->>>>>>> 663758a6
 
 }; // end class
 

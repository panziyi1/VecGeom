/*
 * @file TrapezoidImplementation.h
 * @author Guilherme Lima (lima at fnal dot gov)
 *
 * 2014-05-14 G.Lima - Created using interface from Johannes's parallelepiped example and UTrap's implementation code
 */

#ifndef VECGEOM_VOLUMES_KERNEL_TRAPEZOIDIMPLEMENTATION_H_
#define VECGEOM_VOLUMES_KERNEL_TRAPEZOIDIMPLEMENTATION_H_

#include "base/Global.h"

#include "base/Transformation3D.h"
#include "volumes/kernel/GenericKernels.h"
#include "volumes/UnplacedTrapezoid.h"

#include <cstdio>

namespace vecgeom {

VECGEOM_DEVICE_DECLARE_CONV_TEMPLATE_2v(TrapezoidImplementation, TranslationCode, translation::kGeneric, RotationCode, rotation::kGeneric)

inline namespace VECGEOM_IMPL_NAMESPACE {

class PlacedTrapezoid;
using TrapSidePlane = vecgeom::UnplacedTrapezoid::TrapSidePlane;

template <TranslationCode transCodeT, RotationCode rotCodeT>
struct TrapezoidImplementation {

  static const int transC = transCodeT;
  static const int rotC   = rotCodeT;

  using PlacedShape_t = PlacedTrapezoid;
  using UnplacedShape_t = UnplacedTrapezoid;

  VECGEOM_CUDA_HEADER_BOTH
  static void PrintType() {
     printf("SpecializedTrapezoid<%i, %i>", transCodeT, rotCodeT);
  }

  template <class Backend>
  VECGEOM_CUDA_HEADER_BOTH
  VECGEOM_INLINE
  static void UnplacedContains(
      UnplacedTrapezoid const &unplaced,
      Vector3D<typename Backend::precision_v> const &point,
      typename Backend::bool_v &inside);

  template <class Backend>
  VECGEOM_CUDA_HEADER_BOTH
  VECGEOM_INLINE
  static void Contains(
      UnplacedTrapezoid const &unplaced,
      Transformation3D const &transformation,
      Vector3D<typename Backend::precision_v> const &point,
      Vector3D<typename Backend::precision_v> &localPoint,
      typename Backend::bool_v &inside);

  template <class Backend>
  VECGEOM_CUDA_HEADER_BOTH
  VECGEOM_INLINE
  static void Inside(UnplacedTrapezoid const &unplaced,
      Transformation3D const &transformation,
      Vector3D<typename Backend::precision_v> const &masterPoint,
      typename Backend::inside_v &inside);

  template <typename Backend, bool ForInside>
  VECGEOM_CUDA_HEADER_BOTH
  VECGEOM_INLINE
  static void GenericKernelForContainsAndInside(
      UnplacedTrapezoid const &unplaced,
      Vector3D<typename Backend::precision_v> const &,
      typename Backend::bool_v &,
      typename Backend::bool_v &);

  template <class Backend>
  VECGEOM_CUDA_HEADER_BOTH
  VECGEOM_INLINE
  static void DistanceToIn(
      UnplacedTrapezoid const &unplaced,
      Transformation3D const &transformation,
      Vector3D<typename Backend::precision_v> const &point,
      Vector3D<typename Backend::precision_v> const &direction,
      typename Backend::precision_v const &stepMax,
      typename Backend::precision_v &distance);

  template <class Backend>
  VECGEOM_CUDA_HEADER_BOTH
  VECGEOM_INLINE
  static void DistanceToOut(
      UnplacedTrapezoid const &unplaced,
      Vector3D<typename Backend::precision_v> const &point,
      Vector3D<typename Backend::precision_v> const &direction,
      typename Backend::precision_v const &stepMax,
      typename Backend::precision_v &distance);

  template <class Backend>
  VECGEOM_CUDA_HEADER_BOTH
  VECGEOM_INLINE
  static void SafetyToIn(UnplacedTrapezoid const &unplaced,
                         Transformation3D const &transformation,
                         Vector3D<typename Backend::precision_v> const &point,
                         typename Backend::precision_v &safety);

  template <class Backend>
  VECGEOM_CUDA_HEADER_BOTH
  VECGEOM_INLINE
  static void SafetyToOut(UnplacedTrapezoid const &unplaced,
                          Vector3D<typename Backend::precision_v> const &point,
                          typename Backend::precision_v &safety);

};


template <TranslationCode transCodeT, RotationCode rotCodeT>
template <typename Backend, bool ForInside>
VECGEOM_CUDA_HEADER_BOTH
void TrapezoidImplementation<transCodeT, rotCodeT>::GenericKernelForContainsAndInside(
    UnplacedTrapezoid const &unplaced,
    Vector3D<typename Backend::precision_v> const &localPoint,
    typename Backend::bool_v &completelyInside,
    typename Backend::bool_v &completelyOutside) {

  // z-region
  completelyOutside = Abs(localPoint[2]) > MakePlusTolerant<ForInside>( unplaced.GetDz() );
  if ( Backend::early_returns && IsFull(completelyOutside) )  return;
  if (ForInside) {
    completelyInside = Abs(localPoint[2]) < MakeMinusTolerant<ForInside>( unplaced.GetDz() );
  }


#ifndef VECGEOM_PLANESHELL_DISABLE
  unplaced.GetPlanes() -> GenericKernelForContainsAndInside<Backend,ForInside>(
      localPoint, completelyInside, completelyOutside );
#else
  typedef typename Backend::precision_v Float_t;

  TrapSidePlane const* fPlanes = unplaced.GetPlanes();
  Float_t dist[4];
  for(unsigned int i=0; i<4; ++i) {
    dist[i] = fPlanes[i].fA*localPoint.x() + fPlanes[i].fB*localPoint.y()
            + fPlanes[i].fC*localPoint.z() + fPlanes[i].fD;
  }

  for(unsigned int i=0; i<4; ++i) {
    // is it outside of this side plane?
    completelyOutside |= dist[i] > MakePlusTolerant<ForInside>(0.);
    if ( Backend::early_returns && IsFull(completelyOutside) )  return;
    if ( ForInside ) {
      completelyInside &= dist[i] < MakeMinusTolerant<ForInside>(0.);
    }
  }
#endif

  return;
}

template <TranslationCode transCodeT, RotationCode rotCodeT>
template <class Backend>
VECGEOM_CUDA_HEADER_BOTH
void TrapezoidImplementation<transCodeT, rotCodeT>::UnplacedContains(
  UnplacedTrapezoid const &unplaced,
  Vector3D<typename Backend::precision_v> const &point,
  typename Backend::bool_v &inside) {

  typedef typename Backend::bool_v Bool_t;
  Bool_t unused, outside;
  GenericKernelForContainsAndInside<Backend, false>(unplaced, point, unused, outside);
  inside = !outside;
}

template <TranslationCode transCodeT, RotationCode rotCodeT>
template <class Backend>
VECGEOM_CUDA_HEADER_BOTH
void TrapezoidImplementation<transCodeT, rotCodeT>::Contains(
    UnplacedTrapezoid const &unplaced,
    Transformation3D const &transformation,
    Vector3D<typename Backend::precision_v> const &masterPoint,
    Vector3D<typename Backend::precision_v> &localPoint,
    typename Backend::bool_v &inside) {

  localPoint = transformation.Transform<transCodeT, rotCodeT>(masterPoint);

  typedef typename Backend::bool_v Bool_t;
  Bool_t unused, outside;
  GenericKernelForContainsAndInside<Backend,false>(unplaced, localPoint,
                                                   unused, outside);

  inside = !outside;
}

template <TranslationCode transCodeT, RotationCode rotCodeT>
template <class Backend>
VECGEOM_CUDA_HEADER_BOTH
void TrapezoidImplementation<transCodeT, rotCodeT>::Inside(
    UnplacedTrapezoid const &unplaced,
    Transformation3D const &transformation,
    Vector3D<typename Backend::precision_v> const &masterPoint,
    typename Backend::inside_v &inside) {

  typedef typename Backend::bool_v Bool_t;

  // convert from master to local coordinates
  Vector3D<typename Backend::precision_v> localPoint =
      transformation.Transform<transCodeT, rotCodeT>(masterPoint);

  Bool_t fullyinside, fullyoutside;
  GenericKernelForContainsAndInside<Backend,true>(
      unplaced, localPoint, fullyinside, fullyoutside);

  inside=EInside::kSurface;
  MaskedAssign(fullyinside,  EInside::kInside,  &inside);
  MaskedAssign(fullyoutside, EInside::kOutside, &inside);
}

////////////////////////////////////////////////////////////////////////////
//
// Calculate distance to shape from outside - return kInfinity if no
// intersection.
//
// ALGORITHM: For each component (z-planes, side planes), calculate
// pair of minimum (smin) and maximum (smax) intersection values for
// which the particle is in the extent of the shape.  The point of
// entrance (exit) is found by the largest smin (smallest smax).
//
//  If largest smin > smallest smax, the trajectory does not reach
//  inside the shape.
//
template <TranslationCode transCodeT, RotationCode rotCodeT>
template <class Backend>
VECGEOM_CUDA_HEADER_BOTH
void TrapezoidImplementation<transCodeT, rotCodeT>::DistanceToIn(
    UnplacedTrapezoid const &unplaced,
    Transformation3D const &transformation,
    Vector3D<typename Backend::precision_v> const &masterPoint,
    Vector3D<typename Backend::precision_v> const &masterDir,
    typename Backend::precision_v const &/*stepMax*/,
    typename Backend::precision_v &distance) {

  typedef typename Backend::precision_v Float_t;
  typedef typename Backend::bool_v Bool_t;

  Vector3D<Float_t> point =
      transformation.Transform<transCodeT, rotCodeT>(masterPoint);
  Vector3D<Float_t> dir =
      transformation.TransformDirection<rotCodeT>(masterDir);

  distance = kInfinity;    // set to early returned value
  Bool_t done = Backend::kFalse;

  //
  // Step 1: find range of distances along dir between Z-planes (smin, smax)
  //

  // convenience variables for direction pointing to +z or -z.
  // Note that both posZdir and NegZdir may be false, if dir.z() is zero!
  Bool_t posZdir  = dir.z() > 0.0;
  Bool_t negZdir  = dir.z() < 0.0;
  Float_t zdirSign = Backend::kOne;  // z-direction
  MaskedAssign( negZdir, -Backend::kOne, &zdirSign);

  Float_t max = zdirSign*unplaced.GetDz() - point.z();     // z-dist to farthest z-plane

  // step 1.a) input particle is moving away --> return infinity

  // check if moving away towards +z
  done |= ( posZdir && max < MakePlusTolerant<true>(0.));

  // check if moving away towards -z
  done |= ( negZdir && max > MakeMinusTolerant<true>(0.));

  // if all particles moving away, we're done
  if (Backend::early_returns && IsFull(done)) return;

  // Step 1.b) General case:
  //   smax,smin are range of distances within z-range, taking direction into account.
  //   smin<smax - smax is positive, but smin may be either positive or negative
  Float_t dirFactor = Backend::kOne / dir.z();     // convert distances from z to dir
  Float_t smax = max * dirFactor;
  Float_t smin = (-zdirSign*unplaced.GetDz() - point.z())*dirFactor;

  // Step 1.c) special case: if dir is perpendicular to z-axis...
  Bool_t test = (!posZdir) && (!negZdir);

  // ... and out of z-range, then trajectory will not intercept volume
  Bool_t zrange = Abs(point.z()) < MakeMinusTolerant<true>(unplaced.GetDz());
  done |= ( test && !zrange );
  if (Backend::early_returns && IsFull(done)) return;

  // ... or within z-range, then smin=0, smax=infinity for now
  // GL note: in my environment, smin=-inf and smax=inf before these lines
  MaskedAssign( test && zrange,       0.0, &smin );
  MaskedAssign( test && zrange, kInfinity, &smax );


  //
  // Step 2: find distances for intersections with side planes.
  //

#ifndef VECGEOM_PLANESHELL_DISABLE
  // If disttoplanes is such that smin < dist < smax, then distance=disttoplanes
  Float_t disttoplanes = unplaced.GetPlanes()->DistanceToIn<Backend>(point, smin, dir);

  // save any misses from plane shell
  done |= (disttoplanes==kInfinity);

  // reconciliate side planes w/ z-planes
  done |= (disttoplanes > smax);
  if (Backend::early_returns && IsFull(done)) return;

  // at this point we know there is a valid distance - start with the z-plane based one
  MaskedAssign( !done, smin, &distance);

  // and then take the one from the planar shell, if valid
  Bool_t hitplanarshell = (disttoplanes > smin) && (disttoplanes < smax);
  MaskedAssign( hitplanarshell, disttoplanes, &distance);

  // at last... negative distance means we're inside the volume -- set distance to zero
  MaskedAssign( distance<0, 0.0, &distance );
#else
  //   If dist is such that smin < dist < smax, then adjust either smin or smax.

  TrapSidePlane const* fPlanes = unplaced.GetPlanes();

  // loop over side planes - find pdist,Comp for each side plane
  Float_t pdist[4], comp[4], vdist[4];
  // auto-vectorizable part of loop
  for (unsigned int i = 0; i < 4; ++i) {
      // Note: normal vector is pointing outside the volume (convention), therefore
    // pdist>0 if point is outside  and  pdist<0 means inside
    pdist[i] = fPlanes[i].fA * point.x() + fPlanes[i].fB * point.y()
      + fPlanes[i].fC * point.z() + fPlanes[i].fD;

    // Comp is projection of dir over the normal vector of side plane, hence
    // Comp > 0 if pointing ~same direction as normal and Comp<0 if ~opposite to normal
    comp[i] = fPlanes[i].fA * dir.x() + fPlanes[i].fB * dir.y() + fPlanes[i].fC * dir.z();

    vdist[i] = -pdist[i]/comp[i];
  }

  // this part does not auto-vectorize
  for(unsigned int i=0; i<4; ++i) {
    Bool_t posPoint = pdist[i] >= MakeMinusTolerant<true>(0.);
    Bool_t posDir = comp[i] > 0;

    // discard the ones moving away from this plane
    done |= (posPoint && posDir);

    // check if trajectory will intercept plane within current range (smin,smax)

    Bool_t interceptFromInside = (!posPoint && posDir);
    done |= ( interceptFromInside  && vdist[i]<smin );

    Bool_t interceptFromOutside = (posPoint && !posDir);
    done |= ( interceptFromOutside && vdist[i]>smax );
    if ( Backend::early_returns && IsFull(done) ) return;

    // update smin,smax
    Bool_t validVdist = (vdist[i]>smin && vdist[i]<smax);
    MaskedAssign( interceptFromInside  && validVdist, vdist[i], &smax );
    MaskedAssign( interceptFromOutside && validVdist, vdist[i], &smin );
  }

  // check that entry point found is valid -- cannot be outside (may happen when track is parallel to a face)
  Vector3D<typename Backend::precision_v> entry = point + dir*smin;
  Bool_t valid = Backend::kTrue;
  for(unsigned int i=0; i<4; ++i) {
    Float_t dist = fPlanes[i].fA * entry.x() + fPlanes[i].fB * entry.y()
      + fPlanes[i].fC * entry.z() + fPlanes[i].fD;

    // valid here means if it is not outside plane, or pdist[i]<=0.
    valid &= (dist <= MakePlusTolerant<true>(0.));
  }

  // Checks in non z plane intersections ensure smin<smax
  MaskedAssign(!done && valid && smin>=0, smin, &distance);
  MaskedAssign(!done && smin<0,   0.0, &distance);
#endif
}


template <TranslationCode transCodeT, RotationCode rotCodeT>
template <class Backend>
VECGEOM_CUDA_HEADER_BOTH
void TrapezoidImplementation<transCodeT, rotCodeT>::DistanceToOut(
    UnplacedTrapezoid const &unplaced,
    Vector3D<typename Backend::precision_v> const &point,
    Vector3D<typename Backend::precision_v> const &dir,
    typename Backend::precision_v const &/*stepMax*/,
    typename Backend::precision_v &distance) {

  typedef typename Backend::precision_v Float_t;
  typedef typename Backend::bool_v Bool_t;

<<<<<<< HEAD
  distance = Float_t(0.0);  // default initialization for distance to out
=======
  distance = kInfinity;  // default initialization
>>>>>>> 7c6e43b2
  Bool_t done(Backend::kFalse);

  //
  // Step 1: find range of distances along dir between Z-planes (smin, smax)
  //

  // convenience variables for direction pointing to +z or -z.
  // Note that both posZdir and NegZdir may be false, if dir.z() is zero!
  Bool_t posZdir = dir.z() > 0.0;
  Bool_t negZdir = dir.z() <= -0.0;  // -0.0 is needed, see JIRA-150

  // TODO: consider use of copysign or some other standard function
  Float_t zdirSign = Backend::kOne;  // z-direction
  MaskedAssign( negZdir, -Backend::kOne, &zdirSign);

  Float_t max = zdirSign*unplaced.GetDz() - point.z();  // z-dist to farthest z-plane

  // do we need this ????
  // check if moving away towards +z
  done |= (posZdir && max <= MakePlusTolerant<true>(0.));
  // check if moving away towards -z
  done |= (negZdir && max >= MakeMinusTolerant<true>(0.));

  // if all particles moving away, we're done
  MaskedAssign( done, Float_t(0.0), &distance );
  if ( IsFull(done) ) return;

  // Step 1.b) general case: assign distance to z plane
  distance = max/( dir.z() + zdirSign * vecgeom::kEpsilon );

  //
  // Step 2: find distances for intersections with side planes.
  //

#ifndef VECGEOM_PLANESHELL_DISABLE
  Float_t disttoplanes = unplaced.GetPlanes()->DistanceToOut<Backend>(point, dir);
  Bool_t hitplanarshell = (disttoplanes < distance);
  MaskedAssign( hitplanarshell, disttoplanes, &distance );
#else
  TrapSidePlane const* fPlanes = unplaced.GetPlanes();

  // loop over side planes - find pdist,Comp for each side plane
  Float_t pdist[4], comp[4], vdist[4];
  for (unsigned int i = 0; i < 4; ++i) {
    // Note: normal vector is pointing outside the volume (convention), therefore
    // pdist>0 if point is outside  and  pdist<0 means inside
    pdist[i] = fPlanes[i].fA * point.x() + fPlanes[i].fB * point.y()
      + fPlanes[i].fC * point.z() + fPlanes[i].fD;

    // Comp is projection of dir over the normal vector of side plane, hence
    // Comp > 0 if pointing ~same direction as normal and Comp<0 if pointing ~opposite to normal
    comp[i] = fPlanes[i].fA * dir.x() + fPlanes[i].fB * dir.y() + fPlanes[i].fC * dir.z();

    vdist[i] = -pdist[i] / comp[i];
  }

  for (unsigned int i = 0; i < 4; ++i) {
    Bool_t inside = (pdist[i] < MakeMinusTolerant<true>(0.));
    Bool_t posComp = comp[i] > 0;

    Bool_t test = (!inside && posComp);
    MaskedAssign( !done && test, 0.0, &distance );
    done |= ( distance == 0.0 );
    if ( IsFull(done) ) return;

    // if point is inside, pointing towards plane and vdist<distance, then distance=vdist
    test = inside && posComp;
    MaskedAssign(!done && test && vdist[i]<distance, vdist[i], &distance);
  }
#endif
}


template <TranslationCode transCodeT, RotationCode rotCodeT>
template <class Backend>
VECGEOM_CUDA_HEADER_BOTH
void TrapezoidImplementation<transCodeT, rotCodeT>::SafetyToIn(
  UnplacedTrapezoid const &unplaced,
    Transformation3D const &transformation,
    Vector3D<typename Backend::precision_v> const &masterPoint,
    typename Backend::precision_v &safety) {

  typedef typename Backend::precision_v Float_t;

  // convert from master to local coordinates
  Vector3D<Float_t> point = transformation.Transform<transCodeT, rotCodeT>(masterPoint);
  safety = Abs(point.z()) - unplaced.GetDz();

#ifndef VECGEOM_PLANESHELL_DISABLE
  // Get safety over side planes
  unplaced.GetPlanes()->SafetyToIn<Backend>(point, safety);
#else
  // Loop over side planes
  TrapSidePlane const* fPlanes = unplaced.GetPlanes();
  Float_t Dist[4];
  for (int i = 0; i < 4; ++i) {
    Dist[i] = fPlanes[i].fA * point.x() + fPlanes[i].fB * point.y()
      + fPlanes[i].fC * point.z() + fPlanes[i].fD;
  }

  for (int i = 0; i < 4; ++i) {
    MaskedAssign( Dist[i]>safety, Dist[i], &safety );
  }

  MaskedAssign( safety < 0, 0.0, &safety );
#endif
}

template <TranslationCode transCodeT, RotationCode rotCodeT>
template <class Backend>
VECGEOM_CUDA_HEADER_BOTH
void TrapezoidImplementation<transCodeT, rotCodeT>::SafetyToOut(
    UnplacedTrapezoid const &unplaced,
    Vector3D<typename Backend::precision_v> const &point,
    typename Backend::precision_v &safety) {

  typedef typename Backend::bool_v Bool_t;

  Bool_t done(false);

  // If point is outside, set distance to zero
  safety = unplaced.GetDz() - Abs(point.z());
  MaskedAssign( safety<0.0, 0.0, &safety );
  done |= safety==0.0;

  // If all test points are outside, we're done
  if ( Backend::early_returns && IsFull(done) ) return;

#ifndef VECGEOM_PLANESHELL_DISABLE
  // Get safety over side planes
  unplaced.GetPlanes()->SafetyToOut<Backend>(point, safety);
#else
  // Loop over side planes
  TrapSidePlane const* fPlanes = unplaced.GetPlanes();
  typedef typename Backend::precision_v Float_t;

  // auto-vectorizable loop
  Float_t Dist[4];
  for (int i = 0; i < 4; ++i) {
    Dist[i] = -(fPlanes[i].fA * point.x() + fPlanes[i].fB * point.y()
             + fPlanes[i].fC * point.z() + fPlanes[i].fD);
  }

  // unvectorizable loop
  for (int i = 0; i < 4; ++i) {
    MaskedAssign( !done && Dist[i]>0.0 && Dist[i] < safety, Dist[i], &safety );
  }
#endif
}

} } // End global namespace

#endif // VECGEOM_VOLUMES_KERNEL_TRAPEZOIDIMPLEMENTATION_H_<|MERGE_RESOLUTION|>--- conflicted
+++ resolved
@@ -393,11 +393,7 @@
   typedef typename Backend::precision_v Float_t;
   typedef typename Backend::bool_v Bool_t;
 
-<<<<<<< HEAD
-  distance = Float_t(0.0);  // default initialization for distance to out
-=======
   distance = kInfinity;  // default initialization
->>>>>>> 7c6e43b2
   Bool_t done(Backend::kFalse);
 
   //

--- conflicted
+++ resolved
@@ -10,8 +10,6 @@
 
 namespace vecgeom {
 inline namespace VECGEOM_IMPL_NAMESPACE {
-<<<<<<< HEAD
-=======
 
 template <class Backend>
 struct GenericKernels {
@@ -21,7 +19,6 @@
   typedef typename Backend::bool_v Bool_t;
 
 }; // End struct GenericKernels
->>>>>>> b815fd3f
 
 template<bool tolerant, typename T>
 VECGEOM_CUDA_HEADER_BOTH
@@ -55,7 +52,6 @@
   return (tolerant)? xsq-kTolerance*x : xsq;
 }
 
-<<<<<<< HEAD
 
 template <bool treatSurfaceT, class Backend> struct TreatSurfaceTraits;
 template <class Backend> struct TreatSurfaceTraits<true, Backend> {
@@ -153,9 +149,7 @@
 } // End inline namespace
 
 } // End global namespace
-=======
-} } // End global namespace
->>>>>>> b815fd3f
+
 
 
 #endif // VECGEOM_VOLUMES_KERNEL_GENERICKERNELS_H_
--- conflicted
+++ resolved
@@ -33,8 +33,6 @@
 T MakeMinusTolerant(T const &x)
 {
   return (tolerant)? x-kHalfTolerance : x;
-<<<<<<< HEAD
-=======
 }
 
 template<bool tolerant, typename T>
@@ -51,7 +49,6 @@
 T MakeMinusTolerantSquare(T const &x, T const &xsq)
 {
   return (tolerant)? xsq-kTolerance*x : xsq;
->>>>>>> 61c70562
 }
 
 template<bool tolerant, typename T>

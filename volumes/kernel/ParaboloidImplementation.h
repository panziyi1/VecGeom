--- conflicted
+++ resolved
@@ -67,7 +67,6 @@
 template <TranslationCode transCodeT, RotationCode rotCodeT>
 struct ParaboloidImplementation {
 
-<<<<<<< HEAD
     /// \brief Inside method that takes account of the surface for an Unplaced Paraboloid
     template <class Backend>
     VECGEOM_INLINE
@@ -361,66 +360,6 @@
     VECGEOM_INLINE
     VECGEOM_CUDA_HEADER_BOTH
     static void SafetyToIn(UnplacedParaboloid const &unplaced,
-=======
-  template<typename Backend>
-  VECGEOM_CUDA_HEADER_BOTH
-  static void UnplacedContains(
-      UnplacedParaboloid const &box,
-      Vector3D<typename Backend::precision_v> const &localPoint,
-      typename Backend::bool_v &inside) {
-    // NYI
-  }
-
-  template <typename Backend>
-  VECGEOM_INLINE
-  VECGEOM_CUDA_HEADER_BOTH
-  static void Contains(
-      UnplacedParaboloid const &unplaced,
-      Transformation3D const &transformation,
-      Vector3D<typename Backend::precision_v> const &point,
-      Vector3D<typename Backend::precision_v> &localPoint,
-      typename Backend::bool_v &inside) {
-    // NYI
-  }
-
-  template <typename Backend>
-  VECGEOM_INLINE
-  VECGEOM_CUDA_HEADER_BOTH
-  static void Inside(
-      UnplacedParaboloid const &unplaced,
-      Transformation3D const &transformation,
-      Vector3D<typename Backend::precision_v> const &point,
-      typename Backend::inside_v &inside) {
-    // NYI
-  }
-
-  template <class Backend>
-  VECGEOM_CUDA_HEADER_BOTH
-  static void DistanceToIn(
-      UnplacedParaboloid const &unplaced,
-      Transformation3D const &transformation,
-      Vector3D<typename Backend::precision_v> const &point,
-      Vector3D<typename Backend::precision_v> const &direction,
-      typename Backend::precision_v const &stepMax,
-      typename Backend::precision_v &distance) {
-    // NYI
-  }
-
-  template <class Backend>
-  VECGEOM_CUDA_HEADER_BOTH
-  static void DistanceToOut(
-      UnplacedParaboloid const &unplaced,
-      Vector3D<typename Backend::precision_v> point,
-      Vector3D<typename Backend::precision_v> direction,
-      typename Backend::precision_v const &stepMax,
-      typename Backend::precision_v &distance) {
-    // NYI
-  }
-
-  template<class Backend>
-  VECGEOM_CUDA_HEADER_BOTH
-  static void SafetyToIn(UnplacedParaboloid const &unplaced,
->>>>>>> 2aca67d6
                          Transformation3D const &transformation,
                          Vector3D<typename Backend::precision_v> const &point,
                          typename Backend::precision_v &safety) {

--- conflicted
+++ resolved
@@ -188,14 +188,9 @@
 VECGEOM_INLINE
 Precision GetDTheta() const { return GetUnplacedVolume()->GetDTheta(); }
 
-<<<<<<< HEAD
-VECGEOM_CUDA_HEADER_BOTH
-Precision Capacity() { return GetUnplacedVolume()->Capacity(); }
-=======
 VECGEOM_CUDA_HEADER_BOTH  
 virtual Precision Capacity() { return GetUnplacedVolume()->Capacity(); }
 
->>>>>>> d850ebc1
 
   /*
   VECGEOM_CUDA_HEADER_BOTH

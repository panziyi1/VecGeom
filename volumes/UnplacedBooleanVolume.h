#ifndef UNPLACEDBOOLEANVOLUME_H_
#define UNPLACEDBOOLEANVOLUME_H_

#ifdef OFFLOAD_MODE
#pragma offload_attribute(push, target(mic))
#endif

#include "base/Global.h"
#include "base/AlignedBase.h"
#include "base/Vector3D.h"
#include "volumes/UnplacedVolume.h"
#include "volumes/PlacedVolume.h"

enum BooleanOperation {
    kUnion,
    kIntersection,
    kSubtraction
};

namespace vecgeom {

VECGEOM_DEVICE_FORWARD_DECLARE( class UnplacedBooleanVolume; )
VECGEOM_DEVICE_DECLARE_CONV( UnplacedBooleanVolume );

inline namespace VECGEOM_IMPL_NAMESPACE {

/**
 * A class representing a simple UNPLACED boolean volume A-B
 * It takes two template arguments:
 * 1.: the mother (or left) volume A in unplaced form
 * 2.: the subtraction (or right) volume B in placed form;
 * the placement is with respect to the left volume
 *
 *
 *
 * will be a boolean solid where two boxes are subtracted
 * and B is only translated (not rotated) with respect to A
 *
 */
class UnplacedBooleanVolume : public VUnplacedVolume, public AlignedBase {

public:
    VPlacedVolume const* fLeftVolume;
    VPlacedVolume const* fRightVolume;
    BooleanOperation const fOp;

public:
  // need a constructor
    VECGEOM_CUDA_HEADER_BOTH
    UnplacedBooleanVolume(
          BooleanOperation op,
          VPlacedVolume const* left,
          VPlacedVolume const* right ) :
            fLeftVolume(left),
            fRightVolume(right), fOp(op) {}

  virtual int memory_size() const { return sizeof(*this); }

  #ifdef VECGEOM_CUDA_INTERFACE
  virtual size_t DeviceSizeOf() const { return DevicePtr<cuda::UnplacedBooleanVolume>::SizeOf(); }
  virtual DevicePtr<cuda::VUnplacedVolume> CopyToGpu() const;
  virtual DevicePtr<cuda::VUnplacedVolume> CopyToGpu(DevicePtr<cuda::VUnplacedVolume> const gpu_ptr) const;
  #endif

  VECGEOM_CUDA_HEADER_BOTH
  VECGEOM_INLINE
  BooleanOperation GetOp() const {return fOp;}

#if !defined(VECGEOM_NVCC)
  VECGEOM_INLINE
  Precision Capacity() const {
    // TBDONE -- need some sampling
    return 0.;
  }

  VECGEOM_INLINE
  Precision SurfaceArea() const {
    // TBDONE -- need some sampling
    return 0.;
  }
#endif // !VECGEOM_NVCC

  void Extent(Vector3D<Precision>& aMin, Vector3D<Precision>& aMax) const;

  Vector3D<Precision> GetPointOnSurface() const {
    // TBDONE
      return Vector3D<Precision>() ;
  }

  std::string GetEntityType() const { return "BooleanVolume"; }

  VECGEOM_CUDA_HEADER_BOTH
  virtual void Print() const {} ;

  virtual void Print(std::ostream &os) const {};

  template <TranslationCode transCodeT, RotationCode rotCodeT>
   VECGEOM_CUDA_HEADER_DEVICE
   static VPlacedVolume* Create(LogicalVolume const *const logical_volume,
                                Transformation3D const *const transformation,
 #ifdef VECGEOM_NVCC
                                const int id,
 #endif
                                VPlacedVolume *const placement = NULL);

  VPlacedVolume const *GetLeft() const { return fLeftVolume; }
  VPlacedVolume const *GetRight() const { return fRightVolume; }

<<<<<<< HEAD
private:
=======
#ifdef OFFLOAD_MODE
  virtual size_t CopyToXeonPhi() const override;
#endif
  
 private:
>>>>>>> 4688e63f

   VECGEOM_CUDA_HEADER_DEVICE
   virtual VPlacedVolume* SpecializedVolume(
       LogicalVolume const *const volume,
       Transformation3D const *const transformation,
       const TranslationCode trans_code, const RotationCode rot_code,
 #ifdef VECGEOM_NVCC
       const int id,
 #endif
       VPlacedVolume *const placement = NULL) const;

   void SetLeft(VPlacedVolume const *pvol){ fLeftVolume = pvol; }
   void SetRight(VPlacedVolume const *pvol){ fRightVolume = pvol; }


   friend class GeoManager;
}; // End class

} // End impl namespace

} // End global namespace

#ifdef OFFLOAD_MODE
#pragma offload_attribute(pop)
#endif

#endif /* UNPLACEDBOOLEANVOLUME_H_ */<|MERGE_RESOLUTION|>--- conflicted
+++ resolved
@@ -106,15 +106,11 @@
   VPlacedVolume const *GetLeft() const { return fLeftVolume; }
   VPlacedVolume const *GetRight() const { return fRightVolume; }
 
-<<<<<<< HEAD
-private:
-=======
 #ifdef OFFLOAD_MODE
   virtual size_t CopyToXeonPhi() const override;
 #endif
   
  private:
->>>>>>> 4688e63f
 
    VECGEOM_CUDA_HEADER_DEVICE
    virtual VPlacedVolume* SpecializedVolume(

--- conflicted
+++ resolved
@@ -290,7 +290,6 @@
 }
 
 
-<<<<<<< HEAD
 // generates random points in a box described by
 // lower and upper corner
 // fills a container structure ( SOA3D or AOS3D )
@@ -320,7 +319,6 @@
 }
 
 
-=======
 // a function to generate points and directions in the global reference frame
 // under the constraint that the positions have to be within a given logical volume
 // ( and not within daughters of that logical volume )
@@ -420,7 +418,6 @@
 
 
 
->>>>>>> 9b7388a8
 } // end namespace volumeUtilities
 } } // end global namespace
 

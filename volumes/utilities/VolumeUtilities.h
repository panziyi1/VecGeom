/*
 * volume_utilities.h
 *
 *  Created on: Mar 24, 2014
 *      Author: swenzel
 */

#ifndef VOLUME_UTILITIES_H_
#define VOLUME_UTILITIES_H_

#include "base/Vector3D.h"
#include "base/Global.h"
#include "base/RNG.h"
#include "volumes/PlacedBox.h"
#include "volumes/LogicalVolume.h"
#include "navigation/NavigationState.h"
#include "management/GeoManager.h"
#include <cstdio>
#ifdef VECGEOM_ROOT
#include "TGeoShape.h"
#endif
#include <cassert>

#ifdef VECGEOM_ROOT
#include "TGeoShape.h"
#endif

namespace vecgeom {
inline namespace VECGEOM_IMPL_NAMESPACE {
namespace volumeUtilities {

/**
 * @brief Is the trajectory through a point along a direction hitting a volume?
 * @details If ROOT is available and VECGEOM_BENCHMARK is set, use
 *    ROOT to calculate it, otherwise use VecGeom utilities.
 * @param point is the starting point
 * @param dir is the direction of the trajectory
 * @param volume is the shape under test
 * @return true/false whether the trajectory hits the volume
 */
VECGEOM_INLINE
bool IsHittingVolume(Vector3D<Precision> const &point,
                     Vector3D<Precision> const &dir,
                     VPlacedVolume const &volume) {

#if defined(VECGEOM_ROOT) && defined(VECGEOM_BENCHMARK)
static const TGeoShape * rootshape = volume.ConvertToRoot();
double *safe = NULL;
double rpoint[3];
double rdir[3];
for(int i=0;i<3;i++){
  rpoint[i]=point[i]; rdir[i]=dir[i];}
  return rootshape->DistFromOutside(&rpoint[0], &rdir[0], 3, kInfinity, safe) < 1E20;
#else
   return volume.DistanceToIn(point, dir, kInfinity) < kInfinity;
#endif
}

/**
 * @brief Returns a random point, based on a sampling rectangular volume.
 * @details Mostly used for benchmarks and navigation tests
 * @param size is a Vector3D containing the rectangular dimensions of the sampling volume
 * @param scale an optional scale factor (default is 1)
 * @return a random output point
 */
VECGEOM_INLINE
Vector3D<Precision> SamplePoint(Vector3D<Precision> const &size,
                                const Precision scale = 1) {
  const Vector3D<Precision> ret(
      scale * (1. - 2. * RNG::Instance().uniform()) * size[0],
      scale * (1. - 2. * RNG::Instance().uniform()) * size[1],
      scale * (1. - 2. * RNG::Instance().uniform()) * size[2]
  );
  return ret;
}

/**
 *  @brief Returns a random, normalized direction vector.
 *  @details Mostly used for benchmarks, when a direction is needed.
 *  @return a random, normalized direction vector
 */
VECGEOM_INLINE
Vector3D<Precision> SampleDirection() {

  Vector3D<Precision> dir(
      (1. - 2. * RNG::Instance().uniform()),
      (1. - 2. * RNG::Instance().uniform()),
      (1. - 2. * RNG::Instance().uniform())
  );

  const Precision inverse_norm =
      1. / std::sqrt(dir[0]*dir[0] + dir[1]*dir[1] + dir[2]*dir[2]);
  dir *= inverse_norm;

  return dir;
}


/**
 *  @brief Fills a container with random normalized directions.
 *  @param dirs is the output container, provided by the caller
 */
template<typename TrackContainer>
VECGEOM_INLINE
void FillRandomDirections(TrackContainer &dirs) {
  dirs.resize(dirs.capacity());
  for (int i = 0, iMax = dirs.capacity(); i < iMax; ++i) {
    dirs.set(i, SampleDirection());
  }
}

/**
 * @brief Fills a container with biased normalized directions.
 * @details Directions are randomly assigned first, and then the
 *    fraction of hits is measured and compared to suggested bias.
 *    Then some directions will be modified as needed, to force the
 *    sample as a whole to have the suggested hit bias (@see bias).
 * @param volume provided must have daughter volumes.  Those daughters
 *    are used to determine the hit bias (@see bias).
 * @param points provided, and not modified.
 * @param bias is a real number in the range [0,1], which suggests the
 *    fraction of points hitting any of the daughter volumes.
 * @param dirs is the output directions container, provided by the
 *    caller.
 */
template<typename TrackContainer>
VECGEOM_INLINE
void FillBiasedDirections(VPlacedVolume const &volume,
                          TrackContainer const &points,
                          const Precision bias,
                          TrackContainer & dirs) {
  assert(bias >= 0. && bias <= 1.);

  if( bias>0. && volume.daughters().size()==0 ) {
    printf("\nFillBiasedDirections ERROR:\n bias=%f requested, but no daughter volumes found.\n", bias);
    // should throw exception, but for now just abort
    printf("FillBiasedDirections: aborting...\n");
    exit(1);
  }

  const int size = dirs.capacity();
  int n_hits = 0;
  std::vector<bool> hit(size, false);
  int h;

  // Randomize directions
  FillRandomDirections(dirs);

  // Check hits
  for (int i = 0; i < size; ++i) {
    for (Vector<Daughter>::const_iterator j = volume.daughters().cbegin();
         j != volume.daughters().cend(); ++j) {
      if (IsHittingVolume(points[i], dirs[i], **j)) {
        n_hits++;
        hit[i] = true;
        break;
      }
    }
  }

  // Remove hits until threshold
<<<<<<< HEAD
  printf("FillBiasedDirs: nhits/size = %i/%i and requested bias=%f\n", n_hits, size, bias);
=======
>>>>>>> f3ebc519
  int tries = 0;
  int maxtries = 10000*size;
  while (static_cast<Precision>(n_hits)/static_cast<Precision>(size) > bias) {
    tries++;
    if(tries%1000000 == 0) {
      printf("%s line %i: Warning: %i tries to reduce bias... volume=%s. Please check.\n", __FILE__, __LINE__, tries, volume.GetLabel().c_str());
    }

    h = static_cast<int>(
        static_cast<Precision>(size) * RNG::Instance().uniform()
    );
    while (hit[h]) {
      dirs.set(h, SampleDirection());
      for (Vector<Daughter>::const_iterator i = volume.daughters().cbegin(),
           iEnd = volume.daughters().cend(); i != iEnd; ++i) {
        if (!IsHittingVolume(points[h], dirs[h], **i)) {
          n_hits--;
          hit[h] = false;
          tries = 0;
          break;
        }
      }
    }
  }

  // Add hits until threshold
  tries = 0;
  while (static_cast<Precision>(n_hits)/static_cast<Precision>(size) < bias && tries < maxtries) {
    h = static_cast<int>(
        static_cast<Precision>(size) * RNG::Instance().uniform()
    );
    while (!hit[h] && tries < maxtries) {
      ++tries;
      if (tries%1000000==0) {
        printf("%s line %i: Warning: %i tries to increase bias... volume=%s, current bias=%i/%i=%f.  Please check.\n",
               __FILE__, __LINE__, tries, volume.GetLabel().c_str(), n_hits, size,
               static_cast<Precision>(n_hits)/static_cast<Precision>(size));
      }

      dirs.set(h, SampleDirection());
      for (Vector<Daughter>::const_iterator i = volume.daughters().cbegin(),
           iEnd = volume.daughters().cend(); i != iEnd; ++i) {
        if (IsHittingVolume(points[h], dirs[h], **i)) {
          n_hits++;
          hit[h] = true;
          tries = 0;
          break;
        }
      }
    }
  }


  if( tries == maxtries )
  {
      printf("WARNING: NUMBER OF DIRECTORY SAMPLING TRIES EXCEEDED MAXIMUM; N_HITS %d; ACHIEVED BIAS %lf \n",n_hits, n_hits/(1.*size));
  }

}

/**
 * @brief Same as previous function, but now taking a LogicalVolume as input.
 * @detail Delegates the filling to the other function (@see FillBiasedDirections).
 */
template<typename TrackContainer>
VECGEOM_INLINE
void FillBiasedDirections(LogicalVolume const &volume,
                          TrackContainer const &points,
                          const Precision bias,
                          TrackContainer & dirs)
{
  VPlacedVolume const *const placed = volume.Place();
  FillBiasedDirections(*placed, points, bias, dirs);
  delete placed;
}

VECGEOM_INLINE
Precision UncontainedCapacity(VPlacedVolume const &volume) {
  Precision momCapacity = const_cast<VPlacedVolume&>(volume).Capacity();
  Precision dauCapacity = 0.;
  unsigned int kk = 0;
  for (Vector<Daughter>::const_iterator j = volume.daughters().cbegin(),
         jEnd = volume.daughters().cend(); j != jEnd; ++j, ++kk) {
    dauCapacity += const_cast<VPlacedVolume*>(*j)->Capacity();
  }
  return momCapacity - dauCapacity;
}

/**
 * @brief Fills the volume with 3D points which are _not_ contained in
 *    any daughters of the input mother volume.
 * @details Requires a proper bounding box from the input volume.
 *    Point coordinates are local to input mother volume.
 * @param volume is the input mother volume containing all output points.
 * @param points is the output container, provided by the caller.
 */
template<typename TrackContainer>
VECGEOM_INLINE
void FillUncontainedPoints(VPlacedVolume const &volume,
                           TrackContainer &points) {
  static bool first = true;
  if(first) {
    printf("Uncontained capacity for %s: %f units\n", volume.GetLabel().c_str(), UncontainedCapacity(volume));
  }
  if( UncontainedCapacity(volume) <= 0.0 ) {
    std::cout<<"\nVolUtil: FillUncontPts: ERROR: Volume provided <"
             << volume.GetLabel() <<"> does not have uncontained capacity!  Aborting.\n";
    Assert(false);
  }

  const int size = points.capacity();
  points.resize(points.capacity());

#ifdef VECGEOM_USOLIDS
  Vector3D<Precision> lower, upper, offset;
  volume.Extent(lower,upper);
  offset = 0.5*(upper+lower);
  const Vector3D<Precision> dim = 0.5*(upper-lower);
  std::cout<<"lower="<<lower <<" / upper="<< upper <<" / offset="<< offset <<" / dim="<< dim <<"\n";
#else
  Vector3D<Precision> offset(0,0,0);
  const Vector3D<Precision> dim = volume.bounding_box()->dimensions();
#endif

  int tries = 0;
  for (int i = 0; i < size; ++i) {
    bool contained;
    Vector3D<Precision> point;
    tries = 0;
    do {
      // ensure that point is contained in mother volume
      do {
        ++tries;
        if(tries%1000000 == 0) {
          printf("%s line %i: Warning: %i tries to find uncontained points... volume=%s.  Please check.\n",
                 __FILE__, __LINE__, tries, volume.GetLabel().c_str());
        }

        point = offset + SamplePoint(dim);
      } while (!volume.UnplacedContains(point));
      points.set(i, point);

      contained = false;
      int kk=0;
      for (Vector<Daughter>::const_iterator j = volume.daughters().cbegin(),
             jEnd = volume.daughters().cend(); j != jEnd; ++j, ++kk) {
        if ((*j)->Contains( points[i] )) {
          contained = true;
          break;
        }
      }
    } while (contained);
  }
}

template<typename TrackContainer>
VECGEOM_INLINE
void FillUncontainedPoints(LogicalVolume const &volume,
                           TrackContainer &points) {
  VPlacedVolume const *const placed = volume.Place();
  FillUncontainedPoints(*placed, points);
  delete placed;
}


/**
 * @brief Fills the volume with 3D points which are to be contained in
 *    any daughters of the input mother volume.
 * @details Requires a proper bounding box from the input volume.
 * @param volume is the input mother volume containing all output points.
 * @param points is the output container, provided by the caller.
 */
template<typename TrackContainer>
VECGEOM_INLINE
void FillContainedPoints(VPlacedVolume const &volume,
                         const double bias,
                         TrackContainer &points,
                         const bool placed = true) {

  const int size = points.capacity();
  points.resize(points.capacity());

#ifdef VECGEOM_USOLIDS
  Vector3D<Precision> lower,upper,offset;
  volume.Extent(lower,upper);
  offset = 0.5*(upper+lower);
  const Vector3D<Precision> dim = 0.5*(upper-lower);
#else
  // use the bounding box to generate points
  const Vector3D<Precision> dim = volume.bounding_box()->dimensions();
  Vector3D<Precision> offset(0,0,0);
#endif

  int insideCount = 0;
  std::vector<bool> insideVector(size, false);
  for (int i = 0; i < size; ++i) {
    points.set(i, offset + SamplePoint(dim));
    // measure bias, which is the fraction of points contained in daughters
    for (Vector<Daughter>::const_iterator v = volume.daughters().cbegin(),
         v_end = volume.daughters().cend(); v != v_end; ++v) {
      bool inside = (placed) ? (*v)->Contains(points[i])
                             : (*v)->UnplacedContains(points[i]);
      if (inside) {
        ++insideCount;
        insideVector[i] = true;
      }
    }
  }

  // remove contained points to reduce bias as needed
  int i = 0;
  int tries = 0;
  while (static_cast<double>(insideCount)/static_cast<double>(size) > bias) {
    while (!insideVector[i]) ++i;
    bool contained = false;
    do {
      ++tries;
      if(tries%1000000==0) {
        printf("%s line %i: Warning: %i tries to reduce bias... volume=%s.  Please check.\n", __FILE__, __LINE__, tries, volume.GetLabel().c_str());
      }

      points.set(i, offset + SamplePoint(dim));
      for (Vector<Daughter>::const_iterator v = volume.daughters().cbegin(),
           v_end = volume.daughters().end(); v != v_end; ++v) {
        bool inside = (placed) ? (*v)->Contains(points[i])
                               : (*v)->UnplacedContains(points[i]);
        if (inside) {
          contained = true;
          break;
        }
      }
    } while (contained);
    insideVector[i] = false;
    tries = 0;
    --insideCount;
    ++i;
  }

  // add contained points to increase bias as needed
  i = 0;
  tries = 0;
  while (static_cast<double>(insideCount)/static_cast<double>(size) < bias) {
    while (insideVector[i]) ++i;
    bool contained = false;
    do {
      ++tries;
      if(tries%1000000==0) {
        printf("%s line %i: Warning: %i tries to increase bias... volume=%s.  Please check.\n", __FILE__, __LINE__, tries, volume.GetLabel().c_str());
      }
      const Vector3D<Precision> sample = offset + SamplePoint(dim);
      for (Vector<Daughter>::const_iterator v = volume.daughters().cbegin(),
           v_end = volume.daughters().cend(); v != v_end; ++v) {
        bool inside = (placed) ? (*v)->Contains(sample)
                               : (*v)->UnplacedContains(sample);
        if (inside) {
          points.set(i, sample);
          contained = true;
          break;
        }
      }
    } while (!contained);
    insideVector[i] = true;
    tries = 0;
    ++insideCount;
    ++i;
  }
}

template<typename TrackContainer>
VECGEOM_INLINE
void FillContainedPoints(VPlacedVolume const &volume,
                         TrackContainer &points,
                         const bool placed = true) {
  FillContainedPoints<TrackContainer>(volume, 1, points, placed);
}


/**
 * @brief Fill a container structure (SOA3D or AOS3D) with random
 *    points contained in a volume.
 * @details Input volume must have a valid bounding box, which is used
 *    for sampling.
 * @param volume containing all points
 * @param points is the output container, provided by the caller.
 */
template <typename TrackContainer>
VECGEOM_INLINE
void FillRandomPoints(VPlacedVolume const &volume,
                      TrackContainer &points) {
  const int size = points.capacity();
  points.resize(points.capacity());

  int tries =0;

#ifdef VECGEOM_USOLIDS
  Vector3D<Precision> lower,upper,offset;
  volume.Extent(lower,upper);
  offset = 0.5*(upper+lower);
  const Vector3D<Precision> dim = 0.5*(upper-lower);
#else
  const Vector3D<Precision> dim = volume.bounding_box()->dimensions();
  Vector3D<Precision> offset(0,0,0);
#endif

  for (int i = 0; i < size; ++i) {
    Vector3D<Precision> point;
    do {
      ++tries;
      if(tries%1000000==0) {
        printf("%s line %i: Warning: %i tries to find contained points... volume=%s.  Please check.\n", __FILE__, __LINE__, tries, volume.GetLabel().c_str());
      }
      point = offset + SamplePoint(dim);
    } while (!volume.Contains(point));
    points.set(i, point);
  }
}


/**
 * @brief Fills a container structure (SOA3D or AOS3D) with random
 *    points contained inside a box defined by the two input corners.
 * @param lowercorner, uppercorner define the sampling box
 * @param points is the output container, provided by the caller.
 */
template <typename TrackContainer>
VECGEOM_INLINE
void FillRandomPoints(Vector3D<Precision> const & lowercorner,
                      Vector3D<Precision> const & uppercorner,
                      TrackContainer &points) {
  const int size = points.capacity();
  points.resize(points.capacity());
  Vector3D<Precision> dim = (uppercorner - lowercorner)/2.;
  Vector3D<Precision> offset = (uppercorner + lowercorner)/2.;
  for (int i = 0; i < size; ++i) {
      points.set(i, offset + SamplePoint(dim));
  }
}

/**
 * @brief Fills a (SOA3D or AOS3D) container with random points inside
 *    a box at the origin
 * @param dim is a Vector3D with w,y,z half-lengths defining the sampling box
 * @param points is the output container, provided by the caller.
 */
template <typename TrackContainer>
VECGEOM_INLINE
void FillRandomPoints(Vector3D<Precision> const & dim,
                      TrackContainer &points) {
  FillRandomPoints( Vector3D<Precision>( -dim.x(), -dim.y(), -dim.z()),
          Vector3D<Precision>(dim.x(),dim.y(),dim.z()), points);
}

/**
 * @brief Generates _uncontained_ global points and directions based
 *   on a logical volume.
 *
 * @details Points and direction coordinates are based on the global
 *   reference frame.  The positions have to be within a given logical
 *   volume, and not within any daughters of that logical volume.
 *
 * The function also returns the generated points in local reference
 *   frame of the logical volume.
 *
 * @param fraction: is the fraction with which the directions should
 *   hit a daughtervolume
 * @param np: number of particles
 *
 */
template <typename TrackContainer>
inline
void FillGlobalPointsAndDirectionsForLogicalVolume(
        LogicalVolume const * lvol,
        TrackContainer  & localpoints,
        TrackContainer  & globalpoints,
        TrackContainer  & directions,
        Precision fraction,
        int np ) {

    // we need to generate a list of all the paths ( or placements ) which reference
    // the logical volume as their deepest node

    std::list<NavigationState *> allpaths;
    GeoManager::Instance().getAllPathForLogicalVolume( lvol, allpaths );

    if(allpaths.size() > 0){
        // get one representative of such a logical volume
        VPlacedVolume const * pvol = allpaths.front()->Top();

        // generate points which are in lvol but not in its daughters
        FillUncontainedPoints( *pvol, localpoints );

        // now have the points in the local reference frame of the logical volume
        FillBiasedDirections( *lvol, localpoints, fraction, directions );

        // transform points to global frame
        globalpoints.resize(globalpoints.capacity());
        int placedcount=0;
        while( placedcount < np )
        {
            std::list<NavigationState *>::iterator iter = allpaths.begin();
            while( placedcount < np && iter!=allpaths.end() )
            {
                // this is matrix linking local and global reference frame
                Transformation3D m = (*iter)->TopMatrix();

                globalpoints.set(placedcount, m.InverseTransform(localpoints[placedcount]));
                directions.set(placedcount, m.InverseTransformDirection(directions[placedcount]));

                placedcount++;
                iter++;
            }
        }
    }
    else{
      // an error message
      printf("VolumeUtilities: FillGlobalPointsAndDirectionsForLogicalVolume()... ERROR condition detected.\n");
    }
}


// same as above; logical volume is given by name
template <typename TrackContainer>
inline
void FillGlobalPointsAndDirectionsForLogicalVolume(
        std::string const & name,
        TrackContainer & localpoints,
        TrackContainer & globalpoints,
        TrackContainer & directions,
        Precision fraction,
        int np ){

    LogicalVolume const * vol = GeoManager::Instance().FindLogicalVolume( name.c_str() );
    if( vol != NULL )
    FillGlobalPointsAndDirectionsForLogicalVolume( vol, localpoints, globalpoints, directions, fraction, np );
}


// same as above; logical volume is given by id
template <typename TrackContainer>
inline
void FillGlobalPointsAndDirectionsForLogicalVolume(
        int id,
        TrackContainer & localpoints,
        TrackContainer & globalpoints,
        TrackContainer & directions,
        Precision fraction,
        int np ){

    LogicalVolume const * vol = GeoManager::Instance().FindLogicalVolume( id );
    if( vol != NULL )
    FillGlobalPointsAndDirectionsForLogicalVolume( vol, localpoints, globalpoints, directions, fraction, np );
}


} // end namespace volumeUtilities
} } // end global namespace

#endif /* VOLUME_UTILITIES_H_ */<|MERGE_RESOLUTION|>--- conflicted
+++ resolved
@@ -159,10 +159,7 @@
   }
 
   // Remove hits until threshold
-<<<<<<< HEAD
-  printf("FillBiasedDirs: nhits/size = %i/%i and requested bias=%f\n", n_hits, size, bias);
-=======
->>>>>>> f3ebc519
+  printf("VolumeUtilities: FillBiasedDirs: nhits/size = %i/%i and requested bias=%f\n", n_hits, size, bias);
   int tries = 0;
   int maxtries = 10000*size;
   while (static_cast<Precision>(n_hits)/static_cast<Precision>(size) > bias) {

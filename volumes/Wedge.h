--- conflicted
+++ resolved
@@ -205,38 +205,25 @@
     template<bool ForStartPhi>
     VECGEOM_CUDA_HEADER_BOTH
     Vector3D<Precision> Wedge::GetNormal() const {
-        if(ForStartPhi)
-          return fNormalVector1; 
-        else
-          return fNormalVector2;
-        }
-
-<<<<<<< HEAD
+      if(ForStartPhi)
+        return fNormalVector1; 
+      else
+        return fNormalVector2;
+    }
+
     template <typename Backend, bool ForStartPhi, bool MovingOut>
-    VECGEOM_CUDA_HEADER_BOTH typename Backend::bool_v
-    Wedge::IsPointOnSurfaceAndMovingOut(Vector3D<typename Backend::precision_v> const &point,
-                                        Vector3D<typename Backend::precision_v> const &dir) const {
-     if (MovingOut)
-       return IsOnSurfaceGeneric<Backend, ForStartPhi>(point) &&
-            (dir.Dot(-GetNormal<ForStartPhi>()) > 0.005 * kHalfTolerance);
-     else
-       return IsOnSurfaceGeneric<Backend, ForStartPhi>(point) &&
-                   (dir.Dot(-GetNormal<ForStartPhi>()) < 0.005 * kHalfTolerance);
-     }
-=======
-        template <typename Backend, bool ForStartPhi, bool MovingOut>
-        VECGEOM_CUDA_HEADER_BOTH typename Backend::bool_v
-        Wedge::IsPointOnSurfaceAndMovingOut(Vector3D<typename Backend::precision_v> const &point,
-                                            Vector3D<typename Backend::precision_v> const &dir) const {
-
-          if (MovingOut)
-            return IsOnSurfaceGeneric<Backend, ForStartPhi>(point) &&
-                   (dir.Dot(-GetNormal<ForStartPhi>()) > 0.005 * kHalfTolerance);
-          else
-            return IsOnSurfaceGeneric<Backend, ForStartPhi>(point) &&
-                   (dir.Dot(-GetNormal<ForStartPhi>()) < 0.005 * kHalfTolerance);
-        }
->>>>>>> 5d135837
+    VECGEOM_CUDA_HEADER_BOTH
+    typename Backend::bool_v Wedge::IsPointOnSurfaceAndMovingOut(
+            Vector3D<typename Backend::precision_v> const &point,
+            Vector3D<typename Backend::precision_v> const &dir) const {
+
+      if (MovingOut)
+        return IsOnSurfaceGeneric<Backend, ForStartPhi>(point) &&
+               (dir.Dot(-GetNormal<ForStartPhi>()) > 0.005 * kHalfTolerance);
+      else
+        return IsOnSurfaceGeneric<Backend, ForStartPhi>(point) &&
+               (dir.Dot(-GetNormal<ForStartPhi>()) < 0.005 * kHalfTolerance);
+    }
 
     template<typename Backend, bool ForStartPhi>
     VECGEOM_CUDA_HEADER_BOTH

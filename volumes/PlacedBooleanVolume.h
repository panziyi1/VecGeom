--- conflicted
+++ resolved
@@ -76,13 +76,10 @@
        // TODO: implement this
       return 0.;
   }
-<<<<<<< HEAD
-=======
 
   void Extent(Vector3D<Precision>& aMin, Vector3D<Precision>& aMax) const {
     GetUnplacedVolume()->Extent(aMin, aMax);
   }
->>>>>>> d850ebc1
 
   VECGEOM_CUDA_HEADER_BOTH
   virtual void PrintType() const { };
@@ -141,11 +138,7 @@
       printf("Converting to Geant4\n");
       VPlacedVolume const * left = GetUnplacedVolume()->fLeftVolume;
       VPlacedVolume const * right = GetUnplacedVolume()->fRightVolume;
-<<<<<<< HEAD
-      Transformation3D const * rightm = right->transformation();
-=======
       Transformation3D const * rightm = right->GetTransformation();
->>>>>>> d850ebc1
       G4RotationMatrix * g4rot = new G4RotationMatrix();
       g4rot->set( CLHEP::HepRep3x3( rightm->Rotation() ) );
       if( GetUnplacedVolume()->GetOp() == kSubtraction ){

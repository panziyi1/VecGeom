--- conflicted
+++ resolved
@@ -293,11 +293,7 @@
         PlacedShape_t::Normal( hitpoint, normal );
         // we could make this something like
         // convex = PlacedShape_t::IsConvex;
-<<<<<<< HEAD
-        convex = false;
-=======
         convex = false; // the only possible safe choice
->>>>>>> f4bd87cc
         return d;
   }
 #endif

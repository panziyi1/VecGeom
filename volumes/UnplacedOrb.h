/// \file UnplacedOrb.h
/// \author Raman Sehgal (raman.sehgal@cern.ch)

#ifndef VECGEOM_VOLUMES_UNPLACEDORB_H_
#define VECGEOM_VOLUMES_UNPLACEDORB_H_

#include "base/Global.h"

#include "base/AlignedBase.h"
#include "volumes/UnplacedVolume.h"
#ifndef VECGEOM_NVCC
  #include "base/RNG.h"
#include <cassert>
#include <cmath>
#endif

namespace vecgeom {

VECGEOM_DEVICE_FORWARD_DECLARE( class UnplacedOrb; )
VECGEOM_DEVICE_DECLARE_CONV( UnplacedOrb );

inline namespace VECGEOM_IMPL_NAMESPACE {

class UnplacedOrb : public VUnplacedVolume, public AlignedBase {

private:

 // Member variables go here
  Precision fR,fRTolerance, fRTolI, fRTolO;
  
  // Precomputed values computed from parameters
  Precision fCubicVolume, fSurfaceArea;
  
  //Tolerance compatiable with USolids
  Precision epsilon;// = 2e-11; 
  Precision frTolerance;//=1e-9;

public:
    
  //constructor
  VECGEOM_CUDA_HEADER_BOTH
  UnplacedOrb();

  VECGEOM_CUDA_HEADER_BOTH
  UnplacedOrb(const Precision r);
  
  VECGEOM_CUDA_HEADER_BOTH
  VECGEOM_INLINE
  Precision MyMax(Precision a, Precision b);

  VECGEOM_CUDA_HEADER_BOTH
  VECGEOM_INLINE
  Precision GetRadius() const { return fR; }
  
  
  VECGEOM_CUDA_HEADER_BOTH
  VECGEOM_INLINE
  Precision GetfRTolO() const { return fRTolO; }

  VECGEOM_CUDA_HEADER_BOTH
  VECGEOM_INLINE
  Precision GetfRTolI() const { return fRTolI; }

  VECGEOM_CUDA_HEADER_BOTH
  VECGEOM_INLINE
  Precision GetfRTolerance() const { return fRTolerance; }
  
  VECGEOM_CUDA_HEADER_BOTH
  //VECGEOM_INLINE
  void SetRadius (const Precision r);
  
  //_____________________________________________________________________________
  
  VECGEOM_CUDA_HEADER_BOTH
  void Extent( Vector3D<Precision> &, Vector3D<Precision> &) const;
  
  VECGEOM_CUDA_HEADER_BOTH
<<<<<<< HEAD
  //VECGEOM_INLINE
  Precision Capacity() const { return fCubicVolume ;}
=======
  Precision Capacity() const;
>>>>>>> d850ebc1
  
  VECGEOM_CUDA_HEADER_BOTH
  //VECGEOM_INLINE
  Precision SurfaceArea() const { return fSurfaceArea; }
  
#if !defined(VECGEOM_NVCC) && defined(VECGEOM_USOLIDS)
  virtual Vector3D<Precision> GetPointOnSurface() const;
#endif 
  
  //VECGEOM_CUDA_HEADER_BOTH
  std::string GetEntityType() const;
  
    
  VECGEOM_CUDA_HEADER_BOTH
  void GetParametersList(int aNumber, double *aArray) const; 
  
  VECGEOM_CUDA_HEADER_BOTH
  UnplacedOrb* Clone() const;

  //VECGEOM_CUDA_HEADER_BOTH
  std::ostream& StreamInfo(std::ostream &os) const;
    
  // VECGEOM_CUDA_HEADER_BOTH
  // void ComputeBBox() const; 
  
public:
  virtual int memory_size() const { return sizeof(*this); }

  VECGEOM_CUDA_HEADER_BOTH
  virtual void Print() const;

  virtual void Print(std::ostream &os) const;

  #ifndef VECGEOM_NVCC

  template <TranslationCode trans_code, RotationCode rot_code>
  static VPlacedVolume* Create(LogicalVolume const *const logical_volume,
                               Transformation3D const *const transformation,
                               VPlacedVolume *const placement = NULL);

  static VPlacedVolume* CreateSpecializedVolume(
      LogicalVolume const *const volume,
      Transformation3D const *const transformation,
      const TranslationCode trans_code, const RotationCode rot_code,
      VPlacedVolume *const placement = NULL);

  #else

  template <TranslationCode trans_code, RotationCode rot_code>
  __device__
  static VPlacedVolume* Create(LogicalVolume const *const logical_volume,
                               Transformation3D const *const transformation,
                               const int id,
                               VPlacedVolume *const placement = NULL);

  __device__
  static VPlacedVolume* CreateSpecializedVolume(
      LogicalVolume const *const volume,
      Transformation3D const *const transformation,
      const TranslationCode trans_code, const RotationCode rot_code,
      const int id, VPlacedVolume *const placement = NULL);

  #endif

#ifdef VECGEOM_CUDA_INTERFACE
  virtual size_t DeviceSizeOf() const { return DevicePtr<cuda::UnplacedOrb>::SizeOf(); }
  virtual DevicePtr<cuda::VUnplacedVolume> CopyToGpu() const;
  virtual DevicePtr<cuda::VUnplacedVolume> CopyToGpu(DevicePtr<cuda::VUnplacedVolume> const gpu_ptr) const;
#endif
  
  

private:

  //virtual void Print(std::ostream &os) const;

  #ifndef VECGEOM_NVCC

  virtual VPlacedVolume* SpecializedVolume(
      LogicalVolume const *const volume,
      Transformation3D const *const transformation,
      const TranslationCode trans_code, const RotationCode rot_code,
      VPlacedVolume *const placement = NULL) const {
    return CreateSpecializedVolume(volume, transformation, trans_code, rot_code,
                                   placement);
  }

#else

  __device__
  virtual VPlacedVolume* SpecializedVolume(
      LogicalVolume const *const volume,
      Transformation3D const *const transformation,
      const TranslationCode trans_code, const RotationCode rot_code,
      const int id, VPlacedVolume *const placement = NULL) const {
    return CreateSpecializedVolume(volume, transformation, trans_code, rot_code,
                                   id, placement);
  }

#endif

};

} } // End global namespace

#endif // VECGEOM_VOLUMES_UNPLACEDORB_H_<|MERGE_RESOLUTION|>--- conflicted
+++ resolved
@@ -75,12 +75,7 @@
   void Extent( Vector3D<Precision> &, Vector3D<Precision> &) const;
   
   VECGEOM_CUDA_HEADER_BOTH
-<<<<<<< HEAD
-  //VECGEOM_INLINE
-  Precision Capacity() const { return fCubicVolume ;}
-=======
-  Precision Capacity() const;
->>>>>>> d850ebc1
+  Precision Capacity() const { return fCubicVolume; }
   
   VECGEOM_CUDA_HEADER_BOTH
   //VECGEOM_INLINE

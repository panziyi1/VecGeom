--- conflicted
+++ resolved
@@ -124,16 +124,12 @@
       return false;
     }
     
-    void Extent(Vector3D<Precision>& aMin, Vector3D<Precision>& aMax) const { GetUnplacedVolume()->Extent(aMin, aMax) ;}
+    void Extent(Vector3D<Precision>& aMin, Vector3D<Precision>& aMax) const { GetUnplacedVolume()->Extent(aMin, aMax);}
     
     virtual Precision Capacity() { return GetUnplacedVolume()->Capacity(); }
 
     Precision SurfaceArea() override { return GetUnplacedVolume()->SurfaceArea();}
 
-<<<<<<< HEAD
-#if !defined(VECGEOM_NVCC)
-=======
->>>>>>> 663758a6
     Vector3D<Precision> GetPointOnSurface() const {
       return GetUnplacedVolume()->GetPointOnSurface();
     }

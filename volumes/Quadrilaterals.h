/// \file Quadrilaterals.h
/// \author Johannes de Fine Licht (johannes.definelicht@cern.ch)

#ifndef VECGEOM_VOLUMES_QUADRILATERALS_H_
#define VECGEOM_VOLUMES_QUADRILATERALS_H_

#include "base/Global.h"

#include "backend/Backend.h"
#include "base/Array.h"
#include "base/AOS3D.h"
#include "base/SOA3D.h"
#include "base/Vector3D.h"
#include "base/RNG.h"
#include "volumes/kernel/GenericKernels.h"
#include "volumes/Planes.h"

// Switches on/off explicit vectorization of algorithms using Vc
#define VECGEOM_QUADRILATERALS_VC

namespace vecgeom {

VECGEOM_DEVICE_FORWARD_DECLARE( class Quadrilaterals; )
VECGEOM_DEVICE_DECLARE_CONV( Quadrilaterals )

inline namespace VECGEOM_IMPL_NAMESPACE {

class Quadrilaterals {

private:

  Planes fPlanes; ///< The planes in which the quadrilaterals lie.
  Planes fSideVectors[4]; ///< Vectors pointing from a side constructed from two
                          ///  corners to the origin, equivalent to
                          ///  normal x (c1 - c0)
                          ///  Used to check if an intersection is in bounds.
  AOS3D<Precision> fCorners[4]; ///< Four corners of the quadrilaterals. Used
                                ///  for bounds checking.

public:

  typedef Planes Sides_t[4];
  typedef AOS3D<Precision> Corners_t[4];

  VECGEOM_CUDA_HEADER_BOTH
  Quadrilaterals(int size);

  VECGEOM_CUDA_HEADER_BOTH
  ~Quadrilaterals();

  VECGEOM_CUDA_HEADER_BOTH
  Quadrilaterals(Quadrilaterals const &other);

  VECGEOM_CUDA_HEADER_BOTH
  Quadrilaterals& operator=(Quadrilaterals const &other);

  // returns the number of quadrilaterals ( planes ) stored in this container
  VECGEOM_CUDA_HEADER_BOTH
  VECGEOM_INLINE
  int size() const;

  VECGEOM_CUDA_HEADER_BOTH
  VECGEOM_INLINE
  Planes const& GetPlanes() const;

  VECGEOM_CUDA_HEADER_BOTH
  VECGEOM_INLINE
  SOA3D<Precision> const& GetNormals() const;

  VECGEOM_CUDA_HEADER_BOTH
  VECGEOM_INLINE
  Vector3D<Precision> GetNormal(int i) const;

  VECGEOM_CUDA_HEADER_BOTH
  VECGEOM_INLINE
  Array<Precision> const& GetDistances() const;

  VECGEOM_CUDA_HEADER_BOTH
  VECGEOM_INLINE
  Precision GetDistance(int i) const;

  VECGEOM_CUDA_HEADER_BOTH
  VECGEOM_INLINE
  Sides_t const& GetSideVectors() const;

  VECGEOM_CUDA_HEADER_BOTH
  VECGEOM_INLINE
  Corners_t const& GetCorners() const;

   VECGEOM_CUDA_HEADER_BOTH
  VECGEOM_INLINE
  Precision GetTriangleArea(int index, int iCorner1, int iCorner2) const;
 
  VECGEOM_CUDA_HEADER_BOTH
  VECGEOM_INLINE
  Precision GetQuadrilateralArea(int index) const;

  VECGEOM_CUDA_HEADER_BOTH
  VECGEOM_INLINE
  Vector3D<Precision> GetPointOnTriangle(int index, int iCorner1, int iCorner2) const;

  VECGEOM_CUDA_HEADER_BOTH
  VECGEOM_INLINE
  Vector3D<Precision> GetPointOnFace(int index) const;



  VECGEOM_CUDA_HEADER_BOTH
  VECGEOM_INLINE
  bool RayHitsQuadrilateral( int index, Vector3D<Precision> const & intersection ) const {
      bool valid = true;
      for (int j = 0; j < 4; ++j) {
        valid &= intersection.Dot(fSideVectors[j].GetNormal(index)) +
                 fSideVectors[j].GetDistances()[index] >= 0;
        if (IsEmpty(valid)) break;
      }
     return valid;
  }

  /// Sets the corners of a pre-existing quadrilateral.
  /// \param corner0 First corner in counterclockwise order.
  /// \param corner1 Second corner in counterclockwise order.
  /// \param corner2 Third corner in counterclockwise order.
  /// \param corner3 Fourth corner in counterclockwise order.
  VECGEOM_CUDA_HEADER_BOTH
  void Set(
      int index,
      Vector3D<Precision> const &corner0,
      Vector3D<Precision> const &corner1,
      Vector3D<Precision> const &corner2,
      Vector3D<Precision> const &corner3);

  /// Flips the sign of the normal and distance of the specified quadrilateral.
  VECGEOM_CUDA_HEADER_BOTH
  void FlipSign(int index);

  template <class Backend>
  VECGEOM_INLINE
  VECGEOM_CUDA_HEADER_BOTH
  typename Backend::bool_v Contains(
      Vector3D<typename Backend::precision_v> const &point) const;

  template <class Backend>
  VECGEOM_INLINE
  VECGEOM_CUDA_HEADER_BOTH
  typename Backend::inside_v Inside(
      Vector3D<typename Backend::precision_v> const &point) const;

  template <class Backend, bool behindPlanesT>
  VECGEOM_INLINE
  VECGEOM_CUDA_HEADER_BOTH
  typename Backend::precision_v DistanceToIn(
      Vector3D<typename Backend::precision_v> const &point,
      Vector3D<typename Backend::precision_v> const &direction) const;

  template <class Backend>
  VECGEOM_INLINE
  VECGEOM_CUDA_HEADER_BOTH
  typename Backend::precision_v DistanceToOut(
      Vector3D<typename Backend::precision_v> const &point,
      Vector3D<typename Backend::precision_v> const &direction,
      Precision zMin,
      Precision zMax) const;

  template <class Backend>
  VECGEOM_INLINE
  VECGEOM_CUDA_HEADER_BOTH
  typename Backend::precision_v DistanceToOut(
      Vector3D<typename Backend::precision_v> const &point,
      Vector3D<typename Backend::precision_v> const &direction) const;

  /// \param index Quadrilateral to compute distance to.
  VECGEOM_INLINE
  VECGEOM_CUDA_HEADER_BOTH
  Precision ScalarDistanceSquared(
      int index,
      Vector3D<Precision> const &point) const;

  VECGEOM_CUDA_HEADER_BOTH
  void Print() const;

}; // end of class declaration

VECGEOM_CUDA_HEADER_BOTH
VECGEOM_INLINE
int Quadrilaterals::size() const { return fPlanes.size(); }

VECGEOM_CUDA_HEADER_BOTH
VECGEOM_INLINE
Planes const& Quadrilaterals::GetPlanes() const { return fPlanes; }

VECGEOM_CUDA_HEADER_BOTH
SOA3D<Precision> const& Quadrilaterals::GetNormals() const {
  return fPlanes.GetNormals();
}

VECGEOM_CUDA_HEADER_BOTH
Vector3D<Precision> Quadrilaterals::GetNormal(int i) const {
  return fPlanes.GetNormal(i);
}

VECGEOM_CUDA_HEADER_BOTH
Array<Precision> const& Quadrilaterals::GetDistances() const {
  return fPlanes.GetDistances();
}

VECGEOM_CUDA_HEADER_BOTH
Precision Quadrilaterals::GetDistance(int i) const {
  return fPlanes.GetDistance(i);
}

VECGEOM_CUDA_HEADER_BOTH
Quadrilaterals::Sides_t const& Quadrilaterals::GetSideVectors() const {
  return fSideVectors;
}

VECGEOM_CUDA_HEADER_BOTH
Quadrilaterals::Corners_t const& Quadrilaterals::GetCorners() const {
  return fCorners;
}

VECGEOM_CUDA_HEADER_BOTH
  Precision Quadrilaterals::GetTriangleArea(int index,
           int iCorner1, int iCorner2) const {
  Precision fArea=0.;
  Vector3D<Precision> vec1 = fCorners[iCorner1][index]-fCorners[0][index];
  Vector3D<Precision> vec2 = fCorners[iCorner2][index]-fCorners[0][index];
 
  fArea = 0.5 * (vec1.Cross(vec2)).Mag();
  return fArea;
}

VECGEOM_CUDA_HEADER_BOTH
Precision Quadrilaterals::GetQuadrilateralArea(int index) const {
  Precision fArea=0.;
 
  fArea = GetTriangleArea(index,1,2)+GetTriangleArea(index,2,3);
  return fArea;
}

VECGEOM_CUDA_HEADER_BOTH
Vector3D<Precision> Quadrilaterals::GetPointOnTriangle(int index, 
                           int iCorner1, int iCorner2) const{

   Precision alpha = RNG::Instance().uniform(0.0, 1.0);
   Precision beta = RNG::Instance().uniform(0.0, 1.0);
   Precision lambda1 = alpha * beta;
   Precision lambda0 = alpha - lambda1;
   Vector3D<Precision> vec1 = fCorners[iCorner1][index]-fCorners[0][index];
   Vector3D<Precision> vec2 = fCorners[iCorner2][index]-fCorners[0][index];
   return fCorners[0][index] + lambda0 * vec1 + lambda1 * vec2;
 
}

VECGEOM_CUDA_HEADER_BOTH
Vector3D<Precision> Quadrilaterals::GetPointOnFace(int index) const{

   Precision choice = RNG::Instance().uniform(0, 1.0);
   if (choice < 0.5) {
       return GetPointOnTriangle(index,1,2);
   }
   else {
       return GetPointOnTriangle(index,2,3);
   }
}


template <class Backend>
VECGEOM_CUDA_HEADER_BOTH
typename Backend::bool_v Quadrilaterals::Contains(
    Vector3D<typename Backend::precision_v> const &point) const {
  return fPlanes.Contains<Backend>(point);
}

template <class Backend>
VECGEOM_CUDA_HEADER_BOTH
typename Backend::inside_v Quadrilaterals::Inside(
    Vector3D<typename Backend::precision_v> const &point) const {
  return fPlanes.Inside<Backend>(point);
}

namespace {

template <class Backend>
struct AcceleratedDistanceToIn {
  template <bool behindPlanesT>
  VECGEOM_CUDA_HEADER_BOTH
  VECGEOM_INLINE
  static void VectorLoop(
    int &/*i*/,
    const int /*n*/,
    Planes const &/*planes*/,
    Planes const (&/*sideVectors*/)[4],
    Vector3D<typename Backend::precision_v> const &/*point*/,
    Vector3D<typename Backend::precision_v> const &/*direction*/,
    typename Backend::precision_v &/*distance*/) {
    // Do nothing if not scalar backend
    return;
  }
};

#if defined(VECGEOM_VC) && defined(VECGEOM_QUADRILATERALS_VC)
template <>
struct AcceleratedDistanceToIn<kScalar> {

  template <bool behindPlanesT>
  VECGEOM_CUDA_HEADER_BOTH
  VECGEOM_INLINE
  static void VectorLoop(
      int &i,
      const int n,
      Planes const &planes,
      Planes const (&sideVectors)[4],
      Vector3D<Precision> const &point,
      Vector3D<Precision> const &direction,
      Precision &distance) {

    // Explicitly vectorize over quadrilaterals using Vc
    for (; i <= n-kVectorSize; i += kVectorSize) {
      Vector3D<VcPrecision> plane(
          VcPrecision(planes.GetNormals().x()+i),
          VcPrecision(planes.GetNormals().y()+i),
          VcPrecision(planes.GetNormals().z()+i));
      VcPrecision dPlane(&planes.GetDistances()[0]+i);
      VcPrecision distanceTest = plane.Dot(point) + dPlane;

      // Check if the point is in front of/behind the plane according to the template parameter
      VcBool valid = Flip<behindPlanesT>::FlipSign(distanceTest) >= 0;
      if (IsEmpty(valid)) continue;

      VcPrecision directionProjection = plane.Dot(direction);
      valid &= Flip<!behindPlanesT>::FlipSign(directionProjection) >= 0;
      if (IsEmpty(valid)) continue;
<<<<<<< HEAD

      distanceTest /= -directionProjection;
      Vector3D<VcPrecision> intersection = Vector3D<VcPrecision>(direction)*distanceTest + point;
=======
      VcPrecision tiny = VcPrecision(1E-20).copySign(directionProjection);
      distanceTest /= -(directionProjection + tiny);
      Vector3D<VcPrecision> intersection =
          Vector3D<VcPrecision>(direction)*distanceTest + point;
>>>>>>> 1bd6a462
      for (int j = 0; j < 4; ++j) {
        Vector3D<VcPrecision> sideVector(
            VcPrecision(sideVectors[j].GetNormals().x()+i),
            VcPrecision(sideVectors[j].GetNormals().y()+i),
            VcPrecision(sideVectors[j].GetNormals().z()+i));
        VcPrecision dSide(&sideVectors[j].GetDistances()[i]);
        valid &= sideVector.Dot(intersection) + dSide >= 0;
        // Where is your god now
        if (IsEmpty(valid)) goto distanceToInVcContinueOuter;
      }
      // If a hit is found, the algorithm can return, since only one side can
      // be hit for a convex set of quadrilaterals
      distanceTest(!valid) = kInfinity;
      distance = distanceTest.min();
      i = n;
      return;
      // Continue label of outer loop
      distanceToInVcContinueOuter:;
    }
    return;
  }
};
#endif

} // End anonymous namespace

template <class Backend, bool behindPlanesT>
VECGEOM_CUDA_HEADER_BOTH
typename Backend::precision_v Quadrilaterals::DistanceToIn(
    Vector3D<typename Backend::precision_v> const &point,
    Vector3D<typename Backend::precision_v> const &direction) const {

  // Looks for the shortest distance to one of the quadrilaterals.
  // The algorithm projects the position and direction onto the plane of the
  // quadrilateral, determines the intersection point, then checks if this point
  // is within the bounds of the quadrilateral. There are many opportunities to
  // perform early returns along the way, and the speed of this algorithm relies
  // heavily on this property.
  //
  // The code below is optimized for the Polyhedron, and will return as soon as
  // a valid intersection is found, since only one intersection will ever occur
  // per Z-segment in Polyhedron case. If used in other contexts, a template
  // parameter would have to be added to make a distinction.

  typedef typename Backend::precision_v Float_t;
  typedef typename Backend::bool_v Bool_t;

  Float_t bestDistance = kInfinity;

  int i = 0;
  const int n = size();
  AcceleratedDistanceToIn<Backend>::template VectorLoop<behindPlanesT>(
      i, n, fPlanes, fSideVectors, point, direction, bestDistance);

  // TODO: IN CASE QUADRILATERALS ARE PERPENDICULAR TO Z WE COULD SAVE MANY DIVISIONS
  for (; i < n; ++i) {
    Vector3D<Precision> normal = fPlanes.GetNormal(i);
    Float_t distance = point.Dot(normal) + fPlanes.GetDistance(i);
    // Check if the point is in front of/behind the plane according to the
    // template parameter
    Bool_t valid = Flip<behindPlanesT>::FlipSign(distance) >= 0;
    if (IsEmpty(valid)) continue;
    Float_t directionProjection = direction.Dot(normal);
    valid &= Flip<!behindPlanesT>::FlipSign(directionProjection) >= 0;
    if (IsEmpty(valid)) continue;
    distance /= -(directionProjection + CopySign(1E-20, directionProjection));
    Vector3D<Float_t> intersection = point + direction*distance;
    for (int j = 0; j < 4; ++j) {
      valid &= intersection.Dot(fSideVectors[j].GetNormal(i)) +
               fSideVectors[j].GetDistances()[i] >= 0;
      if (IsEmpty(valid)) break;
    }
    MaskedAssign(valid, distance, &bestDistance);
    // If all hits are found, the algorithm can return, since only one side can
    // be hit for a convex set of quadrilaterals
    if (IsFull(bestDistance < kInfinity)) break;
  }

  return bestDistance;
}

namespace {

template <class Backend>
VECGEOM_CUDA_HEADER_BOTH
VECGEOM_INLINE
void AcceleratedDistanceToOut(
  int &/*i*/,
  const int /*n*/,
  Planes const &/*planes*/,
  Planes const (&/*sideVectors*/)[4],
    const Precision /*zMin*/,
  const Precision /*zMax*/,
  Vector3D<typename Backend::precision_v> const &/*point*/,
  Vector3D<typename Backend::precision_v> const &/*direction*/,
    typename Backend::precision_v &/*distance*/) {
  // Do nothing if the backend is not scalar
  return;
}

#if defined(VECGEOM_VC) && defined(VECGEOM_QUADRILATERALS_VC)
template <>
VECGEOM_CUDA_HEADER_BOTH
VECGEOM_INLINE
void AcceleratedDistanceToOut<kScalar>(
    int &i,
    const int n,
    Planes const &planes,
    Planes const (&sideVectors)[4],
    const Precision zMin,
    const Precision zMax,
    Vector3D<Precision> const &point,
    Vector3D<Precision> const &direction,
    Precision &distance) {

  // Explicitly vectorize over quadrilaterals using Vc
  for (;i <= n-kVectorSize; i += kVectorSize) {
    Vector3D<VcPrecision> plane(
        VcPrecision(planes.GetNormals().x()+i),
        VcPrecision(planes.GetNormals().y()+i),
        VcPrecision(planes.GetNormals().z()+i));
    VcPrecision dPlane(&planes.GetDistances()[0]+i);
    VcPrecision distanceTest = plane.Dot(point) + dPlane;
    // Check if the point is behind the plane
    VcBool valid = distanceTest < 0;
    if (IsEmpty(valid)) continue;
    VcPrecision directionProjection = plane.Dot(direction);
    // Because the point is behind the plane, the direction must be along the
    // normal
    valid &= directionProjection >= 0;
    if (IsEmpty(valid)) continue;
    distanceTest /= -directionProjection;
    valid &= distanceTest < distance;
    if (IsEmpty(valid)) continue;

    if(zMin==zMax) { // need a careful treatment in case of degenerate Z planes
        // in this case need proper hit detection
        Vector3D<VcPrecision> intersection =
                  Vector3D<VcPrecision>(direction)*distanceTest + point;
        for (int j = 0; j < 4; ++j) {
            Vector3D<VcPrecision> sideVector(
                VcPrecision(sideVectors[j].GetNormals().x()+i),
                VcPrecision(sideVectors[j].GetNormals().y()+i),
                VcPrecision(sideVectors[j].GetNormals().z()+i));
           VcPrecision dSide(&sideVectors[j].GetDistances()[i]);
           valid &= sideVector.Dot(intersection) + dSide >= 0;
          // Where is your god now
           if (IsEmpty(valid)) goto distanceToOutVcContinueOuter;
        }
    }
    else
    {
        VcPrecision zProjection = distanceTest*direction[2] + point[2];
        valid &= zProjection >= zMin && zProjection < zMax;
    }
distanceToOutVcContinueOuter:
    if (IsEmpty(valid)) continue;
    distanceTest(!valid) = kInfinity;
    distance = distanceTest.min();
  }
  return;
}
#endif

} // End anonymous namespace

template <class Backend>
VECGEOM_CUDA_HEADER_BOTH
typename Backend::precision_v Quadrilaterals::DistanceToOut(
    Vector3D<typename Backend::precision_v> const &point,
    Vector3D<typename Backend::precision_v> const &direction,
    Precision zMin,
    Precision zMax) const {

  // The below computes the distance to the quadrilaterals similar to
  // DistanceToIn, but is optimized for Polyhedron, and as such can assume that
  // the quadrilaterals form a convex shell, and that the shortest distance to
  // one of the quadrilaterals will indeed be an intersection. The exception to
  // this is if the point leaves the Z-bounds specified in the input parameters.
  // If used for another purpose than Polyhedron, DistanceToIn should be used if
  // the set of quadrilaterals is not convex.

  typedef typename Backend::precision_v Float_t;
  typedef typename Backend::bool_v Bool_t;

  Float_t bestDistance = kInfinity;

  int i = 0;
  const int n = size();
  AcceleratedDistanceToOut<Backend>(i, n, fPlanes, fSideVectors, zMin, zMax, point, direction, bestDistance);

  for (; i < n; ++i) {
    Vector3D<Precision> normal = fPlanes.GetNormal(i);
    Float_t distanceTest = point.Dot(normal) + fPlanes.GetDistance(i);
    // Check if the point is behind the plane
    Bool_t valid = distanceTest < 0;
    if (IsEmpty(valid)) continue;
    Float_t directionProjection = direction.Dot(normal);
    // Because the point is behind the plane, the direction must be along the
    // normal
    valid &= directionProjection >= 0;
    if (IsEmpty(valid)) continue;
    distanceTest /= -directionProjection;
    valid &= distanceTest < bestDistance;
    if (IsEmpty(valid)) continue;


    // this is a tricky test when zMin == zMax ( degenerate planes )
    if( zMin == zMax ){
        // in this case need proper hit detection
        //valid &= zProjection >= zMin-1E-10 && zProjection <= zMax+1E-10;
        Vector3D<Float_t> intersection = point + distanceTest*direction;

        valid = RayHitsQuadrilateral( i, intersection );

    }
    else
    {
        Float_t zProjection = point[2] + distanceTest*direction[2];
        valid &= zProjection >= zMin && zProjection < zMax;
    }
    if (IsEmpty(valid)) continue;
    MaskedAssign(valid, distanceTest, &bestDistance);
  }

  return bestDistance;
}

template <class Backend>
VECGEOM_CUDA_HEADER_BOTH
typename Backend::precision_v Quadrilaterals::DistanceToOut(
    Vector3D<typename Backend::precision_v> const &point,
    Vector3D<typename Backend::precision_v> const &direction) const {
  return DistanceToOut<Backend>(point, direction, -kInfinity, kInfinity);
}

VECGEOM_CUDA_HEADER_BOTH
Precision Quadrilaterals::ScalarDistanceSquared(
    int i,
    Vector3D<Precision> const &point) const {

  // This function is used by the safety algorithms to return the exact distance
  // to the quadrilateral specified.
  // The algorithm has three stages, trying first to return the shortest
  // distance to the plane, then to the closest line segment, then to the
  // closest corner.
  assert( i < size() );

  Vector3D<Precision> planeNormal = fPlanes.GetNormal(i);
  Precision distance = point.Dot(planeNormal) + fPlanes.GetDistance(i);
  Vector3D<Precision> intersection = point + distance*planeNormal;

  bool withinBound[4];
  for (int j = 0; j < 4; ++j) {
    // TODO: check if this autovectorizes. Otherwise it should be explicitly
    //       vectorized.
    withinBound[j] = intersection[0]*fSideVectors[j].GetNormals().x(i) +
                     intersection[1]*fSideVectors[j].GetNormals().y(i) +
                     intersection[2]*fSideVectors[j].GetNormals().z(i) +
                     fSideVectors[j].GetDistances()[i] >= 0;
  }
  if (withinBound[0] && withinBound[1] && withinBound[2] && withinBound[3]) {
    return distance*distance;
  }

  // If the closest point is not on the plane itself, it must either be the
  // distance to the closest line segment or to the closest corner.
  // Since it is already known whether the point is to the left or right of
  // each line, only one side and its corners have to be checked.
  //
  //           above
  //   corner3_______corner0
  //         |       |
  //   left  |       |  right
  //         |_______|
  //   corner2       corner1
  //           below

  Vector3D<Precision> corner0, corner1;

  if (!withinBound[0]) {
    // To the right of right side
    corner0 = fCorners[0][i];
    corner1 = fCorners[1][i];
  } else if (!withinBound[2]) {
    // To the left of left side
    corner0 = fCorners[2][i];
    corner1 = fCorners[3][i];
  } else if (!withinBound[1]) {
    // Below in the middle
    corner0 = fCorners[1][i];
    corner1 = fCorners[2][i];
  } else {
    // Above in the middle
    corner0 = fCorners[3][i];
    corner1 = fCorners[0][i];
  }

  return DistanceToLineSegmentSquared<kScalar>(corner0, corner1, point);
}

std::ostream& operator<<(std::ostream &os, Quadrilaterals const &quads);

} // End inline namespace

} // End global namespace

#endif // VECGEOM_VOLUMES_QUADRILATERALS_H_<|MERGE_RESOLUTION|>--- conflicted
+++ resolved
@@ -331,16 +331,10 @@
       VcPrecision directionProjection = plane.Dot(direction);
       valid &= Flip<!behindPlanesT>::FlipSign(directionProjection) >= 0;
       if (IsEmpty(valid)) continue;
-<<<<<<< HEAD
-
-      distanceTest /= -directionProjection;
-      Vector3D<VcPrecision> intersection = Vector3D<VcPrecision>(direction)*distanceTest + point;
-=======
       VcPrecision tiny = VcPrecision(1E-20).copySign(directionProjection);
       distanceTest /= -(directionProjection + tiny);
-      Vector3D<VcPrecision> intersection =
-          Vector3D<VcPrecision>(direction)*distanceTest + point;
->>>>>>> 1bd6a462
+      Vector3D<VcPrecision> intersection = Vector3D<VcPrecision>(direction)*distanceTest + point;
+
       for (int j = 0; j < 4; ++j) {
         Vector3D<VcPrecision> sideVector(
             VcPrecision(sideVectors[j].GetNormals().x()+i),

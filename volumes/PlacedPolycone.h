/*
 * PlacedPolycone.h
 *
 *  Created on: Dec 8, 2014
 *      Author: swenzel
 */

#ifndef VECGEOM_VOLUMES_PLACEDPOLYCONE_H_
#define VECGEOM_VOLUMES_PLACEDPOLYCONE_H_


#include "base/Global.h"
#include "backend/Backend.h"

#include "volumes/PlacedVolume.h"
#include "volumes/UnplacedVolume.h"

#include "volumes/UnplacedPolycone.h"

namespace vecgeom {

VECGEOM_DEVICE_FORWARD_DECLARE( class PlacedPolycone; )
VECGEOM_DEVICE_DECLARE_CONV( PlacedPolycone );

inline namespace VECGEOM_IMPL_NAMESPACE {

class PlacedPolycone : public VPlacedVolume {

public:
  typedef UnplacedPolycone UnplacedShape_t;

#ifndef VECGEOM_NVCC
  PlacedPolycone(char const *const label,
          LogicalVolume const *const logical_volume,
          Transformation3D const *const transformation,
          PlacedBox const *const boundingBox)
      : VPlacedVolume(label, logical_volume, transformation, boundingBox) {}

  PlacedPolycone(LogicalVolume const *const logical_volume,
          Transformation3D const *const transformation,
          PlacedBox const *const boundingBox)
      : PlacedPolycone("", logical_volume, transformation, boundingBox) {}

#else
  __device__
  PlacedPolycone(LogicalVolume const *const logical_volume,
          Transformation3D const *const transformation,
          PlacedBox const *const boundingBox, const int id)
      : VPlacedVolume(logical_volume, transformation, boundingBox, id) {}
#endif

  VECGEOM_CUDA_HEADER_BOTH
  virtual ~PlacedPolycone() {}

  VECGEOM_CUDA_HEADER_BOTH
  UnplacedPolycone const* GetUnplacedVolume() const {
    return static_cast<UnplacedPolycone const *>(
        GetLogicalVolume()->unplaced_volume());
  }


#ifndef VECGEOM_NVCC
  virtual VPlacedVolume const* ConvertToUnspecialized() const;
#ifdef VECGEOM_ROOT
  virtual TGeoShape const* ConvertToRoot() const;
#endif
#ifdef VECGEOM_USOLIDS
  virtual ::VUSolid const* ConvertToUSolids() const;
#endif
#ifdef VECGEOM_GEANT4
  virtual G4VSolid const* ConvertToGeant4() const;
#endif

  virtual Precision Capacity() override {
     return GetUnplacedVolume()->Capacity();
   }

  virtual
  void Extent(Vector3D<Precision> & aMin, Vector3D<Precision> & aMax) const override
  {
    GetUnplacedVolume()->Extent(aMin, aMax);
  }

<<<<<<< HEAD
#ifdef OFFLOAD_MODE
  __attribute__ (( target (mic)))
  virtual
  bool Normal(Vector3D<double> const &point,
                      Vector3D<double> &normal) const {
    assert(0 &&
           "Normal not implemented for USolids interface compatible volume.");
    return false;
  }
#endif
  VECGEOM_CUDA_HEADER_BOTH
=======
>>>>>>> fe33f417
  std::string GetEntityType() const { return GetUnplacedVolume()->GetEntityType() ;}

  virtual
  Vector3D<Precision> GetPointOnSurface() const {
    return GetUnplacedVolume()->GetPointOnSurface();
  }

  virtual double SurfaceArea() override {
     return GetUnplacedVolume()->SurfaceArea();
  }
#endif

}; // end of class

} // end inline namespace

} // end global namespace

#endif /* VECGEOM_VOLUMES_PLACEDPOLYCONE_H_ */<|MERGE_RESOLUTION|>--- conflicted
+++ resolved
@@ -81,7 +81,6 @@
     GetUnplacedVolume()->Extent(aMin, aMax);
   }
 
-<<<<<<< HEAD
 #ifdef OFFLOAD_MODE
   __attribute__ (( target (mic)))
   virtual
@@ -93,8 +92,6 @@
   }
 #endif
   VECGEOM_CUDA_HEADER_BOTH
-=======
->>>>>>> fe33f417
   std::string GetEntityType() const { return GetUnplacedVolume()->GetEntityType() ;}
 
   virtual

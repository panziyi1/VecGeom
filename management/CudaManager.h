--- conflicted
+++ resolved
@@ -178,8 +178,6 @@
     return static_cast<CpuAddress>(ptr);
   }
 
-<<<<<<< HEAD
-=======
   /**
    * Helper routine allocate GPU memory for a collection of object
    */
@@ -187,7 +185,6 @@
   bool AllocateCollectionOnCoproc(const char *verbose_title,
                                   const Coll &data);
 
->>>>>>> b815fd3f
   // template <typename TrackContainer>
   // void LocatePointsTemplate(TrackContainer const &container, const int n,
   //                           const int depth, int *const output) const;

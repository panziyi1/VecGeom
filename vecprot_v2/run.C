--- conflicted
+++ resolved
@@ -3,15 +3,7 @@
 //         const char *geomfile="http://root.cern.ch/files/cms.root")
 	 const char *geomfile="Ex03.root")
 {
-<<<<<<< HEAD
-   gSystem->Load("libPhysics.so");
-   gSystem->Load("libHist.so");
-   gSystem->Load("libThread.so");
-   gSystem->Load("libGeom.so");
-   gSystem->Load("libVMC.so");
-   gSystem->Load("../lib/libGeant_v.so");
-   gSystem->Load("../lib/libXsec.so");
-=======
+
    gSystem->Load("libPhysics");
    gSystem->Load("libHist");
    gSystem->Load("libThread");
@@ -19,7 +11,6 @@
    gSystem->Load("libVMC");
    gSystem->Load("libGeant_v");
    gSystem->Load("libXsec");
->>>>>>> 2b1d6432
 
    Int_t ntotal   = 100;  // Number of events to be transported
    Int_t nbuffered  = 10;   // Number of buffered events
@@ -36,15 +27,11 @@
    WorkloadManager *wmgr = WorkloadManager::Instance(nthreads);
    wmgr->SetNminThreshold(5*nthreads);
    prop->fNaverage = 100;   // Average number of tracks per event
-<<<<<<< HEAD
 
-   prop->fNperBasket = 8;
-   prop->fEmin = 1.E-5; // [10KeV]
-=======
    prop->fNperBasket = 8;   // Vector size
    prop->fEmin = 1.E-5; // [10KeV] energy cut
    prop->fEmax = 0.03.; // [30MeV] used for now to select particle gun energy
->>>>>>> 2b1d6432
+
    // Create the tab. phys process.
    prop->fProcess = new TTabPhysProcess("tab_phys", "xsec_FTFP_BERT.root", "fstate_FTFP_BERT.root");
 

//===--- GeantTrack.h - Geant-V ---------------------------------*- C++ -*-===//
//
//                     Geant-V Prototype               
//
//===----------------------------------------------------------------------===//
/**
 * @file GeantTrack.h
 * @brief Implementation of track for Geant-V prototype 
 * @author Andrei Gheata 
 */
//===----------------------------------------------------------------------===//

#ifndef GEANT_TRACK
#define GEANT_TRACK

#include "Geant/Config.h"
#include "Geant/Math.h"

//#include "globals.h"
#include "TMath.h"
//#include "TBits.h"

#ifdef __STAT_DEBUG
#include "GeantTrackStat.h"
#endif

#if __cplusplus >= 201103L
#include <atomic>
#endif

#ifndef ALIGN_PADDING
#define ALIGN_PADDING 32
#endif

#ifndef VECCORE_BITSET_H
#include "BitSet.h"
typedef VecCore::BitSet BitSet;
#endif

#ifdef USE_VECGEOM_NAVIGATOR
#include "navigation/NavigationState.h"
typedef VECGEOM_NAMESPACE::NavigationState VolumePath_t;
#else
#include "TGeoBranchArray.h" // needed due to templated pools
typedef TGeoBranchArray VolumePath_t;
#endif

const Double_t kB2C = -0.299792458e-3;

/**
 * @enum TrackStatus_t
 */
enum TrackStatus_t {
  kAlive,
  kKilled,
  kInFlight,
  kBoundary,
  kExitingSetup,
  kPhysics,
  kPostponed,
  kNew
};

/**
 * @enum TransportAction_t
 */
enum TransportAction_t {
  kDone = 0,     /** Return immediately - no tracks left */
  kPostpone = 1, /** return imediately and postpone whatever tracks left */
  kSingle = 2,   /** perform remaining loop in single track mode */
  kVector = 3    /** perform remaining loop in vectorized mode */
};

/**
 * @enum Species_t
 */
enum Species_t { kHadron, kLepton };

class TGeoMaterial;
class TGeoVolume;
class GeantTrack_v;
class GeantTaskData;

/**
 * @brief Class GeantTrack
 */
class GeantTrack {
public:
  Int_t fEvent;          /** Event number */
  Int_t fEvslot;         /** Event slot */
  Int_t fParticle;       /** Index of corresponding particle */
  Int_t fPDG;            /** Particle pdg code */
  Int_t fG5code;         /** G5 particle code */
  Int_t fEindex;         /** Element index */
  Int_t fCharge;         /** Particle charge */
  Int_t fProcess;        /** Current process */
  Int_t fVindex;         /** Current volume index */
  Int_t fNsteps;         /** Number of steps made */
  Species_t fSpecies;    /** Particle species */
  TrackStatus_t fStatus; /** Track status */
  Double_t fMass;        /** Particle mass */
  Double_t fXpos;        /** X position */
  Double_t fYpos;        /** Y position */
  Double_t fZpos;        /** Z position */
  Double_t fXdir;   /** X direction */
  Double_t fYdir;   /** Y direction */
  Double_t fZdir;   /** Z direction */
  Double_t fP;      /** Momentum */
  Double_t fE;      /** Energy */
  Double_t fTime;   /** Time */
  Double_t fEdep;   /** Energy deposition in the step */
  Double_t fPstep;  /** Selected physical step */
  Double_t fStep;   /** Current step */ 
  Double_t fSnext;  /** Straight distance to next boundary */
  Double_t fSafety; /** Safe distance to any boundary */
  Bool_t fFrombdr;  /** True if starting from boundary */
  Bool_t fPending;
  VolumePath_t *fPath;
  VolumePath_t *fNextpath;

public:

  /** @brief GeantTrack constructor  */
  GeantTrack();

  /**
   * @brief GeantTrack copy constructor 
   */
  GeantTrack(const GeantTrack &other);

  /** @brief Operator = */
  GeantTrack &operator=(const GeantTrack &other);

  /**
   * @brief GeantTrack parametrized constructor
   * 
   * @param ipdg ??????
   */
  GeantTrack(Int_t ipdg);

  /** @brief GeantTrack destructor */
  ~GeantTrack();
  
  /** @brief Function that return beta value */
  Double_t Beta() const { return fP / fE; }

  /** @brief Function that return charge value */
  Int_t Charge() const { return fCharge; }

  /** @brief Function that return curvature */
  Double_t Curvature() const;

  /** @brief Function that return pointer to X direction value */
  const Double_t *Direction() const { return &fXdir; }

  /** @brief Function that return X direction value */
  Double_t DirX() const { return fXdir; }

  /** @brief Function that return Y direction value */
  Double_t DirY() const { return fYdir; }

  /** @brief Function that return Z direction value */
  Double_t DirZ() const { return fZdir; }

  /** @brief Function that return energy value */
  Double_t E() const { return fE; }

  /** @brief Function that return energy deposition value */
  Double_t Edep() const { return fEdep; }

  /** @brief Function that return event number */
  Int_t Event() const { return fEvent; }

  /** @brief Function that return slot number */
  Int_t EventSlot() const { return fEvslot; }

  /** @brief Function that return true if starting from boundary */
  Bool_t FromBoundary() const { return fFrombdr; }

   /** @brief Function that return G5 particle code */
  Int_t G5code() const { return fG5code; }

   /** @brief Function that return element index */
  Int_t EIndex() const { return fEindex; }

  /** @brief Function that return gamma value*/
  Double_t Gamma() const { return fMass ? fE / fMass : TMath::Limits<double>::Max(); }

  /** @brief Function that return selected physical step */
  Double_t GetPstep() const { return fPstep; }

#ifdef VECGEOM_ROOT
  /** @brief Function that return volume */
  TGeoVolume *GetVolume() const;

  /** @brief Function that return next volume */
  TGeoVolume *GetNextVolume() const;

  /** @brief Function that return material */
  TGeoMaterial *GetMaterial() const;
#endif

  /** @brief Function that return path in volume */
  VolumePath_t *GetPath() const { return fPath; }

  /** @brief Function that return next path in volume */
  VolumePath_t *GetNextPath() const { return fNextpath; }
  
  /** @brief Function that return number of physical step made */
  Int_t GetNsteps() const { return fNsteps; }

   /** @brief Function that return physical step */
  Double_t GetStep() const { return fStep; }

  /** @brief Function that return straight distance to next boundary */
  Double_t GetSnext() const { return fSnext; }

  /** @brief Function that return safe distance to any boundary */
  Double_t GetSafety() const { return fSafety; }

  /** @brief Function that check if track is alive */
  Bool_t IsAlive() const { return (fStatus != kKilled); }

   /** @brief Function that check if track is on boundary */
  Bool_t IsOnBoundary() const { return (fStatus == kBoundary); }

  /** @brief Function that return current volume index */
  Int_t Vindex() const { return fVindex; }

  /** @brief Function that set status killed to track */
  void Kill() { fStatus = kKilled; }
  
  /** @brief Function that return mass value */
  Double_t Mass() const { return fMass; }

  /** @brief Function to normalize direction */
  void Normalize()   __attribute__((always_inline)) 
  {
    Double_t norm = 1./TMath::Sqrt(fXdir*fXdir+fYdir*fYdir+fZdir*fZdir);
    fXdir *= norm; fYdir *= norm; fZdir *= norm;
  }

  /** @brief Function that return momentum value */
  Double_t P() const { return fP; }

  /** @brief Function that return momentum X component */
  Double_t Px() const { return fP * fXdir; }

  /** @brief Function that return momentum Y component */
  Double_t Py() const { return fP * fYdir; }

  /** @brief Function that return momentum Z component */
  Double_t Pz() const { return fP * fZdir; }

  /** @brief Function that return module momentum's value */
  Double_t Pt() const { return fP * Math::Sqrt(fXdir * fXdir + fYdir * fYdir); }
  
  /** @brief Function that return index of corresponding particle */
  Int_t Particle() const { return fParticle; }

  /** @brief Function that set status pending to track */
  Bool_t Pending() const { return fPending; }

  /** @brief Function that return particle pdg code */
  Int_t PDG() const { return fPDG; }

  /** @brief Function that return current process */
  Int_t Process() const { return fProcess; }
  const Double_t *Position() const { return &fXpos; }

  /** @brief Function that return X position */
  Double_t PosX() const { return fXpos; }

  /** @brief Function that return Y position */
  Double_t PosY() const { return fYpos; }

  /** @brief Function that return Z position */
  Double_t PosZ() const { return fZpos; }

  /** @brief Print function */
  void Print(Int_t trackindex = 0) const;

  /** Function that return particle species */
  Species_t Species() const { return fSpecies; }

  /** Function that return track status */
  TrackStatus_t Status() const { return fStatus; }

  /** Function that return time */
  Double_t Time() const { return fTime; }
  
  /** Clear function */
  void Clear(Option_t *option = "");

  /** @brief Function that return X coordinate */
  Double_t X() const { return fXpos; }

  /** @brief Function that return Y coordinate */
  Double_t Y() const { return fYpos; }

  /** @brief Function that return Z coordinate */
  Double_t Z() const { return fZpos; }
  
  /**
   * @brief Function that read track from vector
   * 
   * @param arr Array of tracks
   * @param i Position to read
   */
  void ReadFromVector(const GeantTrack_v &arr, Int_t i);

  /**
   * @brief Function that set event number
   * 
   * @param event Event that should be set as fEvent
   */
  void SetEvent(Int_t event) { fEvent = event; }

  /**
   * @brief Function that set event slot number
   * 
   * @param slot Event slot that should be set as fEvslot
   */
  void SetEvslot(Int_t slot) { fEvslot = slot; }

  /**
   * @brief Function that set particle index
   * 
   * @param particle Particle that should be set as fParticle
   */
  void SetParticle(Int_t particle) { fParticle = particle; }

  /**
   * @brief Function that set particle pdg code
   * 
   * @param pdg Particle pdg code that should be set as fPDG 
   */
  void SetPDG(Int_t pdg) { fPDG = pdg; }

  /**
   * @brief Function that set G5 particle code
   * 
   * @param g5code G5 particle code that should be set as fG5code
   */
  void SetG5code(Int_t g5code) { fG5code = g5code; }

  /**
   * @brief Function that set element index
   * 
   * @param ind Element index that should be set as fEindex
   */
  void SetEindex(Int_t ind) { fEindex = ind; }

  /**
   * @brief Function that set charge
   * 
   * @param charge Charge that should be set as fCharge
   */
  void SetCharge(Int_t charge) { fCharge = charge; }

  /**
   * @brief Function that set process 
   * 
   * @param process Process that should be set as fProcess
   */
  void SetProcess(Int_t process) { fProcess = process; }

  /**
   * @brief Function that set current volume index
   * 
   * @param ind Current volume index that should be set as fVindex
   */
  void SetVindex(Int_t ind) { fVindex = ind; }

  /**
   * @brief Function that set current step
   * 
   * @param nsteps Current step hat should be set as fNsteps
   */
  void SetNsteps(Int_t nsteps) { fNsteps = nsteps; }

  /**
   * @brief Function that set current species
   * 
   * @param species Current species hat should be set as fSpecies
   */
  void SetSpecies(Species_t species) { fSpecies = species; }

  /**
   * @brief Function that set track status
   * 
   * @param status Current track status that should be set as fStatus
   */
  void SetStatus(TrackStatus_t &status) { fStatus = status; }

  /**
   * @brief Function that set mass
   * 
   * @param mass Current mass that should be set as fMass
   */
  void SetMass(Double_t mass) { fMass = mass; }

  /**
   * @brief Function that set X, Y, Z positions
   * 
   * @param x X position
   * @param y Y position
   * @param z Z position
   */
  void SetPosition(Double_t x, Double_t y, Double_t z) {
    fXpos = x;
    fYpos = y;
    fZpos = z;
  }

  /**
   * @brief [Function that set X, Y, Z directions
   * 
   * @param dx X direction
   * @param dy Y direction
   * @param dz Z direction
   */
  void SetDirection(Double_t dx, Double_t dy, Double_t dz) {
    fXdir = dx;
    fYdir = dy;
    fZdir = dz;
  }

  /**
   * @brief Function that set momentum
   * 
   * @param p Current momentum should be set as fP
   */
  void SetP(Double_t p) { fP = p; }

  /**
   * @brief Function that set energy
   * 
   * @param e Current E should be set as fE
   */
  void SetE(Double_t e) { fE = e; }

  /**
   * @brief Function that set time
   * 
   * @param time Current time should be set as fTime
   */
  void SetTime(Double_t time) { fTime = time; }

  /**
   * @brief Function that set energy deposition
   * 
   * @param edep Current energy deposition should be set as fEdep
   */
  void SetEdep(Double_t edep) { fEdep = edep; }

  /**
   * @brief Function that set current physical step
   * 
   * @param pstep Current physical step should be set as fPstep
   */
  void SetPstep(Double_t pstep) { fPstep = pstep; }

  /**
   * @brief Function that set straight distance to next boundary
   * 
   * @param snext Straight distance to next boundary should be set as fSnext
   */
  void SetSnext(Double_t snext) { fSnext = snext; }

  /**
   * @brief Function that set safe distance to any boundary
   * 
   * @param safety Safe distance to any boundary hould be set as fSafety
   */
  void SetSafety(Double_t safety) { fSafety = safety; }

  /**
   * @brief Function that set starting from boundary flag
   * 
   * @param flag Flag that is true if starting from boundary 
   */
  void SetFrombdr(Bool_t flag) { fFrombdr = flag; }

  /**
   * @brief Function that set pending status
   * 
   * @param flag Flag that should be set pending
   */
  void SetPending(Bool_t flag) { fPending = flag; }

  /**
   * @brief Function that set next path
   * 
   * @param path Volume path
   */
  void SetPath(VolumePath_t const *const path);

  /**
   * @brief Function that set next volume path
   * 
   * @param path Volume path
   */
  void SetNextPath(VolumePath_t const *const path);

  ClassDefNV(GeantTrack, 1) // The track
};

/**
 * @brief SOA for GeantTrack used at processing time
 * 
 */
class GeantTrack_v {
public:
  static size_t const cacheline_size = 64;
  typedef char cacheline_pad_t[cacheline_size];
#ifdef GEANT_CUDA_DEVICE_BUILD
  int fNtracks; /** Number of tracks contained */
#else
  std::atomic_int fNtracks; /** number of tracks contained */
#endif
  cacheline_pad_t pad0_;
  Int_t fMaxtracks;  /** Max size for tracks */
  Int_t fNselected;  /** Number of selected tracks */
  BitSet *fHoles;    /** Bits of holes */
  BitSet *fSelected; /** Mask of selected tracks for the current operation */
  Bool_t fCompact;   /** Flag marking the compactness */
  Bool_t fMixed;     /** Contains tracks in mixed volumes */

#ifdef __STAT_DEBUG_TRK
  GeantTrackStat fStat; /** Statistics for the track container */
#endif
  Int_t fMaxDepth; /** Maximum geometry depth allowed */
  size_t fBufSize; /** Size of the internal buffer */
  char *fVPstart;  /** Address of volume path buffer */
  char *fBuf;      /** Buffer holding tracks data */

  Int_t *fEventV;          /** Event numbers */
  Int_t *fEvslotV;         /** Event slots */
  Int_t *fParticleV;       /** Indices of corresponding particles */
  Int_t *fPDGV;            /** Particle pdg codes */
  Int_t *fG5codeV;         /** G5 internal codes */
  Int_t *fEindexV;         /** Element indices */
  Int_t *fChargeV;         /** Particle charges */
  Int_t *fProcessV;        /** Current process */
  Int_t *fVindexV;         /** Volume index */
  Int_t *fNstepsV;         /** Number of steps made */
  Species_t *fSpeciesV;    /** Particle species */
  TrackStatus_t *fStatusV; /** Track statuses */
  Double_t *fMassV;        /** Particle masses */
  Double_t *fXposV;        /** Array of track X positions */
  Double_t *fYposV;        /** Array of track Y positions */
  Double_t *fZposV;        /** Array of track Z positions */
  Double_t *fXdirV;        /** Array of track directions */
  Double_t *fYdirV;
  Double_t *fZdirV;
  Double_t *fPV;      /** Momentum */
  Double_t *fEV;      /** Energies */
  Double_t *fTimeV;   /** Time */
  Double_t *fEdepV;   /** Energy depositions */
  Double_t *fPstepV;  /** Selected physical steps */
  Double_t *fStepV;   /** Current steps */
  Double_t *fSnextV;  /** Straight distances to next boundary */
  Double_t *fSafetyV; /** Safe distances to any boundary */
  Bool_t *fFrombdrV;  /** True if starting from boundary */
  Bool_t *fPendingV;
  VolumePath_t **fPathV;     /** Paths for the particles in the geometry */
  VolumePath_t **fNextpathV; /** Paths for next volumes */
  
  /**
   * @brief Function that assign in current buffer
   * 
   * @param buff Buffer to be assigned to
   * @param size Size of buffer
   */
  void AssignInBuffer(char *buff, Int_t size);

  /**
   * @brief Function that copy to current buffer
   *
   * @param buff Buffer to be copied to
   * @param size Size of buffer
   */
  void CopyToBuffer(char *buff, Int_t size);

private:

  /** @brief Copy constructor (not allowed) */
  GeantTrack_v(const GeantTrack_v &track_v);

  /** @brief Operator = */
  GeantTrack_v &operator=(const GeantTrack_v &track_v);

  /**
   * @brief GeantTrack constructor based on a provided single buffer.
   */
   GeantTrack_v(void *addr, unsigned int nTracks, Int_t maxdepth);

public:

  /** @brief GeantTrack_v constructor */
  GeantTrack_v();

  /**
   * @brief GeantTrack_v parametrized constructor
   *
   * @param size Size of track
   * @param maxdepth Maximum allowed geometry depth
   */
  GeantTrack_v(Int_t size, Int_t maxdepth);

  /**
   * @brief GeantTrack MakeInstance based on a provided single buffer.
   */
  GeantTrack_v *MakeInstanceAt(void *addr, unsigned int nTracks, Int_t maxdepth);

  /** @brief GeantTrack_v destructor */
  virtual ~GeantTrack_v();


  /** @brief return the contiguous memory size needed to hold a GeantTrack_v */
  static size_t SizeOfInstance(size_t nTracks, size_t maxdepth);

  /** @brief  Function that returned buffer size  */
  size_t BufferSize() const { return fBufSize; }

    /** @brief  Function that returned max size for tracks */
  Int_t Capacity() const { return fMaxtracks; }

  /**
   * @brief Function that compare 2 tracks
   *
   * @param tr1 First track
   * @param i1 Bit number 'i1'
   * @param tr2 Second track
   * @param i2 Bit number 'i2'
   */
  static Bool_t IsSame(const GeantTrack_v &tr1, Int_t i1, const GeantTrack_v &tr2, Int_t i2);
  
  /**
   * @brief Implementation of memcpy skipping the alignment check.
   */
//   void *memcpy_align(void *dst, const void *src, size_t len) {return memcpy(dst,src,len);}
  static void *memcpy_align(void *__restrict__ dst, const void *__restrict__ src, size_t len) 
  __attribute__((always_inline)) 
  {
//    return memcpy(dst,src,len);
    size_t i;
    long *d = (long *)dst;
    const long *s = (const long *)src;
    // The copy below handles the tail if any, but it is unsafe is dst is not aligned
    for (i=0; i<1+len/sizeof(long); ++i)
      d[i] = s[i];
    return dst;
  }    

#ifdef GEANT_CUDA_DEVICE_BUILD
  GEANT_CUDA_BOTH_CODE

  /** @brief  Function that returned number of tracks contained  */
  Int_t GetNtracks() const { return fNtracks; }

  /** @brief  Function that set number of tracks contained  */
  void SetNtracks(Int_t ntracks) { fNtracks = ntracks; }
#else

  /** @brief  Function that returned number of tracks contained  C++11 */
  Int_t GetNtracks() const { return fNtracks.load(); }

   /** @brief  Function that set number of tracks contained  C++11 */
  void SetNtracks(Int_t ntracks) { fNtracks.store(ntracks); }
#endif

   /** @brief  Function that return number of selected tracks  */
  Int_t GetNselected() const { return fNselected; }
#ifdef __STAT_DEBUG_TRK

  /** @brief  Function that return track statistics */
  GeantTrackStat &GetTrackStat() { return fStat; }
#endif
  GEANT_CUDA_BOTH_CODE

  /**
   * @brief Add track function
   *
   * @param track Track that should be added
   * @param import Flag for importing (by default False)
   */
  Int_t AddTrack(GeantTrack &track, Bool_t import = kFALSE);

  /**
   * @brief Add & synctrack function
   *
   * @param track Track that should be added
   */
  Int_t AddTrackSync(GeantTrack &track);
  GEANT_CUDA_BOTH_CODE

  /**
   * @brief Add track function
   *
   * @param arr Array of tracks
   * @param i  Bit number 'i'
   * @param import Flag for importing (by default False)
   */
  Int_t AddTrack(GeantTrack_v &arr, Int_t i, Bool_t import = kFALSE);

  /**
   * @brief Add & synctrack function
   *
   * @param arr Track array
   * @param i Bit number 'i'
   */
  Int_t AddTrackSync(GeantTrack_v &arr, Int_t i);

  /**
   * @brief Add track function
   *
   * @param arr Track array
   * @param istart Start index of tracks (Start bit number 'i')
   * @param iend End index of tracks (End bit number 'i')
   * @param import Import flag (by default False)
   */
  void AddTracks(GeantTrack_v &arr, Int_t istart, Int_t iend, Bool_t import = kFALSE);

  /** @brief Function that check track */
  void CheckTracks();
  GEANT_CUDA_BOTH_CODE

  /**
   * @brief  Function that mark removed bit number 'i' through value of bits of holes and flag marking the compactness
   *
   * @param i Bit number 'i'
   */
  void MarkRemoved(Int_t i) {
    fHoles->SetBitNumber(i);
    fCompact = kFALSE;
  }

  /**
   * @brief Function that removes tracks
   *
   * @param from Start index of tracks to be removed
   * @param to End index of tracks to be removed
   */
  void RemoveTracks(Int_t from, Int_t to);

  /** @brief Function that return size of track */
  size_t Sizeof() const { return sizeof(GeantTrack_v) + fBufSize; }

  /**
   * @brief Function that delete track
   *
   * @param itr Track ID
   */
  void DeleteTrack(Int_t itr);

  /**
   * @brief Function that deselect bit number 'i' from value
   *
   * @param i Bit number i
   */
  void Deselect(Int_t i) { fSelected->SetBitNumber(i, kFALSE); }

  /** @brief Function that deselect all bit number from value  */
  void DeselectAll() {
    fSelected->ResetAllBits();
    fNselected = 0;
  }

  /** @brief Function to normalize direction */
  void Normalize(Int_t itr)   __attribute__((always_inline)) 
  {
    Double_t norm = 1./TMath::Sqrt(fXdirV[itr]*fXdirV[itr]+fYdirV[itr]*fYdirV[itr]+fZdirV[itr]*fZdirV[itr]);
    fXdirV[itr] *= norm; fYdirV[itr] *= norm; fZdirV[itr] *= norm;
  }

  /**
   * @brief Function that select bit number 'i' to be value
   *
   * @param i Bit number i
   */
  void Select(Int_t i) { fSelected->SetBitNumber(i); }

  /**
   * @brief  Function that select tracks
   * @details Function that select tracks
   *
   * @param n Number of tracks to be selected
   */
  void SelectTracks(Int_t n) { fNselected = n; }

  /**
   * @brief Set if tracks are in mixed volumes through fMixed flag
   *
   * @param flag Flag that shows if it is contained tracks in mixed volumes
   */
  void SetMixed(Bool_t flag) { fMixed = flag; }

  /**
   * @brief Sorting function for track status
   *
   * @param status Track status to be checked
   */
  Int_t SortByStatus(TrackStatus_t status);

  /**
   * @brief Sorting function for tracks where the step was limited by discrete processes
   * 
   * @return Number of selected tracks
   */
  Int_t SortByLimitingDiscreteProcess();
  /**
   * @brief Function for removal tracks according status
   *
   * @param status Track status to be selected for removal
   * @param output Output array of tracks
   */
  Int_t RemoveByStatus(TrackStatus_t status, GeantTrack_v &output);

  /**
   * @brief Selection function
   *
   * @param i Bit number 'i' to be value
   */
  Bool_t IsSelected(Int_t i) { return fSelected->TestBitNumber(i); }

  /** @brief Clear function */
  void Clear(Option_t *option = "");

  /**
   * @brief Compact function
   * @param  moveto ???????
   */
  Int_t Compact(GeantTrack_v *moveto = 0);

  /**
   * @brief Contain function
   *
   * @param evstart Event to start from
   * @param nevents Numbe rof evets (by default 1)
   */
  Bool_t Contains(Int_t evstart, Int_t nevents = 1) const;

  /** @brief Clear selection of bit value */
  void ClearSelection() { fSelected->ResetAllBits(); }

  /**
   * @brief Function that return track
   *
   * @param i Bit number 'i'
   * @param track Track to be returned
   */
  void GetTrack(Int_t i, GeantTrack &track) const;

  /** @brief Function that check flag marking the compactness */
  Bool_t IsCompact() const { return fCompact; }

  /** @brief Function that return how many tracks in mixed volumes */
  Bool_t IsMixed() const { return fMixed; }

  /** @brief Function that print pointers */
  void PrintPointers() { printf("fEventV=%p fFrombdrV=%p\n", (void *)fEventV, (void *)fFrombdrV); }

  /**
   * @brief Function that print track
   *
   * @param itr Track ID
   */
  void PrintTrack(Int_t itr, const char *msg="") const;

  /** @brief Function that print all tracks */
  void PrintTracks(const char *msg="") const;

  GEANT_CUDA_BOTH_CODE

  /**
   * @brief Function for navigation that find next boundary and step
   *
   * @param ntracks Number of tracks
   * @param pstep Previos step
   * @param x X position
   * @param y Y position
   * @param z Z position
   * @param dirx X direction
   * @param diry Y direction
   * @param dirz Z direction
   * @param pathin Path inside in the volume
   * @param pathout Path outside in the volume
   * @param step Step to be proccessed
   * @param safe Safety distance
   * @param isonbdr
   * @param trk Track
   */
  void NavFindNextBoundaryAndStep(Int_t ntracks, const Double_t *pstep, const Double_t *x,
                                  const Double_t *y, const Double_t *z, const Double_t *dirx,
                                  const Double_t *diry, const Double_t *dirz, VolumePath_t **pathin,
                                  VolumePath_t **pathout, Double_t *step, Double_t *safe,
                                  Bool_t *isonbdr, const GeantTrack_v *trk);

  /**
   * @brief Function for navigation that check if location is the same or not
   *
   * @param ntracks Number of tracks
   * @param start Start volume path
   * @param end End volume path
   * @param same Boolean flag that check same location
   */
  void NavIsSameLocation(Int_t ntracks, VolumePath_t **start, VolumePath_t **end, Bool_t *same);
  GEANT_CUDA_BOTH_CODE

  /**
   * @brief Function for navigation that check if location is the same or not for single track
   *
   * @param itr Track ID
   * @param start Start volume path
   * @param end End volume path
   */
  Bool_t NavIsSameLocationSingle(Int_t itr, VolumePath_t **start, VolumePath_t **end);

// void InspectGeometryState(Int_t itr) const;
// void InspectIsSameLocation(Int_t itr) const;

#ifdef USE_VECGEOM_NAVIGATOR

  /**
   * @brief Function that check if location path's consistency
   *
   * @param itr Track ID
   */
  void CheckLocationPathConsistency(Int_t itr) const;
#endif

  /**
   * @brief Function that provides postponed action for tracks
   *
   * @param ntracks Number of tracks
   */
  TransportAction_t PostponedAction(Int_t ntracks) const;

  /**
   * @brief Function that provides postponed action for track
   *
   * @param itr Track ID
   * @param output Output of tracks
   */
  GEANT_CUDA_BOTH_CODE
  Int_t PostponeTrack(Int_t itr, GeantTrack_v &output);

  /**
   * @brief Function that provides postponed action for all track
   *
   * @param output Output of tracks
   */
  Int_t PostponeTracks(GeantTrack_v &output);
  // void      PropagateBack(Int_t itr, Double_t crtstep);

  /**
   * @brief Function that compute transport length
   *
   * @param ntracks Number of tracks
   */
  GEANT_CUDA_BOTH_CODE
  void ComputeTransportLength(Int_t ntracks);

  /**
   * @brief Function that compute single transport length ?????
   *
   * @param itr Track ID
   */
  GEANT_CUDA_BOTH_CODE
  void ComputeTransportLengthSingle(Int_t itr);

  /**
   * @brief Function of propagation in volume
   *
   * @param ntracks Number of tracks
   * @param crtstep ??????
   * @param tid Track ID
   */
<<<<<<< HEAD
  void PropagateInVolume(Int_t ntracks, const Double_t *crtstep, GeantThreadData *td);
=======
  void PropagateInVolume(Int_t ntracks, const Double_t *crtstep, GeantTaskData *td);
  GEANT_CUDA_DEVICE_CODE
>>>>>>> 0213860f

  /**
   * @brief Function of propagation of track in volume
   *
   * @param i Bit number 'i'
   * @param crtstep ???????
   * @param tid Track ID
   */
<<<<<<< HEAD
  GEANT_CUDA_BOTH_CODE
  void PropagateInVolumeSingle(Int_t i, Double_t crtstep, GeantThreadData *td);
=======
  void PropagateInVolumeSingle(Int_t i, Double_t crtstep, GeantTaskData *td);
>>>>>>> 0213860f

  /**
   * @brief Popagation function in straight trajectories
   *
   * @param ntracks Number of tracks
   * @param crtstep  ?????
   */
  Int_t PropagateStraight(Int_t ntracks, Double_t *crtstep);

  /**
   * @brief Function of propagation of tracks
   *
   * @param output Output array of tracks
   * @param tid Track ID
   */
  Int_t PropagateTracks(GeantTrack_v &output, GeantTaskData *td);

  GEANT_CUDA_BOTH_CODE
  Int_t PropagateTracksScalar(GeantTrack_v &output, GeantTaskData *td, Int_t stage = 0);

  GEANT_CUDA_BOTH_CODE
  Int_t PropagateSingleTrack(GeantTrack_v &output, Int_t itr, GeantTaskData *td, Int_t stage);

  /**
   * @brief Resize function
   * @param newsize New size to be resized
   */
  void Resize(Int_t newsize);

  /** @brief Function that replace track at positions i with track on position j */
  void ReplaceTrack(Int_t i, Int_t withj);

  /** @brief Reshuffle function */
  Int_t Reshuffle();

  /**
   * @brief Function that swap tracks at positions i and j
   * @param i Input bit number 'i'
   * @param j Input bit number 'j'
   */
  void SwapTracks(Int_t i, Int_t j);

  /**
   * @brief Function that return beta value
   * @param  i Input bit number 'i'
   */
  Double_t Beta(Int_t i) const { return fPV[i] / fEV[i]; }
  GEANT_CUDA_BOTH_CODE

  /**
   * @brief Function that return curvature in different areas of geometry
   * @param  i Input bit number 'i'
   */
  Double_t Curvature(Int_t i) const;
  GEANT_CUDA_BOTH_CODE

  /** @brief Function that return safe length */
  Double_t SafeLength(Int_t i, Double_t eps = 1.E-4);

  /**
   * @brief Function that return gamma value
   * @param  i Input bit number 'i'
   */
  Double_t Gamma(Int_t i) const {
    return fMassV[i] ? fEV[i] / fMassV[i] : TMath::Limits<double>::Max();
  }

  /**
   * @brief Function that return X projection of momentum value
   * @param  i Input bit number 'i'
   */
  Double_t Px(Int_t i) const { return fPV[i] * fXdirV[i]; }

  /**
   * @brief Function that return Y projection of momentum value
   * @param  i Input bit number 'i'
   */
  Double_t Py(Int_t i) const { return fPV[i] * fYdirV[i]; }
  GEANT_CUDA_BOTH_CODE

  /**
   * @brief Function that return Z projection of momentum value
   * @param  i Input bit number 'i'
   */
  Double_t Pz(Int_t i) const { return fPV[i] * fZdirV[i]; }
  GEANT_CUDA_BOTH_CODE

  /**
   * @brief Function that return module of momentum value
   * @param  i Input bit number 'i'
   */
  Double_t Pt(Int_t i) const {
    return fPV[i] * Math::Sqrt(fXdirV[i] * fXdirV[i] + fYdirV[i] * fYdirV[i]);
  }

#ifdef VECGEOM_ROOT
 /**
  * @brief Function that returnes TGeoVolume
  * @param  i Input bit number 'i'
  */
  TGeoVolume *GetVolume(Int_t i) const;

 /**
  * @brief Function that returnes next TGeoVolume
  * @param  i Input bit number 'i'
  */
  TGeoVolume *GetNextVolume(Int_t i) const;

  /**
   * @brief Function that returnes TGeoMaterial
   * @param  i Input bit number 'i'
   */
  TGeoMaterial *GetMaterial(Int_t i) const;
<<<<<<< HEAD
#endif
=======
  
  /** @brief Function allowing to set a breakpoint on a given step */
  bool BreakOnStep(Int_t evt, Int_t trk, Int_t stp, Int_t nsteps=1, const char* msg="", Int_t itr=-1);
  
  /**
   * @brief Check consistency of track navigation
   * @param  itr Track number to be checked
   */
  Bool_t CheckNavConsistency(Int_t itr);
>>>>>>> 0213860f

  /**
   * @brief Function round up align ?????
   * @param num Number ?????
   */
  static Int_t round_up_align(Int_t num) {
    int remainder = num % ALIGN_PADDING;
    if (remainder == 0)
      return num;
    return (num + ALIGN_PADDING - remainder);
  }

  ClassDefNV(GeantTrack_v, 1) // SOA for GeantTrack class
};

#endif<|MERGE_RESOLUTION|>--- conflicted
+++ resolved
@@ -978,12 +978,8 @@
    * @param crtstep ??????
    * @param tid Track ID
    */
-<<<<<<< HEAD
-  void PropagateInVolume(Int_t ntracks, const Double_t *crtstep, GeantThreadData *td);
-=======
+  GEANT_CUDA_BOTH_CODE
   void PropagateInVolume(Int_t ntracks, const Double_t *crtstep, GeantTaskData *td);
-  GEANT_CUDA_DEVICE_CODE
->>>>>>> 0213860f
 
   /**
    * @brief Function of propagation of track in volume
@@ -992,12 +988,8 @@
    * @param crtstep ???????
    * @param tid Track ID
    */
-<<<<<<< HEAD
-  GEANT_CUDA_BOTH_CODE
-  void PropagateInVolumeSingle(Int_t i, Double_t crtstep, GeantThreadData *td);
-=======
+  GEANT_CUDA_BOTH_CODE
   void PropagateInVolumeSingle(Int_t i, Double_t crtstep, GeantTaskData *td);
->>>>>>> 0213860f
 
   /**
    * @brief Popagation function in straight trajectories
@@ -1111,9 +1103,7 @@
    * @param  i Input bit number 'i'
    */
   TGeoMaterial *GetMaterial(Int_t i) const;
-<<<<<<< HEAD
 #endif
-=======
   
   /** @brief Function allowing to set a breakpoint on a given step */
   bool BreakOnStep(Int_t evt, Int_t trk, Int_t stp, Int_t nsteps=1, const char* msg="", Int_t itr=-1);
@@ -1123,7 +1113,6 @@
    * @param  itr Track number to be checked
    */
   Bool_t CheckNavConsistency(Int_t itr);
->>>>>>> 0213860f
 
   /**
    * @brief Function round up align ?????

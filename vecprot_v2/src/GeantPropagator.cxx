--- conflicted
+++ resolved
@@ -339,12 +339,6 @@
   fWMgr->CreateBaskets(); // geometry must be created by now
 
   if (!fThreadData) {
-<<<<<<< HEAD
-    fThreadData = new GeantThreadData *[fNthreads + 1];
-    for (Int_t i = 0; i < fNthreads + 1; i++)
-      fThreadData[i] = new GeantThreadData(); // geometry must be created by now
-  }
-=======
     fThreadData = new GeantTaskData *[fNthreads];
     for (Int_t i = 0; i < fNthreads; i++) {
       fThreadData[i] = new GeantTaskData();
@@ -353,15 +347,14 @@
 //        GeantBasket *b = new GeantBasket(fNperBasket, fMaxDepth);
 //        fThreadData[i]->RecycleBasket(b);
 //      }
-    }  
+    }
   }
   // Initialize application
   if (fUseStdScoring) {
     fStdApplication = new StdApplication();
     fStdApplication->Initialize();
-  }  
+  }
   fApplication->Initialize();
->>>>>>> 0213860f
 }
 
 #if USE_VECGEOM_NAVIGATOR == 1

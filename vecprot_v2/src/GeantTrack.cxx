#include "GeantTrack.h"
#include "globals.h"
#include <execinfo.h>

#if USE_VECGEOM_NAVIGATOR == 1
 #pragma message("Compiling against VecGeom")
 #include "backend/Backend.h"
 #include "navigation/SimpleNavigator.h"
 #include "volumes/PlacedVolume.h" // equivalent of TGeoNode
 #include "base/Vector3D.h"
 #include "base/Transformation3D.h"
 #include "base/Global.h"
 #include "management/GeoManager.h"
 #ifdef CROSSCHECK
  #include "TGeoNavigator.h"
  #include "TGeoNode.h"
 #endif
//#endif
#else // TGeoNavigator as default
 #pragma message("Compiling against TGeo")
 #include <iostream>
 #include "TGeoNavigator.h"
 #include "TGeoNode.h"
#endif
#include "TGeoManager.h"

#include "WorkloadManager.h"

#ifdef __STAT_DEBUG_TRK
#include "GeantTrackStat.h"
#endif

#include "GeantTaskData.h"
//#include "TGeoHelix.h"
#ifdef GEANT_NVCC
#warning "ConstFieldHelixStepper required but not compileable in NVCC."
#else
#include "ConstFieldHelixStepper.h"
#endif
#include "GeantScheduler.h"

#ifdef __INTEL_COMPILER
#include <immintrin.h>
#else
#include "mm_malloc.h"
#endif
#include <cassert>

#ifdef GEANT_CUDA_DEVICE_BUILD
__constant__ double gTolerance;
#else
const Double_t gTolerance = TGeoShape::Tolerance();
#endif

ClassImp(GeantTrack)

//______________________________________________________________________________
GeantTrack::GeantTrack()
    : fEvent(-1), fEvslot(-1), fParticle(-1), fPDG(0), fG5code(0), fEindex(0), fCharge(0),
      fProcess(-1), fVindex(0), fNsteps(0), fSpecies(kHadron), fStatus(kAlive), fMass(0), fXpos(0),
      fYpos(0), fZpos(0), fXdir(0), fYdir(0), fZdir(0), fP(0), fE(0), fTime(0), fEdep(0),
      fPstep(1.E20), fStep(0), fSnext(0), fSafety(0), fFrombdr(false), fPending(false), fPath(0),
      fNextpath(0) {
  // Dummy constructor
}

/* Obtain a backtrace and print it to stdout. */
void print_trace(void) {
  void *array[10];
  size_t size;
  char **strings;
  size_t i;

  size = backtrace(array, 10);
  strings = backtrace_symbols(array, size);

  printf("Obtained %zd stack frames.\n", size);

  for (i = 0; i < size; i++)
    printf("%s\n", strings[i]);

  free(strings);
}

//______________________________________________________________________________
GeantTrack::GeantTrack(Int_t ipdg)
    : fEvent(-1), fEvslot(-1), fParticle(-1), fPDG(ipdg), fG5code(0), fEindex(0), fCharge(0),
      fProcess(-1), fVindex(0), fNsteps(0), fSpecies(kHadron), fStatus(kAlive), fMass(0), fXpos(0),
      fYpos(0), fZpos(0), fXdir(0), fYdir(0), fZdir(0), fP(0), fE(0), fTime(0), fEdep(0),
      fPstep(1.E20), fStep(0), fSnext(0), fSafety(0), fFrombdr(false), fPending(false), fPath(0),
      fNextpath(0) {
  // Constructor
  Int_t maxdepth = GeantPropagator::Instance()->fMaxDepth;
  fPath = VolumePath_t::MakeInstance(maxdepth);
  fNextpath = VolumePath_t::MakeInstance(maxdepth);
}

//______________________________________________________________________________
GeantTrack::GeantTrack(const GeantTrack &other)
    : fEvent(other.fEvent), fEvslot(other.fEvslot), fParticle(other.fParticle), fPDG(other.fPDG),
      fG5code(other.fG5code), fEindex(other.fEindex), fCharge(other.fCharge),
      fProcess(other.fProcess), fVindex(other.fVindex), fNsteps(other.fNsteps),
      fSpecies(other.fSpecies), fStatus(other.fStatus), fMass(other.fMass), fXpos(other.fXpos),
      fYpos(other.fYpos), fZpos(other.fZpos), fXdir(other.fXdir), fYdir(other.fYdir),
      fZdir(other.fZdir), fP(other.fP), fE(other.fE), fTime(other.fTime), fEdep(other.fEdep),
      fPstep(other.fPstep), fStep(other.fStep), fSnext(other.fSnext), fSafety(other.fSafety),
      fFrombdr(other.fFrombdr), fPending(other.fPending), fPath(0), fNextpath(0) {
  // Copy constructor
  Int_t maxdepth = GeantPropagator::Instance()->fMaxDepth;
  fPath = VolumePath_t::MakeInstance(maxdepth);
  fNextpath = VolumePath_t::MakeInstance(maxdepth);
  *fPath = *other.fPath;
  *fNextpath = *other.fNextpath;
}

//______________________________________________________________________________
GeantTrack &GeantTrack::operator=(const GeantTrack &other) {
  // Assignment
  if (&other != this) {
    fEvent = other.fEvent;
    fEvslot = other.fEvslot;
    fParticle = other.fParticle;
    fPDG = other.fPDG;
    fG5code = other.fG5code;
    fEindex = other.fEindex;
    fCharge = other.fCharge;
    fProcess = other.fProcess;
    fVindex = other.fVindex;
    fNsteps = other.fNsteps;
    fSpecies = other.fSpecies;
    fStatus = other.fStatus;
    fMass = other.fMass;
    fXpos = other.fXpos;
    fYpos = other.fYpos;
    fZpos = other.fZpos;
    fXdir = other.fXdir;
    fYdir = other.fYdir;
    fZdir = other.fZdir;
    fP = other.fP;
    fE = other.fE;
    fTime = other.fTime;
    fEdep = other.fEdep;
    fPstep = other.fPstep;
    fStep = other.fStep;
    fSnext = other.fSnext;
    fSafety = other.fSafety;
    fFrombdr = other.fFrombdr;
    fPending = other.fPending;
    Int_t maxdepth = GeantPropagator::Instance()->fMaxDepth;
    fPath = VolumePath_t::MakeInstance(maxdepth);
    fNextpath = VolumePath_t::MakeInstance(maxdepth);
    *fPath = *other.fPath;
    *fNextpath = *other.fNextpath;
  }
  return *this;
}

//______________________________________________________________________________
GeantTrack::~GeantTrack() {
  // Destructor.
  VolumePath_t::ReleaseInstance(fPath);
  VolumePath_t::ReleaseInstance(fNextpath);
}

//______________________________________________________________________________
void GeantTrack::ReadFromVector(const GeantTrack_v &arr, Int_t i) {
  // Fill track from array
  fEvent = arr.fEventV[i];
  fEvslot = arr.fEvslotV[i];
  fParticle = arr.fParticleV[i];
  fPDG = arr.fPDGV[i];
  fG5code = arr.fG5codeV[i];
  fEindex = arr.fEindexV[i];
  fCharge = arr.fChargeV[i];
  fProcess = arr.fProcessV[i];
  fVindex = arr.fVindexV[i];
  fNsteps = arr.fNstepsV[i];
  fSpecies = arr.fSpeciesV[i];
  fStatus = arr.fStatusV[i];
  fMass = arr.fMassV[i];
  fXpos = arr.fXposV[i];
  fYpos = arr.fYposV[i];
  fZpos = arr.fZposV[i];
  fXdir = arr.fXdirV[i];
  fYdir = arr.fYdirV[i];
  fZdir = arr.fZdirV[i];
  fP = arr.fPV[i];
  fE = arr.fEV[i];
  fTime = arr.fTimeV[i];
  fEdep = arr.fEdepV[i];
  fPstep = arr.fPstepV[i];
  fStep = arr.fStepV[i];
  fSnext = arr.fSnextV[i];
  fSafety = arr.fSafetyV[i];
  fFrombdr = arr.fFrombdrV[i];
  fPending = arr.fPendingV[i];
  //   if (!fPath) fPath = wm->NavStates()->borrow();
  *fPath = *arr.fPathV[i];
  //   if (!fNextpath) fNextpath = wm->NavStates()->borrow();
  *fNextpath = *arr.fNextpathV[i];
}

//______________________________________________________________________________
void GeantTrack::Clear(Option_t *) {
  // Resets track content.
  fEvent = -1;
  fEvslot = -1;
  fParticle = -1;
  fPDG = 0;
  fG5code = 0;
  fEindex = 0;
  fCharge = 0;
  fProcess = -1;
  fVindex = 0;
  fNsteps = 0;
  fSpecies = kHadron;
  fStatus = kAlive;
  fMass = 0.;
  fXpos = 0.;
  fYpos = 0.;
  fZpos = 0.;
  fXdir = 0.;
  fYdir = 0.;
  fZdir = 0.;
  fP = 0.;
  fE = 0.;
  fTime = 0.;
  fEdep = 0;
  fPstep = 1.E20;
  fStep = 0.;
  fSnext = 0.;
  fSafety = 0.;
  fFrombdr = false;
  fPending = false;
}

//______________________________________________________________________________
Double_t GeantTrack::Curvature() const {
  // Curvature
  if (fCharge == 0)
    return 0.;
  const Double_t tiny = 1.E-30;
  return Math::Abs(kB2C * fCharge * gPropagator->fBmag / (Pt() + tiny));
}

#ifdef VECGEOM_ROOT
//______________________________________________________________________________
TGeoVolume *GeantTrack::GetVolume() const {
  // Current volume the track is into
  return ((TGeoVolume*)gGeoManager->GetListOfVolumes()->At(fVindex));
}

//______________________________________________________________________________
TGeoVolume *GeantTrack::GetNextVolume() const {
  // Next volume the track is entering
  return fNextpath->GetCurrentNode()->GetVolume();
}

//______________________________________________________________________________
TGeoMaterial *GeantTrack::GetMaterial() const {
  // Current material the track is into
  TGeoMedium *med = GetVolume()->GetMedium();
  if (!med)
    return 0;
  return med->GetMaterial();
}
#endif

//______________________________________________________________________________
void GeantTrack::SetPath(VolumePath_t const *const path) {
  // Set path.
  *fPath = *path;
}

//______________________________________________________________________________
void GeantTrack::SetNextPath(VolumePath_t const *const path) {
  // Set next path.
  *fNextpath = *path;
}

//______________________________________________________________________________
void GeantTrack::Print(Int_t) const {
  TString spath;
  //   if (path) path->GetPath(spath);
  Printf("=== Track %d (ev=%d): Process=%d, pstep=%g Charge=%d  Position:(%f,%f,%f) Dir:(%f,%f,%f) "
         "P:%g E:%g snext=%g safety=%g nsteps=%d",
         fParticle, fEvent, fProcess, fPstep, fCharge, fXpos, fYpos, fZpos, fXdir, fYdir, fZdir,
         P(), fE, fSnext, fSafety, fNsteps);
}

ClassImp(GeantTrack_v)

    //______________________________________________________________________________
    GeantTrack_v::GeantTrack_v()
    : fNtracks(0), fMaxtracks(0), fNselected(0), fHoles(0), fSelected(0), fCompact(true),
      fMixed(false), fMaxDepth(0), fBufSize(0), fVPstart(0), fBuf(0), fEventV(0), fEvslotV(0),
      fParticleV(0), fPDGV(0), fG5codeV(0), fEindexV(0), fChargeV(0), fProcessV(0), fVindexV(0),
      fNstepsV(0), fSpeciesV(0), fStatusV(0), fMassV(0), fXposV(0), fYposV(0), fZposV(0), fXdirV(0),
      fYdirV(0), fZdirV(0), fPV(0), fEV(0), fTimeV(0), fEdepV(0), fPstepV(0), fStepV(0), fSnextV(0),
      fSafetyV(0), fFrombdrV(0), fPendingV(0), fPathV(0), fNextpathV(0) {
// Dummy ctor.
#ifdef __STAT_DEBUG_TRK
  fStat.InitArrays(gPropagator->fNevents);
#endif
}

//______________________________________________________________________________
GeantTrack_v::GeantTrack_v(Int_t size, Int_t maxdepth)
    : fNtracks(0), fMaxtracks(0), fNselected(0), fHoles(0), fSelected(0), fCompact(true),
      fMixed(false), fMaxDepth(maxdepth), fBufSize(0), fVPstart(0), fBuf(0), fEventV(0),
      fEvslotV(0), fParticleV(0), fPDGV(0), fG5codeV(0), fEindexV(0), fChargeV(0), fProcessV(0),
      fVindexV(0), fNstepsV(0), fSpeciesV(0), fStatusV(0), fMassV(0), fXposV(0), fYposV(0),
      fZposV(0), fXdirV(0), fYdirV(0), fZdirV(0), fPV(0), fEV(0), fTimeV(0), fEdepV(0), fPstepV(0),
      fStepV(0), fSnextV(0), fSafetyV(0), fFrombdrV(0), fPendingV(0), fPathV(0), fNextpathV(0) {
// Constructor with maximum capacity.
#ifdef __STAT_DEBUG_TRK
  fStat.InitArrays(gPropagator->fNevents);
#endif
  Resize(size);
}

//______________________________________________________________________________
GeantTrack_v *GeantTrack_v::MakeInstanceAt(void *addr, unsigned int nTracks, Int_t maxdepth)
{
   return new (addr) GeantTrack_v(addr,nTracks,maxdepth);
}


//______________________________________________________________________________
GeantTrack_v::GeantTrack_v(void *addr, unsigned int nTracks, Int_t maxdepth)
    : fNtracks(0), fMaxtracks(nTracks), fNselected(0), fHoles(0), fSelected(0), fCompact(true),
      fMixed(false), fMaxDepth(maxdepth), fBufSize(0), fVPstart(0), fBuf(0), fEventV(0),
      fEvslotV(0), fParticleV(0), fPDGV(0), fG5codeV(0), fEindexV(0), fChargeV(0), fProcessV(0),
      fVindexV(0), fNstepsV(0), fSpeciesV(0), fStatusV(0), fMassV(0), fXposV(0), fYposV(0),
      fZposV(0), fXdirV(0), fYdirV(0), fZdirV(0), fPV(0), fEV(0), fTimeV(0), fEdepV(0), fPstepV(0),
      fStepV(0), fSnextV(0), fSafetyV(0), fFrombdrV(0), fPendingV(0), fPathV(0), fNextpathV(0) {

// Constructor with maximum capacity.
#ifdef __STAT_DEBUG_TRK
  fStat.InitArrays(gPropagator->fNevents);
#endif

  fBuf = ((char*)addr) + sizeof(GeantTrack_v);
  fBufSize = SizeOfInstance(nTracks, maxdepth);
  memset(fBuf, 0, fBufSize);
  AssignInBuffer(fBuf, nTracks);
  memset(fPathV, 0, nTracks * sizeof(VolumePath_t *));
  memset(fNextpathV, 0, nTracks * sizeof(VolumePath_t *));
}

//______________________________________________________________________________
GeantTrack_v::GeantTrack_v(const GeantTrack_v &track_v)
    : fNtracks(0), fMaxtracks(track_v.fMaxtracks), fNselected(track_v.fNselected), fHoles(0),
      fSelected(0), fCompact(track_v.fCompact), fMixed(track_v.fMixed),
      fMaxDepth(track_v.fMaxDepth), fBufSize(track_v.fBufSize), fVPstart(0), fBuf(0), fEventV(0),
      fEvslotV(0), fParticleV(0), fPDGV(0), fG5codeV(0), fEindexV(0), fChargeV(0), fProcessV(0),
      fVindexV(0), fNstepsV(0), fSpeciesV(0), fStatusV(0), fMassV(0), fXposV(0), fYposV(0),
      fZposV(0), fXdirV(0), fYdirV(0), fZdirV(0), fPV(0), fEV(0), fTimeV(0), fEdepV(0), fPstepV(0),
      fStepV(0), fSnextV(0), fSafetyV(0), fFrombdrV(0), fPendingV(0), fPathV(0), fNextpathV(0) {
// Copy constructor
#ifdef __STAT_DEBUG_TRK
  fStat.InitArrays(gPropagator->fNevents);
#endif
#ifndef GEANT_CUDA_DEVICE_BUILD
  fNtracks.store(track_v.fNtracks);
#else
  fNtracks = track_v.fNtracks;
#endif
  fBuf = (char *)_mm_malloc(fBufSize, ALIGN_PADDING);
  memcpy(fBuf, track_v.fBuf, fBufSize);
  AssignInBuffer(&fBuf[0], fMaxtracks);
}

//______________________________________________________________________________
GeantTrack_v &GeantTrack_v::operator=(const GeantTrack_v &track_v) {
  // Assignment operator
  if (&track_v != this) {
#ifndef GEANT_CUDA_DEVICE_BUILD
    fNtracks.store(track_v.fNtracks);
#else
    fNtracks = track_v.fNtracks;
#endif
    Int_t size = track_v.fMaxtracks;
    fMaxDepth = track_v.fMaxDepth;
    fBufSize = track_v.fBufSize;
    if (fMaxtracks < size) {
      _mm_free(fBuf);
      fBuf = (char *)_mm_malloc(fBufSize, ALIGN_PADDING);
    }
    fMaxtracks = size;
    fNselected = track_v.fNselected;
    fHoles = 0;
    fSelected = 0;
    fCompact = track_v.fCompact;
    fMixed = track_v.fMixed;
    memcpy(fBuf, track_v.fBuf, size * sizeof(GeantTrack));
    AssignInBuffer(&fBuf[0], size);
#ifdef __STAT_DEBUG_TRK
    fStat.InitArrays(gPropagator->fNevents);
#endif
  }
  return *this;
}

//______________________________________________________________________________
GeantTrack_v::~GeantTrack_v() {
  // Destructor.
  Int_t ntracks = GetNtracks();
  for (auto i = 0; i < ntracks; ++i) {
    VolumePath_t::ReleaseInstance(fPathV[i]);
    VolumePath_t::ReleaseInstance(fNextpathV[i]);
  }
  _mm_free(fBuf);
}

//______________________________________________________________________________
void GeantTrack_v::AssignInBuffer(char *buff, Int_t size) {
  // Assign all internal class arrays in the supplied buffer, padded by supplied
  // size.
  const Int_t size_intn = size * sizeof(Int_t);
  const Int_t size_doublen = size * sizeof(Double_t);
  const Int_t size_booln = size * sizeof(Bool_t);
  char *buf = buff;
  fEventV = (Int_t *)buf;
  buf += size_intn;
  fEvslotV = (Int_t *)buf;
  buf += size_intn;
  fParticleV = (Int_t *)buf;
  buf += size_intn;
  fPDGV = (Int_t *)buf;
  buf += size_intn;
  fG5codeV = (Int_t *)buf;
  buf += size_intn;
  fEindexV = (Int_t *)buf;
  buf += size_intn;
  fChargeV = (Int_t *)buf;
  buf += size_intn;
  fProcessV = (Int_t *)buf;
  buf += size_intn;
  fVindexV = (Int_t *)buf;
  buf += size_intn;
  fNstepsV = (Int_t *)buf;
  buf += size_intn;
  fSpeciesV = (Species_t *)buf;
  buf += size * sizeof(Species_t);
  fStatusV = (TrackStatus_t *)buf;
  buf += size * sizeof(TrackStatus_t);
  fMassV = (Double_t *)buf;
  buf += size_doublen;
  fXposV = (Double_t *)buf;
  buf += size_doublen;
  fYposV = (Double_t *)buf;
  buf += size_doublen;
  fZposV = (Double_t *)buf;
  buf += size_doublen;
  fXdirV = (Double_t *)buf;
  buf += size_doublen;
  fYdirV = (Double_t *)buf;
  buf += size_doublen;
  fZdirV = (Double_t *)buf;
  buf += size_doublen;
  fPV = (Double_t *)buf;
  buf += size_doublen;
  fEV = (Double_t *)buf;
  buf += size_doublen;
  fTimeV = (Double_t *)buf;
  buf += size_doublen;
  fEdepV = (Double_t *)buf;
  buf += size_doublen;
  fPstepV = (Double_t *)buf;
  buf += size_doublen;
  fStepV = (Double_t *)buf;
  buf += size_doublen;
  fSnextV = (Double_t *)buf;
  buf += size_doublen;
  fSafetyV = (Double_t *)buf;
  buf += size_doublen;
  fFrombdrV = (Bool_t *)buf;
  buf += size_booln;
  fPendingV = (Bool_t *)buf;
  buf += size_booln;
  fPathV = (VolumePath_t **)buf;
  buf += size * sizeof(VolumePath_t *);
  fNextpathV = (VolumePath_t **)buf;
  buf += size * sizeof(VolumePath_t *);
  fVPstart = buf;
  size_t size_vpath = VolumePath_t::SizeOfInstance(fMaxDepth);
  // Allocate VolumePath_t objects in the reserved buffer space
  for (auto i = 0; i < 2 * size; ++i)
    VolumePath_t::MakeInstanceAt(fMaxDepth, buf + i * size_vpath);
  buf += 2 * size * size_vpath;
  size_t size_bits = BitSet::SizeOfInstance(size);
  fHoles = BitSet::MakeInstanceAt(size, buf);
  buf += size_bits;
  fSelected = BitSet::MakeInstanceAt(size, buf);
}

//______________________________________________________________________________
void GeantTrack_v::CopyToBuffer(char *buff, Int_t size) {
  // Copy existing track arrays into new buffer, padded by supplied size
  Int_t ntracks = GetNtracks();
  const Int_t size_int = ntracks * sizeof(Int_t);
  const Int_t size_double = ntracks * sizeof(Double_t);
  const Int_t size_intn = size * sizeof(Int_t);
  const Int_t size_doublen = size * sizeof(Double_t);
  char *buf = buff;
  memcpy_align(buf, fEventV, size_int);
  fEventV = (Int_t *)buf;
  buf += size_intn;
  memcpy_align(buf, fEvslotV, size_int);
  fEvslotV = (Int_t *)buf;
  buf += size_intn;
  memcpy_align(buf, fParticleV, size_int);
  fParticleV = (Int_t *)buf;
  buf += size_intn;
  memcpy_align(buf, fPDGV, size_int);
  fPDGV = (Int_t *)buf;
  buf += size_intn;
  memcpy_align(buf, fG5codeV, size_int);
  fG5codeV = (Int_t *)buf;
  buf += size_intn;
  memcpy_align(buf, fEindexV, size_int);
  fEindexV = (Int_t *)buf;
  buf += size_intn;
  memcpy_align(buf, fChargeV, size_int);
  fChargeV = (Int_t *)buf;
  buf += size_intn;
  memcpy_align(buf, fProcessV, size_int);
  fProcessV = (Int_t *)buf;
  buf += size_intn;
  memcpy_align(buf, fVindexV, size_int);
  fVindexV = (Int_t *)buf;
  buf += size_intn;
  memcpy_align(buf, fNstepsV, size_int);
  fNstepsV = (Int_t *)buf;
  buf += size_intn;
  memcpy_align(buf, fSpeciesV, ntracks * sizeof(Species_t));
  fSpeciesV = (Species_t *)buf;
  buf += size * sizeof(Species_t);
  memcpy_align(buf, fStatusV, ntracks * sizeof(TrackStatus_t));
  fStatusV = (TrackStatus_t *)buf;
  buf += size * sizeof(TrackStatus_t);
  memcpy_align(buf, fMassV, size_double);
  fMassV = (Double_t *)buf;
  buf += size_doublen;
  memcpy_align(buf, fXposV, size_double);
  fXposV = (Double_t *)buf;
  buf += size_doublen;
  memcpy_align(buf, fYposV, size_double);
  fYposV = (Double_t *)buf;
  buf += size_doublen;
  memcpy_align(buf, fZposV, size_double);
  fZposV = (Double_t *)buf;
  buf += size_doublen;
  memcpy_align(buf, fXdirV, size_double);
  fXdirV = (Double_t *)buf;
  buf += size_doublen;
  memcpy_align(buf, fYdirV, size_double);
  fYdirV = (Double_t *)buf;
  buf += size_doublen;
  memcpy_align(buf, fZdirV, size_double);
  fZdirV = (Double_t *)buf;
  buf += size_doublen;
  memcpy_align(buf, fPV, size_double);
  fPV = (Double_t *)buf;
  buf += size_doublen;
  memcpy_align(buf, fEV, size_double);
  fEV = (Double_t *)buf;
  buf += size_doublen;
  memcpy_align(buf, fTimeV, size_double);
  fTimeV = (Double_t *)buf;
  buf += size_doublen;
  memcpy_align(buf, fEdepV, size_double);
  fEdepV = (Double_t *)buf;
  buf += size_doublen;
  memcpy_align(buf, fPstepV, size_double);
  fPstepV = (Double_t *)buf;
  buf += size_doublen;
  memcpy_align(buf, fStepV, size_double);
  fStepV = (Double_t *)buf;
  buf += size_doublen;
  memcpy_align(buf, fSnextV, size_double);
  fSnextV = (Double_t *)buf;
  buf += size_doublen;
  memcpy_align(buf, fSafetyV, size_double);
  fSafetyV = (Double_t *)buf;
  buf += size_doublen;
  memcpy_align(buf, fFrombdrV, ntracks * sizeof(Bool_t));
  fFrombdrV = (Bool_t *)buf;
  buf += size * sizeof(Bool_t);
  memcpy_align(buf, fPendingV, ntracks * sizeof(Bool_t));
  fPendingV = (Bool_t *)buf;
  buf += size * sizeof(Bool_t);
  //   memcpy_align(buf, fPathV, ntracks*sizeof(VolumePath_t*));
  VolumePath_t **pathV = (VolumePath_t **)buf;
  buf += size * sizeof(VolumePath_t *);
  //   memcpy_align(buf, fNextpathV, ntracks*sizeof(VolumePath_t*));
  VolumePath_t **nextpathV = (VolumePath_t **)buf;
  buf += size * sizeof(VolumePath_t *);
  fVPstart = buf;
  size_t size_vpath = VolumePath_t::SizeOfInstance(fMaxDepth);
  // Allocate VolumePath_t objects in the reserved buffer space
  for (auto i = 0; i < 2 * size; ++i)
    VolumePath_t::MakeInstanceAt(fMaxDepth, fVPstart + i * size_vpath);
  // Copy existing path and nextpath into new buffer
  for (auto i = 0; i < ntracks; ++i) {
    pathV[i] = reinterpret_cast<VolumePath_t *>(fVPstart + i * size_vpath);
    nextpathV[i] = reinterpret_cast<VolumePath_t *>(fVPstart + (size + i) * size_vpath);
    fPathV[i]->CopyTo(pathV[i]);
    fNextpathV[i]->CopyTo(nextpathV[i]);
    VolumePath_t::ReleaseInstance(fPathV[i]);
    VolumePath_t::ReleaseInstance(fNextpathV[i]);
  }
  // Set the new pointers to arrays
  fPathV = pathV;
  fNextpathV = nextpathV;
  buf += 2 * size * size_vpath;
  size_t size_bits = BitSet::SizeOfInstance(size);
  BitSet *holes = BitSet::MakeCopyAt(*fHoles, buf);
  BitSet::ReleaseInstance(fHoles);
  fHoles = holes;
  buf += size_bits;
  BitSet *selected = BitSet::MakeInstanceAt(size, buf);
  BitSet::ReleaseInstance(fSelected);
  fSelected = selected;
}

//______________________________________________________________________________
Bool_t GeantTrack_v::IsSame(const GeantTrack_v &tr1, Int_t i1, const GeantTrack_v &tr2, Int_t i2) {
  // Compare two tracks.
  Long64_t chk1, chk2;
  chk1 = tr1.fEventV[i1] + tr1.fEvslotV[i1] + tr1.fParticleV[i1] + tr1.fPDGV[i1] +
         tr1.fG5codeV[i1] + tr1.fEindexV[i1] + tr1.fChargeV[i1] + tr1.fProcessV[i1] +
         tr1.fVindexV[i1] + tr1.fNstepsV[i1] + (Long64_t)tr1.fSpeciesV[i1] +
         (Long64_t)tr1.fStatusV[i1];
  chk2 = tr2.fEventV[i2] + tr2.fEvslotV[i2] + tr2.fParticleV[i2] + tr2.fPDGV[i2] +
         tr2.fG5codeV[i2] + tr2.fEindexV[i2] + tr2.fChargeV[i2] + tr2.fProcessV[i2] +
         tr2.fVindexV[i2] + tr2.fNstepsV[i2] + (Long64_t)tr2.fSpeciesV[i2] +
         (Long64_t)tr2.fStatusV[i2];
  if (chk1 != chk2)
    return false;
  Double_t dchk1, dchk2;
  dchk1 = (Long64_t)tr1.fMassV[i1] + tr1.fXposV[i1] + tr1.fYposV[i1] + tr1.fZposV[i1] +
          tr1.fXdirV[i1] + tr1.fYdirV[i1] + tr1.fZdirV[i1] + tr1.fPV[i1] + tr1.fEdepV[i1] +
          tr1.fEV[i1] + tr1.fPstepV[i1] + tr1.fStepV[i1] + tr1.fSnextV[i1] + tr1.fSafetyV[i1];
  dchk2 = (Long64_t)tr2.fMassV[i2] + tr2.fXposV[i2] + tr2.fYposV[i2] + tr2.fZposV[i2] +
          tr2.fXdirV[i2] + tr2.fYdirV[i2] + tr2.fZdirV[i2] + tr2.fPV[i2] + tr2.fEdepV[i2] +
          tr2.fEV[i2] + tr2.fPstepV[i2] + tr2.fStepV[i2] + tr2.fSnextV[i2] + tr2.fSafetyV[i2];
  if (!TMath::AreEqualAbs(dchk1, dchk2, 1.E-10))
    return false;
  if (tr1.fPendingV[i1] != tr2.fPendingV[i2])
    return false;
  return true;
}

//______________________________________________________________________________
void GeantTrack_v::CheckTracks() {
  //  for (Int_t i=0; i<fMaxtracks; ++i)
  //     if (fNextpathV[i]) fNextpathV[i]->SetClient(gPropagator);
}

//______________________________________________________________________________
size_t GeantTrack_v::SizeOfInstance(size_t nTracks, size_t maxdepth) {
   // return the contiguous memory size needed to hold a GeantTrack_v

   size_t size = round_up_align(nTracks);
   size_t size_nav = 2 * size * VolumePath_t::SizeOfInstance(maxdepth);
   size_t size_bits = 2 * BitSet::SizeOfInstance(size);

   return size * sizeof(GeantTrack) + size_nav + size_bits;
}

//______________________________________________________________________________
void GeantTrack_v::Resize(Int_t newsize) {
  // Resize the container.
  Int_t size = round_up_align(newsize);
  if (size < GetNtracks()) {
    Printf("Error: Cannot resize to less than current track content");
    return;
  }
  fBufSize = SizeOfInstance(size, fMaxDepth);
  if (!fCompact)
    Compact();

  char *buf = (char *)_mm_malloc(fBufSize, ALIGN_PADDING);
  memset(buf, 0, fBufSize);
  fMaxtracks = size;
  if (!fBuf) {
    // All arrays are contiguous in a single buffer and aligned with the
    // same padding ALIGN_PADDING
    fBuf = buf;
    AssignInBuffer(buf, size);
    memset(fPathV, 0, size * sizeof(VolumePath_t *));
    memset(fNextpathV, 0, size * sizeof(VolumePath_t *));
  } else {
    // Resize container
    CopyToBuffer(buf, size);
    _mm_free(fBuf);
    fBuf = buf;
  }
  fHoles->ResetAllBits();
  fSelected->ResetAllBits();
}

//______________________________________________________________________________
GEANT_CUDA_BOTH_CODE
Int_t GeantTrack_v::AddTrack(GeantTrack &track, Bool_t /*import*/) {
  // Add new track to the array. If addition is done on top of non-compact array,
  // the track will be inserted without updating the number of tracks. If track is
  // imported just copy the pointers to the navigation states and reset the sources.
  // Returns the location where the track was added.
  Int_t itrack = GetNtracks();
  if (!fCompact)
    itrack = fHoles->FirstSetBit();
  if (itrack == fMaxtracks) {
#ifndef GEANT_CUDA_DEVICE_BUILD
    Resize(2 * fMaxtracks);
#else
    printf("Error in GeantTrack_v::AddTrack, resizing is not supported in device code\n");
#endif
  }
  fHoles->ResetBitNumber(itrack);
  fSelected->ResetBitNumber(itrack);
  fEventV[itrack] = track.fEvent;
  fEvslotV[itrack] = track.fEvslot;
  fParticleV[itrack] = track.fParticle;
  fPDGV[itrack] = track.fPDG;
  fG5codeV[itrack] = track.fG5code;
  fEindexV[itrack] = track.fEindex;
  fChargeV[itrack] = track.fCharge;
  fProcessV[itrack] = track.fProcess;
  fVindexV[itrack] = track.fVindex;
  fNstepsV[itrack] = track.fNsteps;
  fSpeciesV[itrack] = track.fSpecies;
  fStatusV[itrack] = track.fStatus;
  fMassV[itrack] = track.fMass;
  fXposV[itrack] = track.fXpos;
  fYposV[itrack] = track.fYpos;
  fZposV[itrack] = track.fZpos;
  fXdirV[itrack] = track.fXdir;
  fYdirV[itrack] = track.fYdir;
  fZdirV[itrack] = track.fZdir;
  fPV[itrack] = track.fP;
  fEV[itrack] = track.fE;
  fTimeV[itrack] = track.fTime;
  fEdepV[itrack] = track.fEdep;
  fPstepV[itrack] = track.fPstep;
  fStepV[itrack] = track.fStep;
  fSnextV[itrack] = track.fSnext;
  fSafetyV[itrack] = track.fSafety;
  fFrombdrV[itrack] = track.fFrombdr;
  fPendingV[itrack] = track.fPending;
  // Copy the volume paths
  size_t size_vpath = VolumePath_t::SizeOfInstance(fMaxDepth);
  fPathV[itrack] = reinterpret_cast<VolumePath_t *>(fVPstart + itrack * size_vpath);
  track.fPath->CopyTo(fPathV[itrack]);
  fNextpathV[itrack] =
      reinterpret_cast<VolumePath_t *>(fVPstart + (fMaxtracks + itrack) * size_vpath);
  track.fNextpath->CopyTo(fNextpathV[itrack]);
  fNtracks++;
#ifdef __STAT_DEBUG_TRK
  fStat.fNtracks[fEvslotV[itrack]]++;
#endif
  return itrack;
}

//______________________________________________________________________________
Int_t GeantTrack_v::AddTrackSync(GeantTrack &track) {
  // Add track in a concurrent way. Assumes that this array
  // Is currently being filled while held by the basket manager and NOT being
  // transported.
  // The array has to be compact and should have enough alocated space.
  // Returns the location where the track was added.
  assert(fCompact);
  assert(GetNtracks() < fMaxtracks);
  Int_t itrack = fNtracks++;
  fEventV[itrack] = track.fEvent;
  fEvslotV[itrack] = track.fEvslot;
  fParticleV[itrack] = track.fParticle;
  fPDGV[itrack] = track.fPDG;
  fG5codeV[itrack] = track.fG5code;
  fEindexV[itrack] = track.fEindex;
  fChargeV[itrack] = track.fCharge;
  fProcessV[itrack] = track.fProcess;
  fVindexV[itrack] = track.fVindex;
  fNstepsV[itrack] = track.fNsteps;
  fSpeciesV[itrack] = track.fSpecies;
  fStatusV[itrack] = track.fStatus;
  fMassV[itrack] = track.fMass;
  fXposV[itrack] = track.fXpos;
  fYposV[itrack] = track.fYpos;
  fZposV[itrack] = track.fZpos;
  fXdirV[itrack] = track.fXdir;
  fYdirV[itrack] = track.fYdir;
  fZdirV[itrack] = track.fZdir;
  fPV[itrack] = track.fP;
  fEV[itrack] = track.fE;
  fTimeV[itrack] = track.fTime;
  fEdepV[itrack] = track.fEdep;
  fPstepV[itrack] = track.fPstep;
  fStepV[itrack] = track.fStep;
  fSnextV[itrack] = track.fSnext;
  fSafetyV[itrack] = track.fSafety;
  fFrombdrV[itrack] = track.fFrombdr;
  fPendingV[itrack] = track.fPending;
  // Copy the volume paths
  size_t size_vpath = VolumePath_t::SizeOfInstance(fMaxDepth);
  fPathV[itrack] = reinterpret_cast<VolumePath_t *>(fVPstart + itrack * size_vpath);
  track.fPath->CopyTo(fPathV[itrack]);
  fNextpathV[itrack] =
      reinterpret_cast<VolumePath_t *>(fVPstart + (fMaxtracks + itrack) * size_vpath);
  track.fNextpath->CopyTo(fNextpathV[itrack]);
#ifdef __STAT_DEBUG_TRK
  fStat.fNtracks[fEvslotV[itrack]]++;
#endif
  return itrack;
}

//______________________________________________________________________________
void GeantTrack_v::GetTrack(Int_t i, GeantTrack &track) const {
  // Extract a single track from array.
  track.ReadFromVector(*this, i);
}

//______________________________________________________________________________
GEANT_CUDA_BOTH_CODE
Int_t GeantTrack_v::AddTrack(GeantTrack_v &arr, Int_t i, Bool_t /*import*/) {
// Add track from different array
// If addition is done on top of non-compact array,
// the track will be inserted without updating the number of tracks.
// Returns the location where the track was added.
#ifdef VERBOSE
  arr.PrintTrack(i);
#endif
  Int_t itrack = GetNtracks();
  if (!fCompact)
    itrack = fHoles->FirstSetBit();
  if (itrack == fMaxtracks) {
#ifndef GEANT_CUDA_DEVICE_BUILD
    Resize(2 * fMaxtracks);
#else
    printf("Error in GeantTrack_v::AddTrack, resizing is not supported in device code\n");
#endif
  }
  fHoles->ResetBitNumber(itrack);
  fSelected->ResetBitNumber(itrack);

  fEventV[itrack] = arr.fEventV[i];
  fEvslotV[itrack] = arr.fEvslotV[i];
  fParticleV[itrack] = arr.fParticleV[i];
  fPDGV[itrack] = arr.fPDGV[i];
  fG5codeV[itrack] = arr.fG5codeV[i];
  fEindexV[itrack] = arr.fEindexV[i];
  fChargeV[itrack] = arr.fChargeV[i];
  fProcessV[itrack] = arr.fProcessV[i];
  fVindexV[itrack] = arr.fVindexV[i];
  fNstepsV[itrack] = arr.fNstepsV[i];
  fSpeciesV[itrack] = arr.fSpeciesV[i];
  fStatusV[itrack] = arr.fStatusV[i];
  fMassV[itrack] = arr.fMassV[i];
  fXposV[itrack] = arr.fXposV[i];
  fYposV[itrack] = arr.fYposV[i];
  fZposV[itrack] = arr.fZposV[i];
  fXdirV[itrack] = arr.fXdirV[i];
  fYdirV[itrack] = arr.fYdirV[i];
  fZdirV[itrack] = arr.fZdirV[i];
  fPV[itrack] = arr.fPV[i];
  fEV[itrack] = arr.fEV[i];
  fTimeV[itrack] = arr.fTimeV[i];
  fEdepV[itrack] = arr.fEdepV[i];
  fPstepV[itrack] = arr.fPstepV[i];
  fStepV[itrack] = arr.fStepV[i];
  fSnextV[itrack] = arr.fSnextV[i];
  fSafetyV[itrack] = arr.fSafetyV[i];
  fFrombdrV[itrack] = arr.fFrombdrV[i];
  fPendingV[itrack] = arr.fPendingV[i];
  // Copy the volume paths
  size_t size_vpath = VolumePath_t::SizeOfInstance(fMaxDepth);
  fPathV[itrack] = reinterpret_cast<VolumePath_t *>(fVPstart + itrack * size_vpath);
  arr.fPathV[i]->CopyTo(fPathV[itrack]);
  fNextpathV[itrack] =
      reinterpret_cast<VolumePath_t *>(fVPstart + (fMaxtracks + itrack) * size_vpath);
  arr.fNextpathV[i]->CopyTo(fNextpathV[itrack]);
  fNtracks++;
#ifdef __STAT_DEBUG_TRK
  fStat.fNtracks[arr.fEvslotV[i]]++;
#endif

  return itrack;
}

//______________________________________________________________________________
Int_t GeantTrack_v::AddTrackSync(GeantTrack_v &arr, Int_t i) {
  // Add track from different array in a concurrent way. Assumes that this array
  // Is currently being filled while held by the basket manager and NOT being
  // transported.
  // The array has to be compact and should have enough alocated space.
  // Returns the location where the track was added.
  assert(fCompact);
  assert(GetNtracks() < fMaxtracks);
#ifdef VERBOSE
  arr.PrintTrack(i);
#endif
  // WorkloadManager *wm = WorkloadManager::Instance();
  Int_t itrack = fNtracks++;

  fEventV[itrack] = arr.fEventV[i];
  fEvslotV[itrack] = arr.fEvslotV[i];
  fParticleV[itrack] = arr.fParticleV[i];
  fPDGV[itrack] = arr.fPDGV[i];
  fG5codeV[itrack] = arr.fG5codeV[i];
  fEindexV[itrack] = arr.fEindexV[i];
  fChargeV[itrack] = arr.fChargeV[i];
  fProcessV[itrack] = arr.fProcessV[i];
  fVindexV[itrack] = arr.fVindexV[i];
  fNstepsV[itrack] = arr.fNstepsV[i];
  fSpeciesV[itrack] = arr.fSpeciesV[i];
  fStatusV[itrack] = arr.fStatusV[i];
  fMassV[itrack] = arr.fMassV[i];
  fXposV[itrack] = arr.fXposV[i];
  fYposV[itrack] = arr.fYposV[i];
  fZposV[itrack] = arr.fZposV[i];
  fXdirV[itrack] = arr.fXdirV[i];
  fYdirV[itrack] = arr.fYdirV[i];
  fZdirV[itrack] = arr.fZdirV[i];
  fPV[itrack] = arr.fPV[i];
  fEV[itrack] = arr.fEV[i];
  fTimeV[itrack] = arr.fTimeV[i];
  fEdepV[itrack] = arr.fEdepV[i];
  fPstepV[itrack] = arr.fPstepV[i];
  fStepV[itrack] = arr.fStepV[i];
  fSnextV[itrack] = arr.fSnextV[i];
  fSafetyV[itrack] = arr.fSafetyV[i];
  fFrombdrV[itrack] = arr.fFrombdrV[i];
  fPendingV[itrack] = arr.fPendingV[i];
  // Copy the volume paths
  size_t size_vpath = VolumePath_t::SizeOfInstance(fMaxDepth);
  fPathV[itrack] = reinterpret_cast<VolumePath_t *>(fVPstart + itrack * size_vpath);
  arr.fPathV[i]->CopyTo(fPathV[itrack]);
  fNextpathV[itrack] =
      reinterpret_cast<VolumePath_t *>(fVPstart + (fMaxtracks + itrack) * size_vpath);
  arr.fNextpathV[i]->CopyTo(fNextpathV[itrack]);
#ifdef __STAT_DEBUG_TRK
  fStat.fNtracks[arr.fEvslotV[i]]++;
#endif
  return itrack;
}

//______________________________________________________________________________
void GeantTrack_v::AddTracks(GeantTrack_v &arr, Int_t istart, Int_t iend, Bool_t /*import*/) {
// Add tracks from different array. Single thread at a time.
#ifdef __STAT_DEBUG_TRK
  for (Int_t i = istart; i <= iend; i++)
    fStat.fNtracks[arr.fEvslotV[i]]++;
#endif
  Int_t ncpy = iend - istart + 1;
  Int_t ntracks = GetNtracks();
  if (ntracks + ncpy >= fMaxtracks) {
    Resize(Math::Max(2 * fMaxtracks, ntracks + ncpy));
  }
  memcpy_align(&fEventV[ntracks], &arr.fEventV[istart], ncpy * sizeof(Int_t));
  memcpy_align(&fEvslotV[ntracks], &arr.fEvslotV[istart], ncpy * sizeof(Int_t));
  memcpy_align(&fParticleV[ntracks], &arr.fParticleV[istart], ncpy * sizeof(Int_t));
  memcpy_align(&fPDGV[ntracks], &arr.fPDGV[istart], ncpy * sizeof(Int_t));
  memcpy_align(&fG5codeV[ntracks], &arr.fG5codeV[istart], ncpy * sizeof(Int_t));
  memcpy_align(&fEindexV[ntracks], &arr.fEindexV[istart], ncpy * sizeof(Int_t));
  memcpy_align(&fChargeV[ntracks], &arr.fChargeV[istart], ncpy * sizeof(Int_t));
  memcpy_align(&fProcessV[ntracks], &arr.fProcessV[istart], ncpy * sizeof(Int_t));
  memcpy_align(&fVindexV[ntracks], &arr.fVindexV[istart], ncpy * sizeof(Int_t));
  memcpy_align(&fNstepsV[ntracks], &arr.fNstepsV[istart], ncpy * sizeof(Int_t));
  memcpy_align(&fSpeciesV[ntracks], &arr.fSpeciesV[istart], ncpy * sizeof(Species_t));
  memcpy_align(&fStatusV[ntracks], &arr.fStatusV[istart], ncpy * sizeof(TrackStatus_t));
  memcpy_align(&fMassV[ntracks], &arr.fMassV[istart], ncpy * sizeof(Double_t));
  memcpy_align(&fXposV[ntracks], &arr.fXposV[istart], ncpy * sizeof(Double_t));
  memcpy_align(&fYposV[ntracks], &arr.fYposV[istart], ncpy * sizeof(Double_t));
  memcpy_align(&fZposV[ntracks], &arr.fZposV[istart], ncpy * sizeof(Double_t));
  memcpy_align(&fXdirV[ntracks], &arr.fXdirV[istart], ncpy * sizeof(Double_t));
  memcpy_align(&fYdirV[ntracks], &arr.fYdirV[istart], ncpy * sizeof(Double_t));
  memcpy_align(&fZdirV[ntracks], &arr.fZdirV[istart], ncpy * sizeof(Double_t));
  memcpy_align(&fPV[ntracks], &arr.fPV[istart], ncpy * sizeof(Double_t));
  memcpy_align(&fEV[ntracks], &arr.fEV[istart], ncpy * sizeof(Double_t));
  memcpy_align(&fTimeV[ntracks], &arr.fTimeV[istart], ncpy * sizeof(Double_t));
  memcpy_align(&fEdepV[ntracks], &arr.fEdepV[istart], ncpy * sizeof(Double_t));
  memcpy_align(&fPstepV[ntracks], &arr.fPstepV[istart], ncpy * sizeof(Double_t));
  memcpy_align(&fStepV[ntracks], &arr.fStepV[istart], ncpy * sizeof(Double_t));
  memcpy_align(&fSnextV[ntracks], &arr.fSnextV[istart], ncpy * sizeof(Double_t));
  memcpy_align(&fSafetyV[ntracks], &arr.fSafetyV[istart], ncpy * sizeof(Double_t));
  memcpy_align(&fFrombdrV[ntracks], &arr.fFrombdrV[istart], ncpy * sizeof(Bool_t));
  memcpy_align(&fPendingV[ntracks], &arr.fPendingV[istart], ncpy * sizeof(Bool_t));

  size_t size_vpath = VolumePath_t::SizeOfInstance(fMaxDepth);
  for (auto i = ntracks, j = istart; i < (ntracks + ncpy); ++i, ++j) {
    fPathV[i] = reinterpret_cast<VolumePath_t *>(fVPstart + i * size_vpath);
    fNextpathV[i] = reinterpret_cast<VolumePath_t *>(fVPstart + (fMaxtracks + i) * size_vpath);
    arr.fPathV[j]->CopyTo(fPathV[i]);
    arr.fNextpathV[j]->CopyTo(fNextpathV[i]);
  }
  fSelected->ResetBitNumber(ntracks + ncpy - 1);
  fHoles->ResetBitNumber(ntracks + ncpy - 1);
  fNtracks += ncpy;
}

//______________________________________________________________________________
void GeantTrack_v::SwapTracks(Int_t i, Int_t j) {
  // Swap two tracks in the container
  Double_t tdbl;
  Int_t tint;
  Bool_t tbool;
  VolumePath_t *tptr;
  tint = fEventV[i];
  fEventV[i] = fEventV[j];
  fEventV[j] = tint;
  tint = fEvslotV[i];
  fEvslotV[i] = fEvslotV[j];
  fEvslotV[j] = tint;
  tint = fParticleV[i];
  fParticleV[i] = fParticleV[j];
  fParticleV[j] = tint;
  tint = fPDGV[i];
  fPDGV[i] = fPDGV[j];
  fPDGV[j] = tint;
  tint = fG5codeV[i];
  fG5codeV[i] = fG5codeV[j];
  fG5codeV[j] = tint;
  tint = fEindexV[i];
  fEindexV[i] = fEindexV[j];
  fEindexV[j] = tint;
  tint = fChargeV[i];
  fChargeV[i] = fChargeV[j];
  fChargeV[j] = tint;
  tint = fProcessV[i];
  fProcessV[i] = fProcessV[j];
  fProcessV[j] = tint;
  tint = fVindexV[i];
  fVindexV[i] = fVindexV[j];
  fVindexV[j] = tint;
  tint = fNstepsV[i];
  fNstepsV[i] = fNstepsV[j];
  fNstepsV[j] = tint;
  Species_t tspec = fSpeciesV[i];
  fSpeciesV[i] = fSpeciesV[j];
  fSpeciesV[j] = tspec;
  TrackStatus_t tstat = fStatusV[i];
  fStatusV[i] = fStatusV[j];
  fStatusV[j] = tstat;
  tdbl = fMassV[i];
  fMassV[i] = fMassV[j];
  fMassV[j] = tdbl;
  tdbl = fXposV[i];
  fXposV[i] = fXposV[j];
  fXposV[j] = tdbl;
  tdbl = fYposV[i];
  fYposV[i] = fYposV[j];
  fYposV[j] = tdbl;
  tdbl = fZposV[i];
  fZposV[i] = fZposV[j];
  fZposV[j] = tdbl;
  tdbl = fXdirV[i];
  fXdirV[i] = fXdirV[j];
  fXdirV[j] = tdbl;
  tdbl = fYdirV[i];
  fYdirV[i] = fYdirV[j];
  fYdirV[j] = tdbl;
  tdbl = fZdirV[i];
  fZdirV[i] = fZdirV[j];
  fZdirV[j] = tdbl;
  tdbl = fPV[i];
  fPV[i] = fPV[j];
  fPV[j] = tdbl;
  tdbl = fEV[i];
  fEV[i] = fEV[j];
  fEV[j] = tdbl;
  tdbl = fTimeV[i];
  fTimeV[i] = fTimeV[j];
  fTimeV[j] = tdbl;
  tdbl = fEdepV[i];
  fEdepV[i] = fEdepV[j];
  fEdepV[j] = tdbl;
  tdbl = fPstepV[i];
  fPstepV[i] = fPstepV[j];
  fPstepV[j] = tdbl;
  tdbl = fStepV[i];
  fStepV[i] = fStepV[j];
  fStepV[j] = tdbl;
  tdbl = fSnextV[i];
  fSnextV[i] = fSnextV[j];
  fSnextV[j] = tdbl;
  tdbl = fSafetyV[i];
  fSafetyV[i] = fSafetyV[j];
  fSafetyV[j] = tdbl;
  tbool = fFrombdrV[i];
  fFrombdrV[i] = fFrombdrV[j];
  fFrombdrV[j] = tbool;
  tbool = fPendingV[i];
  fPendingV[i] = fPendingV[j];
  fPendingV[j] = tbool;
  tptr = fPathV[i];
  fPathV[i] = fPathV[j];
  fPathV[j] = tptr;
  tptr = fNextpathV[i];
  fNextpathV[i] = fNextpathV[j];
  fNextpathV[j] = tptr;
  Bool_t sel = fSelected->TestBitNumber(j);
  fSelected->SetBitNumber(j, fSelected->TestBitNumber(i));
  fSelected->SetBitNumber(i, sel);
}

//______________________________________________________________________________
void GeantTrack_v::ReplaceTrack(Int_t i, Int_t j) {
  // Replace content of track i with the one of track j
  // WorkloadManager *wm = WorkloadManager::Instance();
  fEventV[i] = fEventV[j];
  fEvslotV[i] = fEvslotV[j];
  fParticleV[i] = fParticleV[j];
  fPDGV[i] = fPDGV[j];
  fG5codeV[i] = fG5codeV[j];
  fEindexV[i] = fEindexV[j];
  fChargeV[i] = fChargeV[j];
  fProcessV[i] = fProcessV[j];
  fVindexV[i] = fVindexV[j];
  fNstepsV[i] = fNstepsV[j];
  fSpeciesV[i] = fSpeciesV[j];
  fStatusV[i] = fStatusV[j];
  fMassV[i] = fMassV[j];
  fXposV[i] = fXposV[j];
  fYposV[i] = fYposV[j];
  fZposV[i] = fZposV[j];
  fXdirV[i] = fXdirV[j];
  fYdirV[i] = fYdirV[j];
  fZdirV[i] = fZdirV[j];
  fPV[i] = fPV[j];
  fEV[i] = fEV[j];
  fTimeV[i] = fTimeV[j];
  fEdepV[i] = fEdepV[j];
  fPstepV[i] = fPstepV[j];
  fStepV[i] = fStepV[j];
  fSnextV[i] = fSnextV[j];
  fSafetyV[i] = fSafetyV[j];
  fFrombdrV[i] = fFrombdrV[j];
  fPendingV[i] = fPendingV[j];
  //   if (!fPathV[i]) fPathV[i] = wm->NavStates()->Borrow();
  //   if (!fNextpathV[i]) fNextpathV[i] = wm->NavStates()->Borrow();
  fPathV[i] = fPathV[j]; // fPathV[j] = 0;
  fNextpathV[i] = fNextpathV[j]; // fNextpathV[j] = 0;
  fSelected->SetBitNumber(i, fSelected->TestBitNumber(j));
}

//______________________________________________________________________________
void GeantTrack_v::DeleteTrack(Int_t /*itr*/) {
  // Delete branch arrays for this track. The track should not have a copy, this has
  // to be called after a killed track is removed by the scheduler.
  //   WorkloadManager *wm = WorkloadManager::Instance();
  //   wm->NavStates()->release(fPathV[itr]);
  //   fPathV[itr] = 0;
  //   wm->NavStates()->release(fNextpathV[itr]);
  //   fNextpathV[itr] = 0;
}

//______________________________________________________________________________
void GeantTrack_v::RemoveTracks(Int_t from, Int_t to) {
// Remove tracks from the container. The method assumes that the tracks were
// copied to another container beforehand.
#ifdef __STAT_DEBUG_TRK
  for (Int_t i = from; i <= to; i++)
    fStat.fNtracks[fEvslotV[i]]--;
#endif
#ifndef GEANT_CUDA_DEVICE_BUILD
  if (!fCompact)
    Printf("RemoveTracks: Not compact");
#endif
  Int_t ntracks = GetNtracks();
  if (to >= ntracks - 1) {
    Int_t nzero = ntracks - from;
    memset(&fPathV[from], 0, nzero * sizeof(VolumePath_t *));
    memset(&fNextpathV[from], 0, nzero * sizeof(VolumePath_t *));
  }
  Int_t ncpy = fNtracks - to - 1;
  memmove(&fEventV[from], &fEventV[to + 1], ncpy * sizeof(Int_t));
  memmove(&fEvslotV[from], &fEvslotV[to + 1], ncpy * sizeof(Int_t));
  memmove(&fParticleV[from], &fParticleV[to + 1], ncpy * sizeof(Int_t));
  memmove(&fPDGV[from], &fPDGV[to + 1], ncpy * sizeof(Int_t));
  memmove(&fG5codeV[from], &fG5codeV[to + 1], ncpy * sizeof(Int_t));
  memmove(&fEindexV[from], &fEindexV[to + 1], ncpy * sizeof(Int_t));
  memmove(&fChargeV[from], &fChargeV[to + 1], ncpy * sizeof(Int_t));
  memmove(&fProcessV[from], &fProcessV[to + 1], ncpy * sizeof(Int_t));
  memmove(&fVindexV[from], &fVindexV[to + 1], ncpy * sizeof(Int_t));
  memmove(&fNstepsV[from], &fNstepsV[to + 1], ncpy * sizeof(Int_t));
  memmove(&fSpeciesV[from], &fSpeciesV[to + 1], ncpy * sizeof(Species_t));
  memmove(&fStatusV[from], &fStatusV[to + 1], ncpy * sizeof(TrackStatus_t));
  memmove(&fMassV[from], &fMassV[to + 1], ncpy * sizeof(Double_t));
  memmove(&fXposV[from], &fXposV[to + 1], ncpy * sizeof(Double_t));
  memmove(&fYposV[from], &fYposV[to + 1], ncpy * sizeof(Double_t));
  memmove(&fZposV[from], &fZposV[to + 1], ncpy * sizeof(Double_t));
  memmove(&fXdirV[from], &fXdirV[to + 1], ncpy * sizeof(Double_t));
  memmove(&fYdirV[from], &fYdirV[to + 1], ncpy * sizeof(Double_t));
  memmove(&fZdirV[from], &fZdirV[to + 1], ncpy * sizeof(Double_t));
  memmove(&fPV[from], &fPV[to + 1], ncpy * sizeof(Double_t));
  memmove(&fEV[from], &fEV[to + 1], ncpy * sizeof(Double_t));
  memmove(&fTimeV[from], &fTimeV[to + 1], ncpy * sizeof(Double_t));
  memmove(&fEdepV[from], &fEdepV[to + 1], ncpy * sizeof(Double_t));
  memmove(&fPstepV[from], &fPstepV[to + 1], ncpy * sizeof(Double_t));
  memmove(&fStepV[from], &fStepV[to + 1], ncpy * sizeof(Double_t));
  memmove(&fSnextV[from], &fSnextV[to + 1], ncpy * sizeof(Double_t));
  memmove(&fSafetyV[from], &fSafetyV[to + 1], ncpy * sizeof(Double_t));
  memmove(&fFrombdrV[from], &fFrombdrV[to + 1], ncpy * sizeof(Bool_t));
  memmove(&fPendingV[from], &fPendingV[to + 1], ncpy * sizeof(Bool_t));
  memmove(&fPathV[from], &fPathV[to + 1], ncpy * sizeof(VolumePath_t *));
  memmove(&fNextpathV[from], &fNextpathV[to + 1], ncpy * sizeof(VolumePath_t *));
  fNtracks -= to - from + 1;
  fSelected->ResetAllBits();
  fNselected = 0;
}

//______________________________________________________________________________
Int_t GeantTrack_v::Compact(GeantTrack_v *moveto) {
  // Compact the holes in the array. Return number of active elements. This will
  // lose the track fields in the holes, so information from the holes has to be
  // copied beforehand
  Int_t ntracks = GetNtracks();
  if (ntracks == 0 || fCompact)
    return 0;
  fCompact = kTRUE;
  Int_t firsthole = fHoles->FirstSetBit();
  while (firsthole < ntracks) {
    Int_t lastactive = fHoles->LastNullBit(ntracks - 1);
    if (lastactive < ntracks) {
      // move last holes (if any)
      if (moveto && (ntracks - lastactive - 1 > 0))
        moveto->AddTracks(*this, lastactive + 1, ntracks - 1, kTRUE);
      ntracks = lastactive + 1;
      if (firsthole == ntracks) {
        SetNtracks(ntracks);
        return ntracks;
      }
    } else {
      // No active tracks left. First copy the hole track to the output
      if (moveto)
        moveto->AddTracks(*this, firsthole, firsthole + ntracks - 1, kTRUE);
      SetNtracks(0);
      return 0;
    }
    // replace content of first hole with the last active track
    if (moveto)
      moveto->AddTrack(*this, firsthole, kTRUE);
    ReplaceTrack(firsthole, lastactive);
    fHoles->SetBitNumber(firsthole, false);
    fHoles->SetBitNumber(lastactive, true);
    firsthole = fHoles->FirstSetBit(firsthole + 1);
    ntracks--;
  }
  fSelected->ResetAllBits();
  fNselected = 0;
  SetNtracks(ntracks);
  return ntracks;
}

//______________________________________________________________________________
Int_t GeantTrack_v::Reshuffle() {
  // Reshuffle tracks according the selection mask. The selected tracks will be
  // moved at the beginning of the array. Tracks should be compacted before.
  if (GetNtracks() == 0)
    return 0;
  fNselected = GetNtracks();
  Int_t firsthole = fSelected->FirstNullBit();
  while (firsthole < fNselected) {
    Int_t lastsel = fSelected->LastSetBit(fNselected - 1);
    if (lastsel >= fNselected)
      return 0;
    fNselected = lastsel + 1;
    if (firsthole == fNselected)
      return fNselected;
    // exchange tracks pointed by firsthole and lastactive
    SwapTracks(firsthole, lastsel);
    fSelected->SetBitNumber(firsthole, true);
    fSelected->SetBitNumber(lastsel, false);
    firsthole = fSelected->FirstNullBit(firsthole + 1);
    fNselected--;
  }
  return fNselected;
}

//______________________________________________________________________________
Bool_t GeantTrack_v::Contains(Int_t evstart, Int_t nevents) const {
  // Check if the array contains tracks from a given event range
  Int_t evend = evstart + nevents;
  Int_t ntracks = GetNtracks();
  for (Int_t itr = 0; itr < ntracks; itr++) {
    if (fEventV[itr] >= evstart && fEventV[itr] < evend)
      return kTRUE;
  }
  return kFALSE;
}

//______________________________________________________________________________
void GeantTrack_v::Clear(Option_t *) {
  // Clear track content and selections
  fNselected = 0;
  Int_t ntracks = GetNtracks();
  if (ntracks) {
    memset(fPathV, 0, ntracks * sizeof(VolumePath_t *));
    memset(fNextpathV, 0, ntracks * sizeof(VolumePath_t *));
  }
  fHoles->ResetAllBits();
  fSelected->ResetAllBits();
  fCompact = kTRUE;
  SetNtracks(0);
#ifdef __STAT_DEBUG_TRK
  fStat.Reset();
#endif
}

//______________________________________________________________________________
Int_t GeantTrack_v::PropagateStraight(Int_t ntracks, Double_t *crtstep) {
  // Propagate first ntracks along a straight line (neutral particles, no mag.
  // field or for last tiny step). The array has to be reshuffled after selecting
  // the interesting particles using Select method.
  // The crossing tracks get masked as holes in the array.

  // Find next volume
  Int_t icrossed = 0;
  for (Int_t i = 0; i < ntracks; i++) {
    if (fFrombdrV[i]) {
      //*fPathV[i] = *fNextpathV[i];
      fStatusV[i] = kBoundary;
      icrossed++;
    }
  }
  for (Int_t i = 0; i < ntracks; i++) {
    fPstepV[i] -= crtstep[i];
    fSafetyV[i] = 0;
    // Change path to reflect the physical volume for the current track; The
    // relevant path is fPath[i] if the frombdr flag is not set or fNextpath[i]
    // otherwise
    fXposV[i] += crtstep[i] * fXdirV[i];
    fYposV[i] += crtstep[i] * fYdirV[i];
    fZposV[i] += crtstep[i] * fZdirV[i];
#ifdef USE_VECGEOM_NAVIGATOR
//      CheckLocationPathConsistency(i);
#endif
  }
  return icrossed;
}

//______________________________________________________________________________
void GeantTrack_v::PropagateInVolume(Int_t ntracks, const Double_t *crtstep, GeantTaskData *td) {
  // Propagate the selected tracks with crtstep values. The method is to be called
  // only with  charged tracks in magnetic field. The method decreases the fPstepV
  // fSafetyV and fSnextV with the propagated values while increasing the fStepV.
  // The status and boundary flags are set according to which gets hit first:
  // - physics step (bdr=0)
  // - safety step (bdr=0)
  // - snext step (bdr=1)
  for (Int_t i = 0; i < ntracks; i++) {
    PropagateInVolumeSingle(i, crtstep[i], td);
  }
}

//______________________________________________________________________________
GEANT_CUDA_BOTH_CODE
void GeantTrack_v::PropagateInVolumeSingle(Int_t i, Double_t crtstep, GeantTaskData */*td*/) {
  // Propagate the selected track with crtstep value. The method is to be called
  // only with  charged tracks in magnetic field.The method decreases the fPstepV
  // fSafetyV and fSnextV with the propagated values while increasing the fStepV.
  // The status and boundary flags are set according to which gets hit first:
  // - physics step (bdr=0)
  // - safety step (bdr=0)
  // - snext step (bdr=1)
  //   Double_t c = 0.;
  //   const Double_t *point = 0;
  //   const Double_t *newdir = 0;
  //   GeantTaskData *td = gPropagator->fThreadData[tid];
  //   TGeoHelix *fieldp = td->fFieldPropagator;
  // Reset relevant variables
  fStatusV[i] = kInFlight;
  fPstepV[i] -= crtstep;
  if (fPstepV[i] < 1.E-10) {
    fPstepV[i] = 0;
    fStatusV[i] = kPhysics;
#ifndef GEANT_CUDA_DEVICE_BUILD
 //   gPropagator->fNphysSteps++;
#endif
  }
  fSafetyV[i] -= crtstep;
  if (fSafetyV[i] < 1.E-10)
    fSafetyV[i] = 0;
#ifndef GEANT_CUDA_DEVICE_BUILD
  else if (!fFrombdrV[i])
      gPropagator->fNsafeSteps++;
#endif
  fSnextV[i] -= crtstep;
  if (fSnextV[i] < 1.E-10) {
    fSnextV[i] = 0;
    if (fFrombdrV[i]) {
      fStatusV[i] = kBoundary;
#ifndef GEANT_CUDA_DEVICE_BUILD
      gPropagator->fNsnextSteps++;
#endif
    }
  }
  fStepV[i] += crtstep;
// Set curvature, charge
//   c = Curvature(i);
//    Double_t dir[3] = {0};
// NOTE: vectorized treatment in TGeoHelix -> todo
//    fieldp->SetXYcurvature(c);
//    fieldp->SetCharge(fChargeV[i]);
//    fieldp->SetHelixStep(std::fabs(Math::TwoPi()*Pz(i)/(c*Pt(i))));
//    fieldp->InitPoint(fXposV[i],fYposV[i],fZposV[i]);
//    fieldp->InitDirection(fXdirV[i],fYdirV[i], fZdirV[i]);
//    fieldp->UpdateHelix();
//    fieldp->Step(crtstep);
//    point = fieldp->GetCurrentPoint();
//    newdir = fieldp->GetCurrentDirection();
//    memcpy(dir,newdir,3*sizeof(Double_t));
//    Math::Normalize(dir);
//    fXposV[i] = point[0]; fYposV[i] = point[1]; fZposV[i] = point[2];
//    fXdirV[i] = dir[0]; fYdirV[i] = dir[1]; fZdirV[i] = dir[2];
#ifdef USE_VECGEOM_NAVIGATOR
//  CheckLocationPathConsistency(i);
#endif
  // alternative code with lean stepper would be:
  // ( stepper header has to be included )
#ifndef GEANT_NVCC
  geantv::ConstBzFieldHelixStepper stepper(gPropagator->fBmag);
  double posnew[3];
  double dirnew[3];
  stepper.DoStep(fXposV[i], fYposV[i], fZposV[i], fXdirV[i], fYdirV[i], fZdirV[i], fChargeV[i],
                 fPV[i], crtstep, posnew[0], posnew[1], posnew[2], dirnew[0], dirnew[1], dirnew[2]);

  //  maybe normalize direction here
  Math::Normalize(dirnew);
  //      double diffpos =
  //      (xnew-point[0])*(xnew-point[0])+(ynew-point[1])*(ynew-point[1])+(znew-point[2])*(znew-point[2]);
  //      if (diffpos>1.E-4) {
  //         Printf("difference in pos = %g", diffpos);
  //      }
  fXposV[i] = posnew[0];
  fYposV[i] = posnew[1];
  fZposV[i] = posnew[2];
  fXdirV[i] = dirnew[0];
  fYdirV[i] = dirnew[1];
  fZdirV[i] = dirnew[2];
#endif
}

#ifdef USE_VECGEOM_NAVIGATOR
void GeantTrack_v::CheckLocationPathConsistency(Int_t itr) const {
  VECGEOM_NAMESPACE::NavigationState *a = VECGEOM_NAMESPACE::NavigationState::MakeInstance(
      VECGEOM_NAMESPACE::GeoManager::Instance().getMaxDepth());
  a->Clear();
  VECGEOM_NAMESPACE::SimpleNavigator nav;
  nav.LocatePoint(VECGEOM_NAMESPACE::GeoManager::Instance().GetWorld(),
                  VECGEOM_NAMESPACE::Vector3D<VECGEOM_NAMESPACE::Precision>(
                      fXposV[itr], fYposV[itr], fZposV[itr]),
                  *a, true);
  if (a->Top() != NULL && a->Top() != fPathV[itr]->Top()) {
    Printf("INCONSISTENT LOCATION PATH PAIR PRODUCED FOR TRACK %d", itr);
#ifdef VECGEOM_ROOT
    Printf("REAL");
    a->GetCurrentNode()->Print();
    Printf("REPORTED");
    fPathV[itr]->GetCurrentNode()->Print();
    //  print_trace();
#endif
  }

  // release object
  VECGEOM_NAMESPACE::NavigationState::ReleaseInstance(a);
}
#endif

#ifdef USE_VECGEOM_NAVIGATOR
GEANT_CUDA_BOTH_CODE
void GeantTrack_v::NavFindNextBoundaryAndStep(Int_t ntracks, const Double_t *pstep,
                                              const Double_t *x, const Double_t *y,
                                              const Double_t *z, const Double_t *dirx,
                                              const Double_t *diry, const Double_t *dirz,
                                              VolumePath_t **pathin, VolumePath_t **pathout,
                                              Double_t *step, Double_t *safe, Bool_t *isonbdr,
                                              const GeantTrack_v * /*trk*/) {
  // Printf("In vec find next boundary and step\n");
  using VECGEOM_NAMESPACE::SimpleNavigator;
  using VECGEOM_NAMESPACE::Precision;
  using VECGEOM_NAMESPACE::Vector3D;
  using VECGEOM_NAMESPACE::GeoManager;
  typedef Vector3D<Precision> Vector3D_t;

  //     VolumePath_t * a = new VolumePath_t( GeoManager::Instance().getMaxDepth() );

  SimpleNavigator nav;
  for (Int_t i = 0; i < ntracks; ++i) {
    // Check if current safety allows for the proposed step
    if (safe[i] > pstep[i]) {
       step[i] = pstep[i];
       isonbdr[i] = false;
       continue;
    }
#ifdef VERBOSE
    if (pstep[i] < 0.) {
      std::cerr << " NEGATIVE PSTEP " << pstep[i] << "\n";
    }
#endif

    //    	a->Clear();
    //    	nav.LocatePoint( GeoManager::Instance().GetWorld(),
    //    			Vector3D_t( x[i], y[i], z[i] ), *a, true );
    //        if( a->Top() != NULL && a->Top() != pathin[i]->Top() )
    //         {
    //             Printf("INCONSISTENT PATH TRACK %d, boundary state %d", i, isonbdr[i] );
    //             a->GetCurrentNode()->Print();
    //             pathin[i]->GetCurrentNode()->Print();
    //             Printf("environment supposed path" );
    //             nav.InspectEnvironmentForPointAndDirection(
    //                             Vector3D_t( x[i], y[i], z[i] )  /*global pos */,
    //                             Vector3D_t( dirx[i], diry[i], dirz[i] )  /*global dir*/ ,
    //                             *pathin[i]);
    //             Printf( "environment reported path" );
    //             nav.InspectEnvironmentForPointAndDirection(
    //                                         Vector3D_t( x[i], y[i], z[i] )  /*global pos*/ ,
    //                                         Vector3D_t( dirx[i], diry[i], dirz[i] )  /*global
    //                                         dir*/ ,
    //                                         *a);
    //         }

    //      assert( a->Top() == pathin[i]->Top() );
    nav.FindNextBoundaryAndStep(Vector3D_t(x[i], y[i], z[i]) /* global pos */,
                                Vector3D_t(dirx[i], diry[i], dirz[i]) /* global dir */, *pathin[i],
                                *pathout[i] /* the paths */, Math::Min(1.E20, pstep[i]), step[i]);
    step[i] = Math::Max(2. * gTolerance, step[i]+ 2. * gTolerance);
    safe[i] = (isonbdr[i]) ? 0 : nav.GetSafety(Vector3D_t(x[i], y[i], z[i]), *pathin[i]);
    safe[i] = (safe[i] < 0) ? 0. : safe[i];

#ifdef CROSSCHECK
    //************
    // CROSS CHECK USING TGEO
    //************
    TGeoNavigator *rootnav = gGeoManager->GetCurrentNavigator();
    rootnav->ResetState();
    rootnav->SetCurrentPoint(x[i], y[i], z[i]);
    rootnav->SetCurrentDirection(dirx[i], diry[i], dirz[i]);
    TGeoBranchArray *tmp = pathin[i]->ToTGeoBranchArray();
    tmp->UpdateNavigator(rootnav);
    delete tmp;
    rootnav->FindNextBoundaryAndStep(Math::Min(1.E20, pstep[i]), !isonbdr[i]);
    double stepcmp = Math::Max(2 * gTolerance, rootnav->GetStep());
    double safecmp = rootnav->GetSafeDistance();
    // pathin[i]->GetCurrentNode()->Print();
    // Printf("## PSTEP %lf VECGEOMSTEP %lf ROOTSTEP %lf", pstep[i], step[i], stepcmp);
    // Printf("## PSTEP %lf ONBOUND %d VECGEOMSAFETY %lf ROOTSAFETY %lf BRUTEFORCEROOT %lf",
    // pstep[i],
    //       isonbdr[i], safe[i], rootnav->Safety());

    // check nextpath
    tmp = pathout[i]->ToTGeoBranchArray();
    tmp->InitFromNavigator(rootnav);
    // Printf("## VECGEOMNEXTNODE %p ROOTNEXTNODE %p", pathout[i]->GetCurrentNode(),
    // tmp->GetCurrentNode());
    // Printf("## VECGEOMBOUNDARY %d ROOTBOUNDARY %d", pathout[i]->IsOnBoundary(),
    // rootnav->IsOnBoundary());

    // if( safe[i] != safecmp )
    // {
    //    nav.InspectSafetyForPoint(
    //                               Vector3D_t( x[i], y[i], z[i] )  /*global pos*/,
    //                               *pathin[i] );
    //}
    if (std::fabs(step[i] - stepcmp) > 1E-6) {
      Printf("## PSTEP %lf VECGEOMSTEP %lf ROOTSTEP %lf", pstep[i], step[i], stepcmp);
      Printf("## PSTEP %lf ONBOUND %d VECGEOMSAFETY %lf ROOTSAFETY %lf BRUTEFORCEROOT %lf",
             pstep[i], isonbdr[i], safe[i], rootnav->Safety());

      // check nextpath
      tmp = pathout[i]->ToTGeoBranchArray();
      tmp->InitFromNavigator(rootnav);
      Printf("## VECGEOMNEXTNODE %p ROOTNEXTNODE %p", pathout[i]->GetCurrentNode(),
             tmp->GetCurrentNode());
      Printf("## VECGEOMBOUNDARY %d ROOTBOUNDARY %d", pathout[i]->IsOnBoundary(),
             rootnav->IsOnBoundary());

      Printf("INCONSISTENT STEP");
      nav.InspectEnvironmentForPointAndDirection(Vector3D_t(x[i], y[i], z[i]) /*global pos*/,
                                                 Vector3D_t(dirx[i], diry[i], dirz[i]), *pathin[i]);
    }
//    if( pathout[i]->IsOnBoundary() != rootnav->IsOnBoundary() )
//          {
//           Printf("INCONSISTENT BOUNDARY");
//           Printf("## PSTEP %lf VECGEOMSTEP %lf ROOTSTEP %lf", pstep[i], step[i], stepcmp);
//                 Printf("## PSTEP %lf ONBOUND %d VECGEOMSAFETY %lf ROOTSAFETY %lf BRUTEFORCEROOT
//                 %lf", pstep[i],
//                            isonbdr[i], safe[i], rootnav->Safety());
//
//                     // check nextpath
//                     tmp = pathout[i]->ToTGeoBranchArray();
//                     tmp->InitFromNavigator( rootnav );
//                     Printf("## VECGEOMNEXTNODE %p ROOTNEXTNODE %p", pathout[i]->GetCurrentNode(),
//                     tmp->GetCurrentNode());
//                    Printf("## VECGEOMBOUNDARY %d ROOTBOUNDARY %d", pathout[i]->IsOnBoundary(),
//                    rootnav->IsOnBoundary());
//
//           // nav.InspectEnvironmentForPointAndDirection(
//           //           Vector3D_t( x[i], y[i], z[i] )  /*global pos*/ ,
//            //          Vector3D_t( dirx[i], diry[i], dirz[i] ),
//             //                             *pathin[i] );
//          }
#endif
    // onboundary with respect to new point
    isonbdr[i] = pathout[i]->IsOnBoundary();

#ifdef VERBOSE
    Printf("navfindbound on %p track %d with pstep %lf yields step %lf and safety %lf\n", this, i,
           pstep[i], step[i], safe[i]);
#endif
  }
  //   delete a;
}
#else
//______________________________________________________________________________
void GeantTrack_v::NavFindNextBoundaryAndStep(Int_t ntracks, const Double_t *pstep,
                                              const Double_t *x, const Double_t *y,
                                              const Double_t *z, const Double_t *dirx,
                                              const Double_t *diry, const Double_t *dirz,
                                              VolumePath_t **pathin, VolumePath_t **pathout,
                                              Double_t *step, Double_t *safe, Bool_t *isonbdr,
                                              const GeantTrack_v * /*trk*/) {
  // Vector version of TGeo FNB (To be implemented the vectorized navigator)
  // Apply to all particles (charged or not).
  //    pstep = proposed steps by physics
  //    x,y,z, dirx,diry, dirz = initial positions and directions
  //    safety = safety values for the initial points
  //    step = distances to next boundary (or to physics step if closer)
  //    isonbdr = starting points on boundary flags (used to decide on safety computation)
  //              use also as output to notify if the step is boundary or physics
  //    pathin = starting paths
  //    pathout = final path after propagation to next boundary
  const Double_t epserr = 1.E-3;  // push value in case of repeated geom error
  TGeoNavigator *nav = gGeoManager->GetCurrentNavigator();
  Int_t ismall;
  Double_t snext;
  TGeoNode *nextnode, *lastnode;
  Double_t pt[3];
#ifdef BUG_HUNT
  Int_t index = (int)(x-trk->fXposV);
#endif // BUG_HUNT
  for (Int_t itr = 0; itr < ntracks; itr++) {
#ifdef BUG_HUNT
    index += itr;
#endif // BUG_HUNT
    ismall = 0;
    step[itr] = 0;
    // Check if current safety allows for the proposed step
    if (safe[itr] > pstep[itr]) {
       step[itr] = pstep[itr];
       isonbdr[itr] = false;
       continue;
    }
    // Reset navigation state flags and safety to start fresh
    nav->ResetState();
    // Setup start state
    nav->SetCurrentPoint(x[itr], y[itr], z[itr]);
    nav->SetCurrentDirection(dirx[itr], diry[itr], dirz[itr]);
    pathin[itr]->UpdateNavigator(nav);
    nextnode = nav->GetCurrentNode();
    while (nextnode) {
      lastnode = nextnode;
      // Compute distance to next boundary and propagate internally
      nextnode = nav->FindNextBoundaryAndStep(Math::Min(1.E20, pstep[itr]), !isonbdr[itr]);
      snext = nav->GetStep();
      // Adjust step to be non-negative and cross the boundary
      step[itr] = Math::Max(2 * gTolerance, snext + 2 * gTolerance);
      // Check for repeated small steps starting from boundary
      if (isonbdr[itr] && (snext < 1.E-8) && (pstep[itr] > 1.E-8)) {
        ismall++;
        if ((ismall < 3) && (nextnode != lastnode)) {
          // Make sure we don't have a thin layer artefact so repeat search
          nextnode = nav->FindNextBoundaryAndStep(Math::Min(1.E20, pstep[itr]-snext), !isonbdr[itr]);
          snext = nav->GetStep();
          step[itr] += snext;
          // If step still small, repeat
          if (snext < 1.E-8) continue;
          // We managed to cross with macroscopic step: reset error counter and exit loop
          ismall = 0;
          break;
        } else {
          if ( ismall > 3 ) {
            // Mark track to be killed
            step[itr] = -1;
            break;
          }
          // The block below can only happen if crossing into the same node on different geometry 
          // branch with small step. Try to relocate the next point by making an epserr push
          memcpy(pt,nav->GetCurrentPoint(),3*sizeof(Double_t));
          const Double_t *dir = gGeoManager->GetCurrentDirection();
          for (Int_t j=0; j<3; j++) pt[j] += epserr*dir[j];
          step[itr] += epserr;
          nav->CdTop();
          nextnode = nav->FindNode(pt[0],pt[1],pt[2]);
          if (nav->IsOutside()) break;
          continue;
        }
      }
      // All OK here, reset error counter and exit loop
      ismall = 0;
      break;
    }
    // Update safety, boundary flag and next path
    safe[itr] = isonbdr[itr] ? 0. : nav->GetSafeDistance();
    isonbdr[itr] = nav->IsOnBoundary();
    pathout[itr]->InitFromNavigator(nav);
#ifdef VERBOSE
    double bruteforces = nav->Safety();
    Printf("##TGEOM  ## TRACK %d BOUND %d PSTEP %lg STEP %lg SAFETY %lg BRUTEFORCES %lg TOBOUND %d",
           itr, isonbdr[itr], pstep[itr], step[itr], safe[itr], bruteforces, nav->IsOnBoundary());
// assert( safe[itr]<=bruteforces );
#endif // VERBOSE

#ifdef CROSSCHECK
    // crosscheck with what VECGEOM WOULD GIVE IN THIS SITUATION
    // ---------------------------------------------------------
    VECGEOM_NAMESPACE::NavigationState vecgeom_in_state(
        VECGEOM_NAMESPACE::GeoManager::Instance().getMaxDepth());
    VECGEOM_NAMESPACE::NavigationState vecgeom_out_state(
        VECGEOM_NAMESPACE::GeoManager::Instance().getMaxDepth());
    vecgeom_in_state = *pathin[itr];
    VECGEOM_NAMESPACE::SimpleNavigator vecnav;
    double vecgeom_step;
    typedef VECGEOM_NAMESPACE::Vector3D<VECGEOM_NAMESPACE::Precision> Vector3D_t;
    vecnav.FindNextBoundaryAndStep(Vector3D_t(x[itr], y[itr], z[itr]) /* global pos */,
                                   Vector3D_t(dirx[itr], diry[itr], dirz[itr]) /* global dir */,
                                   vecgeom_in_state, vecgeom_out_state /* the paths */,
                                   Math::Min(1.E20, pstep[itr]), vecgeom_step);
    vecgeom_step = Math::Max(2 * gTolerance, vecgeom_step);
    double vecgeom_safety;
    vecgeom_safety = vecnav.GetSafety(Vector3D_t(x[itr], y[itr], z[itr]), vecgeom_in_state);
    vecgeom_safety = (vecgeom_safety < 0) ? 0. : vecgeom_safety;
    Printf("--VECGEOM-- TRACK %d BOUND %d PSTEP %lg STEP %lg SAFETY %lg TOBOUND %d", itr, isonbdr[itr],
           pstep[itr], vecgeom_step, vecgeom_safety, vecgeom_out_state.IsOnBoundary());
// end crosscheck with what VECGEOM WOULD GIVE IN THIS SITUATION
// ---------------------------------------------------------
#endif // CROSSCHECK
  }
}
#endif // USE_VECGEOM_NAVIGATOR

//______________________________________________________________________________
void GeantTrack_v::NavIsSameLocation(Int_t ntracks, VolumePath_t **start, VolumePath_t **end,
                                     Bool_t *same) {
  // Implementation of TGeoNavigator::IsSameLocation with vector input
  for (Int_t i = 0; i < ntracks; i++) {
    same[i] = NavIsSameLocationSingle(i, start, end);
  }
}

#ifdef USE_VECGEOM_NAVIGATOR
//______________________________________________________________________________
GEANT_CUDA_DEVICE_CODE
Bool_t GeantTrack_v::NavIsSameLocationSingle(Int_t itr, VolumePath_t **start, VolumePath_t **end) {
#ifdef VERBOSE
  Printf("In NavIsSameLocation single %p for track %d", this, itr);
#endif
  // TODO: We should provide this function as a static function
  VECGEOM_NAMESPACE::SimpleNavigator simplenav;

  // this creates a tmpstate and copies in the state from end[itr]
  // we should avoid the creation of a state object here and rather use
  // some thread data?
  // was: VECGEOM_NAMESPACE::NavigationState tmpstate( *end[itr] );
  // new:
  VECGEOM_NAMESPACE::NavigationState *tmpstate =
      VECGEOM_NAMESPACE::NavigationState::MakeInstance(end[itr]->GetMaxLevel());

// cross check with answer from ROOT
#ifdef CROSSCHECK
  TGeoBranchArray *sb = start[itr]->ToTGeoBranchArray();
  TGeoBranchArray *eb = end[itr]->ToTGeoBranchArray();
#endif

  // TODO: not using the direction yet here !!
  bool samepath = simplenav.HasSamePath(VECGEOM_NAMESPACE::Vector3D<VECGEOM_NAMESPACE::Precision>(
                                            fXposV[itr], fYposV[itr], fZposV[itr]),
                                        *start[itr], *tmpstate);
  if (!samepath) {
    // Printf("CORRECTING STATE FOR TRACK %d", itr);
    // start[itr]->GetCurrentNode()->Print();
    tmpstate->CopyTo(end[itr]);
    // end[itr]->GetCurrentNode()->Print();
    // assert(end[itr]->Top() != start[itr]->Top());
  }

#ifdef CROSSCHECK
  TGeoNavigator *nav = gGeoManager->GetCurrentNavigator();
  nav->ResetState();
  nav->SetLastSafetyForPoint(0, 0, 0, 0);
  nav->SetCurrentPoint(fXposV[itr], fYposV[itr], fZposV[itr]);
  nav->SetCurrentDirection(fXdirV[itr], fYdirV[itr], fZdirV[itr]);
  sb->UpdateNavigator(nav);
  bool rootsame = nav->IsSameLocation(fXposV[itr], fYposV[itr], fZposV[itr], kTRUE);
  if (rootsame != samepath) {
    Printf("INCONSISTENT ANSWER ROOT(%d) VECGEOM(%d)", rootsame, samepath);
    std::cout << VECGEOM_NAMESPACE::Vector3D<VECGEOM_NAMESPACE::Precision>(fXposV[itr], fYposV[itr],
                                                                           fZposV[itr]) << "\n";
    Printf("old state");
    sb->Print();
    nav->ResetState();
    nav->SetLastSafetyForPoint(0, 0, 0, 0);
    nav->SetCurrentPoint(fXposV[itr], fYposV[itr], fZposV[itr]);
    nav->SetCurrentDirection(fXdirV[itr], fYdirV[itr], fZdirV[itr]);
    sb->UpdateNavigator(nav);
    nav->InspectState();
    bool rootsame = nav->IsSameLocation(fXposV[itr], fYposV[itr], fZposV[itr], kTRUE);
    nav->InspectState();
    eb->InitFromNavigator(nav);
    Printf("new state");
    eb->Print();
    Printf("VERSUS VECGEOM OLD AND NEW");
    start[itr]->printVolumePath();
    end[itr]->printVolumePath();
  } else {
    //  Printf("CONSISTENT SAME LOCATION");
  }

  delete sb;
  delete eb;
#endif // CROSSCHECK
  VECGEOM_NAMESPACE::NavigationState::ReleaseInstance(tmpstate);

  return samepath;
}
#else
//______________________________________________________________________________
Bool_t GeantTrack_v::NavIsSameLocationSingle(Int_t itr, VolumePath_t **start, VolumePath_t **end) {
  // Implementation of TGeoNavigator::IsSameLocation for single particle
  TGeoNavigator *nav = gGeoManager->GetCurrentNavigator();
  nav->ResetState();
  nav->SetLastSafetyForPoint(0, 0, 0, 0);
  nav->SetCurrentPoint(fXposV[itr], fYposV[itr], fZposV[itr]);
  nav->SetCurrentDirection(fXdirV[itr], fYdirV[itr], fZdirV[itr]);
  start[itr]->UpdateNavigator(nav);
  if (!nav->IsSameLocation(fXposV[itr], fYposV[itr], fZposV[itr], kTRUE)) {
    end[itr]->InitFromNavigator(nav);
#ifdef BUG_HUNT
  GeantPropagator *prop = GeantPropagator::Instance();
  BreakOnStep(prop->fDebugEvt, prop->fDebugTrk, prop->fDebugStp, prop->fDebugRep, "NavIsSameLoc:CROSSED",itr);
#endif      
    return kFALSE;
  }
  // Track not crossing -> remove boundary flag
#ifdef BUG_HUNT
  BreakOnStep(prop->fDebugEvt, prop->fDebugTrk, prop->fDebugStp, prop->fDebugRep, "NavIsSameLoc:SAME",itr);
#endif      
  return kTRUE;
}
#endif

//______________________________________________________________________________
Int_t GeantTrack_v::SortByStatus(TrackStatus_t status) {
  // Sort tracks by a given status.
  Int_t nsel = 0;
  Int_t ntracks = GetNtracks();
  for (Int_t itr = 0; itr < ntracks; itr++) {
    if (fStatusV[itr] == status) {
      Select(itr);
      nsel++;
    }
  }
  if (nsel) {
    if (nsel < ntracks)
      Reshuffle();
    else
      DeselectAll();
  }
  return nsel;
}


//______________________________________________________________________________
Int_t GeantTrack_v::SortByLimitingDiscreteProcess() {
  // Sort tracks for which the step was limited by discrete processes.
  Int_t nsel = 0;
  Int_t ntracks = GetNtracks();
  for (Int_t itr = 0; itr < ntracks; itr++) {
    if (fStatusV[itr] == kPhysics && fEindexV[itr]==1000) {
      Select(itr);
      nsel++;
    }
  }
  if (nsel) {
    if (nsel < ntracks)
      Reshuffle();
    else
      DeselectAll();
  }
  return nsel;
}


//______________________________________________________________________________
Int_t GeantTrack_v::RemoveByStatus(TrackStatus_t status, GeantTrack_v &output) {
  // Remove tracks with given status from the container to the output vector,
  // then compact.
  Int_t nremoved = 0;
  Int_t ntracks = GetNtracks();
  for (Int_t itr = 0; itr < ntracks; itr++) {
    if (fStatusV[itr] == status) {
      MarkRemoved(itr);
      nremoved++;
    }
  }
  if (!fCompact)
    Compact(&output);
  return nremoved;
}

//______________________________________________________________________________
void GeantTrack_v::PrintTrack(Int_t itr, const char *msg) const {
  // Print info for a given track
  const char *status[8] = {"alive",     "killed",  "inflight",  "boundary",
                           "exitSetup", "physics", "postponed", "new"};
#ifdef USE_VECGEOM_NAVIGATOR
  printf(
      "===%s=== Object %p, Track %d: evt=%d slt=%d part=%d pdg=%d g5c=%d chg=%d proc=%d vid=%d nstp=%d spc=%d status=%s mass=%g\
              xpos=%g ypos=%g zpos=%g xdir=%g ydir=%g zdir=%g mom=%g ene=%g time=%g pstp=%g stp=%g snxt=%g saf=%g bdr=%d\n\n",
      msg, (const void *)this, itr, fEventV[itr], fEvslotV[itr], fParticleV[itr], fPDGV[itr],
      fG5codeV[itr], fChargeV[itr], fProcessV[itr], fVindexV[itr], fNstepsV[itr],
      (Int_t)fSpeciesV[itr], status[Int_t(fStatusV[itr])], fMassV[itr], fXposV[itr], fYposV[itr],
      fZposV[itr], fXdirV[itr], fYdirV[itr], fZdirV[itr], fPV[itr], fEV[itr], fTimeV[itr],
      fPstepV[itr], fStepV[itr], fSnextV[itr], fSafetyV[itr], fFrombdrV[itr]);

#else
  TString path;
  fPathV[itr]->GetPath(path);
  TString nextpath;
  fNextpathV[itr]->GetPath(nextpath);

  printf("===%s=== Track %d: evt=%d slt=%d part=%d pdg=%d g5c=%d eind=%d chg=%d proc=%d vid=%d nstp=%d "
         "spc=%d status=%s mass=%g xpos=%g ypos=%g zpos=%g xdir=%g ydir=%g zdir=%g mom=%g ene=%g "
         "time=%g edep=%g pstp=%g stp=%g snxt=%g saf=%g bdr=%d\n pth=%s npth=%s\n",
         msg, itr, fEventV[itr], fEvslotV[itr], fParticleV[itr], fPDGV[itr], fEindexV[itr],
         fG5codeV[itr], fChargeV[itr], fProcessV[itr], fVindexV[itr], fNstepsV[itr],
         (Int_t)fSpeciesV[itr], status[Int_t(fStatusV[itr])], fMassV[itr], fXposV[itr], fYposV[itr],
         fZposV[itr], fXdirV[itr], fYdirV[itr], fZdirV[itr], fPV[itr], fEV[itr], fTimeV[itr],
         fEdepV[itr], fPstepV[itr], fStepV[itr], fSnextV[itr], fSafetyV[itr], fFrombdrV[itr],
         path.Data(), nextpath.Data());
#endif
}

//______________________________________________________________________________
void GeantTrack_v::PrintTracks(const char *msg) const {
  // Print all tracks
  Int_t ntracks = GetNtracks();
  Printf("===%s===", msg);
  for (Int_t i = 0; i < ntracks; i++)
    PrintTrack(i);
}

#ifdef USE_VECGEOM_NAVIGATOR

//______________________________________________________________________________
GEANT_CUDA_BOTH_CODE
void GeantTrack_v::ComputeTransportLength(Int_t ntracks) {
#ifndef GEANT_CUDA_DEVICE_BUILD
  static std::atomic<int> icalls(0);
  ++icalls;
#endif
  Int_t itr;
  // call the vector interface of GeantTrack_v
  NavFindNextBoundaryAndStep(ntracks, fPstepV, fXposV, fYposV, fZposV, fXdirV, fYdirV, fZdirV,
                             fPathV, fNextpathV, fSnextV, fSafetyV, fFrombdrV, this);
  // now we should have updated everything

  // perform a couple of additional checks/ set status flags and so on
  for (itr = 0; itr < ntracks; ++itr) {
    if ((fNextpathV[itr]->IsOutside() && fSnextV[itr] < 1.E-6) || fSnextV[itr] > 1.E19)
      fStatusV[itr] = kExitingSetup;
  }
}
#else
//______________________________________________________________________________
void GeantTrack_v::ComputeTransportLength(Int_t ntracks) {
  // Computes snext and safety for an array of tracks. For charged tracks these are the only
  // computed values, while for neutral ones the next node is checked and the boundary flag is set
  // if
  // closer than the proposed physics step.

  for (Int_t i = 0; i < ntracks; ++i) {
    ComputeTransportLengthSingle(i);
  }
}
#endif

#ifdef USE_VECGEOM_NAVIGATOR
GEANT_CUDA_BOTH_CODE
void GeantTrack_v::ComputeTransportLengthSingle(Int_t itr) {
// Computes snext and safety for a single track. For charged tracks these are the only
// computed values, while for neutral ones the next node is checked and the boundary flag is set if
// closer than the proposed physics step.
#ifndef GEANT_CUDA_DEVICE_BUILD
  static std::atomic<int> icalls(0);
  ++icalls;
#endif
  // inits navigator with current state
  // TGeoNavigator *nav = gGeoManager->GetCurrentNavigator();
  // nav->ResetState();
  // nav->SetCurrentPoint(fXposV[itr], fYposV[itr], fZposV[itr]);
  // nav->SetCurrentDirection(fXdirV[itr], fYdirV[itr], fZdirV[itr]);
  // fPathV[itr]->UpdateNavigator(nav);
  // nav->SetLastSafetyForPoint(fSafetyV[itr], fXposV[itr], fYposV[itr], fZposV[itr]);
  // nav->FindNextBoundaryAndStep( Math::Min(1.E20, fPstepV[itr]), !fFrombdrV[itr] );

  //
  using VECGEOM_NAMESPACE::SimpleNavigator;
  using VECGEOM_NAMESPACE::Precision;
  using VECGEOM_NAMESPACE::Vector3D;
  typedef Vector3D<Precision> Vector3D_t;

  // In case the proposed step is within safety, no need to compute distance to next boundary
  if (fPstepV[itr] < fSafetyV[itr]) {
    fSnextV[itr] = fPstepV[itr];
    *fNextpathV[itr] = *fPathV[itr];
    fFrombdrV[itr] = false;
    return;
  }
  VECGEOM_NAMESPACE::SimpleNavigator nav;
  double step = 0.0;
  nav.FindNextBoundaryAndStep(Vector3D_t(fXposV[itr], fYposV[itr], fZposV[itr]),
                              Vector3D_t(fXdirV[itr], fYdirV[itr], fZdirV[itr]), *fPathV[itr],
                              *fNextpathV[itr], Math::Min(1.E20, fPstepV[itr]), step);

  // get back step, safety, new geometry path, and other navigation information
  fSnextV[itr] = Math::Max(2 * gTolerance, step);
  fSafetyV[itr] =
      (fFrombdrV[itr]) ? 0 : nav.GetSafety(Vector3D_t(fXposV[itr], fYposV[itr], fZposV[itr]),
                                           *fPathV[itr]);
  fSafetyV[itr] = (fSafetyV[itr] < 0) ? 0. : fSafetyV[itr];
  fFrombdrV[itr] = fNextpathV[itr]->IsOnBoundary();

  // if outside detector or enormous step mark particle as exiting the detector
  if (fNextpathV[itr]->IsOutside() || fSnextV[itr] > 1.E19)
    fStatusV[itr] = kExitingSetup;

  // force track to cross under certain conditions
}
#else
void GeantTrack_v::ComputeTransportLengthSingle(Int_t itr) {
  // Computes snext and safety for a single track. For charged tracks these are the only
  // computed values, while for neutral ones the next node is checked and the boundary flag is set
  // if closer than the proposed physics step.

  // In case the proposed step is within safety, no need to compute distance to next boundary
  if (fPstepV[itr] < fSafetyV[itr]) {
    fSnextV[itr] = fPstepV[itr];
    *fNextpathV[itr] = *fPathV[itr];
    fFrombdrV[itr] = false;
    return;
  }
  NavFindNextBoundaryAndStep(1, &fPstepV[itr], &fXposV[itr], &fYposV[itr], &fZposV[itr],
                             &fXdirV[itr], &fYdirV[itr], &fZdirV[itr], &fPathV[itr], &fNextpathV[itr],
                             &fSnextV[itr], &fSafetyV[itr], &fFrombdrV[itr], this);
  // if outside detector or enormous step mark particle as exiting the detector
  if (fNextpathV[itr]->IsOutside() || fSnextV[itr] > 1.E19)
    fStatusV[itr] = kExitingSetup;
#ifdef CROSSCHECK
  VECGEOM_NAMESPACE::NavigationState vecgeom_in_state(
      VECGEOM_NAMESPACE::GeoManager::Instance().getMaxDepth());
  VECGEOM_NAMESPACE::NavigationState vecgeom_out_state(
      VECGEOM_NAMESPACE::GeoManager::Instance().getMaxDepth());
  vecgeom_in_state = *fPathV[itr];
  VECGEOM_NAMESPACE::SimpleNavigator vecnav;
  double vecgeom_step;
  typedef VECGEOM_NAMESPACE::Vector3D<VECGEOM_NAMESPACE::Precision> Vector3D_t;
  vecnav.FindNextBoundaryAndStep(Vector3D_t(fXposV[itr], fYposV[itr], fZposV[itr]) /* global pos */,
                                 Vector3D_t(fXdirV[itr], fYdirV[itr], fZdirV[itr]) /* global dir */,
                                 vecgeom_in_state, vecgeom_out_state /* the paths */,
                                 Math::Min(1.E20, fPstepV[itr]), vecgeom_step);
  vecgeom_step = Math::Max(2 * gTolerance, vecgeom_step);
  double vecgeom_safety;
  vecgeom_safety =
      vecnav.GetSafety(Vector3D_t(fXposV[itr], fYposV[itr], fZposV[itr]), vecgeom_in_state);
  vecgeom_safety = (vecgeom_safety < 0) ? 0. : vecgeom_safety;
  //   Printf("--VECGEOM-- TRACK %d BOUND %d PSTEP %lg STEP %lg SAFETY %lg TOBOUND %d",
  //                  i, isonbdr[i], pstep[i], vecgeom_step, vecgeom_safety,
  //                  vecgeom_out_state.IsOnBoundary());
  if (!(vecgeom_out_state.IsOutside() || fNextpathV[itr]->IsOutside()) &&
      (vecgeom_out_state.GetCurrentNode() != fNextpathV[itr]->GetCurrentNode())) {
    warnings++;
    InspectGeometryState(itr);
    Warning("", "NavigationWarning");
    if (warnings > 100)
      assert(!"NOT SAME RESULT FOR NEXTNODE");
  }
#endif
}
#endif
//______________________________________________________________________________
TransportAction_t GeantTrack_v::PostponedAction(Int_t ntracks) const {
  // Check the action to be taken according the current policy
  if (!ntracks)
    return kDone;
  // Temporary hook
  if (ntracks == 1) {
    //      if (gPropagator->GetPolicy()<GeantPropagator::kPrioritize)
    //           return kPostpone;
    //      else
    return kSingle;
  }
  return kVector;
}

//______________________________________________________________________________
Int_t GeantTrack_v::PropagateTracks(GeantTrack_v &output, GeantTaskData *td) {
  // Propagate the ntracks in the current volume with their physics steps (already
  // computed)
  // Vectors are pushed downstream when efficient.
  Int_t ntracks = GetNtracks();
  // Check if tracking the remaining tracks can be postponed
  TransportAction_t action = PostponedAction(ntracks);
  if (action == kPostpone) {
    PostponeTracks(output);
    return 0;
  }
  if (action != kVector)
    return PropagateTracksScalar(output, td, 0);
  // Compute transport length in geometry, limited by the physics step
#ifdef BUG_HUNT
  GeantPropagator *prop = GeantPropagator::Instance();
  BreakOnStep(prop->fDebugEvt, prop->fDebugTrk, prop->fDebugStp, prop->fDebugRep, "PropagateTracks");
#endif
  ComputeTransportLength(ntracks);
  //         Printf("====== After ComputeTransportLength:");
  //         PrintTracks();
#ifdef BUG_HUNT
  BreakOnStep(prop->fDebugEvt, prop->fDebugTrk, prop->fDebugStp, prop->fDebugRep, "AfterCompTransLen");
#endif      

  Int_t itr = 0;
  Int_t icrossed = 0;
  Int_t nsel = 0;
  Double_t lmax;
  const Double_t eps = 1.E-2; // 100 micron
  const Double_t bmag = gPropagator->fBmag;

  // Remove dead tracks, propagate neutrals
  for (itr = 0; itr < ntracks; itr++) {
    // Mark dead tracks for copy/removal
    if (fSnextV[itr]<0) {
      Error("ComputeTransportLength", "Track %d cannot cross boundary and has to be killed", fParticleV[itr]);
      PrintTrack(itr);
      fStatusV[itr] = kKilled;
    }
    if (fStatusV[itr] == kKilled) {
      MarkRemoved(itr);
      continue;
    }
    // Propagate straight tracks to the precomputed location and update state,
    // then mark them for copy/removal
    // (Inlined from PropagateStraight)
    if (fChargeV[itr] == 0 || bmag < 1.E-10) {
      // Do straight propagation to physics process or boundary
      if (fFrombdrV[itr]) {
        // *fPathV[itr] = *fNextpathV[itr];
        if (fNextpathV[itr]->IsOutside())
          fStatusV[itr] = kExitingSetup;
        else
          fStatusV[itr] = kBoundary;
        icrossed++;
      } else {
        fStatusV[itr] = kPhysics;
      }
      fPstepV[itr] -= fSnextV[itr];
      fStepV[itr] += fSnextV[itr];
      fSafetyV[itr] -= fSnextV[itr];
      if (fSafetyV[itr] < 0.)
        fSafetyV[itr] = 0;
      fXposV[itr] += fSnextV[itr] * fXdirV[itr];
      fYposV[itr] += fSnextV[itr] * fYdirV[itr];
      fZposV[itr] += fSnextV[itr] * fZdirV[itr];
      fSnextV[itr] = 0;
#ifndef GEANT_CUDA_DEVICE_BUILD
      gPropagator->fNsnextSteps++; // should use atomics
#endif
      MarkRemoved(itr);
#ifdef USE_VECGEOM_NAVIGATOR
//            CheckLocationPathConsistency(itr);
#endif
    }
  }
  // Compact remaining tracks and move the removed oned to the output container
  if (!fCompact)
    Compact(&output);
  // Check if tracking the remaining tracks can be postponed
  action = PostponedAction(fNtracks);
  switch (action) {
  case kDone:
    return icrossed;
  case kSingle:
    icrossed += PropagateTracksScalar(output, td, 1);
    return icrossed;
  case kPostpone:
    PostponeTracks(output);
    return icrossed;
  case kVector:
    break;
  }
  // REMAINING ONLY CHARGED TRACKS IN MAG. FIELD
  // Continue with vectorized mode ...

  // New algorithm: we use the track sagitta to estimate the "bending" error,
  // i.e. what is the propagated length for which the track deviation in magnetic
  // field with respect to straight propagation is less than epsilon.
  // Take the maximum between the safety and the "bending" safety
  nsel = 0;
  ntracks = GetNtracks();
  Double_t *steps = td->GetDblArray(ntracks);
  for (itr = 0; itr < fNtracks; itr++) {
    lmax = SafeLength(itr, eps);
    lmax = Math::Max(lmax, fSafetyV[itr]);
    // Select step to propagate as the minimum among the "safe" step and:
    // the straight distance to boundary (if frombdr=1) or the proposed  physics
    // step (frombdr=0)
    steps[itr] = (fFrombdrV[itr]) ? Math::Min(lmax, TMath::Max(fSnextV[itr],1.E-4))
                                  : Math::Min(lmax, fPstepV[itr]);
//    if (fFrombdrV[itr] && steps[itr]<1.E-8) steps[itr] = 1.E-3;
    //Printf("snext=%g lmax=%g", fSnextV[itr], lmax);
    //      Printf("track %d: step=%g (safelen=%g)", itr, steps[itr], lmax);
  }
  // Propagate the vector of tracks
  PropagateInVolume(ntracks, steps, td);
  //         Printf("====== After PropagateInVolume:");
  //         PrintTracks();
  // Some tracks made it to physics steps (kPhysics)
  //         -> remove and copy to output
  // Some tracks were propagated with steps greater than safety
  //         -> check possible crossing via NavIsSameLocation
  // Some tracks were propagated with steps less than safety
  //         -> keep in the container

  // Select tracks that made it to physics and copy to output
  ntracks = GetNtracks();
  for (itr = 0; itr < ntracks; itr++) {
    if (fStatusV[itr] == kPhysics) {
      MarkRemoved(itr);
    }
  }
  if (!fCompact)
    Compact(&output);
  // Select tracks that are in flight or were propagated to boundary with
  // steps bigger than safety
  nsel = 0;
  ntracks = GetNtracks();
  for (itr = 0; itr < ntracks; itr++) {
    if (fSafetyV[itr] < 1.E-10 || fSnextV[itr] < 1.E-10) {
      Select(itr);
      nsel++;
    }
  }
  // The selected tracks may have crossed the boundaries - check that
  if (nsel) {
    if (nsel < GetNtracks())
      Reshuffle();
    else
      DeselectAll();
    Bool_t *same = td->GetBoolArray(nsel);
    NavIsSameLocation(nsel, fPathV, fNextpathV, same);
    for (itr = 0; itr < nsel; itr++) {
      if (same[itr]) {
        fFrombdrV[itr] = kFALSE;
        continue;
      }  
      // Boundary crossed -> update current path
      //*fPathV[itr] = *fNextpathV[itr];
      fStatusV[itr] = kBoundary;
      if (fNextpathV[itr]->IsOutside())
        fStatusV[itr] = kExitingSetup;
      fFrombdrV[itr] = kTRUE;
      icrossed++;
      MarkRemoved(itr);
    }
    //         Printf("====== After finding crossing tracks (ncross=%d):", icrossed);
    //         PrintTracks();
    if (!fCompact)
      Compact(&output);
  }
#ifdef BUG_HUNT
  BreakOnStep(prop->fDebugEvt, prop->fDebugTrk, prop->fDebugStp, prop->fDebugRep, "AfterPropagateTracks");
#endif      
  return icrossed;
}

//______________________________________________________________________________
GEANT_CUDA_BOTH_CODE
Int_t GeantTrack_v::PropagateSingleTrack(GeantTrack_v & /*output*/, Int_t itr, GeantTaskData *td, Int_t stage) {
  // Propagate the tracks with their selected steps in a single loop,
  // starting from a given stage.

  Int_t icrossed = 0;
  Double_t step, lmax;
  const Double_t eps = 1.E-2; // 1 micron
#ifdef GEANT_CUDA_DEVICE_BUILD
  const Double_t bmag = gPropagator_fBmag;
#else
  const Double_t bmag = gPropagator->fBmag;
#endif
  // Compute transport length in geometry, limited by the physics step
#ifdef BUG_HUNT
  GeantPropagator *prop = GeantPropagator::Instance();
  BreakOnStep(prop->fDebugEvt, prop->fDebugTrk, prop->fDebugStp, prop->fDebugRep, "PropagateSingle",itr);
#endif      
  ComputeTransportLengthSingle(itr);
#ifdef BUG_HUNT
  BreakOnStep(0,15352,0,10,"AfterCompTranspLenSingle");
#endif      
  // Mark dead tracks for copy/removal
  if (fSnextV[itr]<0) {
    Error("ComputeTransportLength", "Track %d cannot cross boundary and has to be killed", fParticleV[itr]);
    PrintTrack(itr);
    fStatusV[itr] = kKilled;
  }
  if (fStatusV[itr] == kKilled) {
     MarkRemoved(itr);
     return icrossed;
  }
  // Stage 0: straight propagation
  if (stage == 0) {
     if (fChargeV[itr] == 0 || bmag < 1.E-10) {
        // Do straight propagation to physics process or boundary
        if (fFrombdrV[itr]) {
          //*fPathV[itr] = *fNextpathV[itr];
          if (fNextpathV[itr]->IsOutside())
            fStatusV[itr] = kExitingSetup;
          else
            fStatusV[itr] = kBoundary;
          icrossed++;
        } else {
           fStatusV[itr] = kPhysics;
        }
        fPstepV[itr] -= fSnextV[itr];
        fStepV[itr] += fSnextV[itr];
        fSafetyV[itr] -= fSnextV[itr];
        if (fSafetyV[itr] < 0.)
           fSafetyV[itr] = 0;
        fXposV[itr] += fSnextV[itr] * fXdirV[itr];
        fYposV[itr] += fSnextV[itr] * fYdirV[itr];
        fZposV[itr] += fSnextV[itr] * fZdirV[itr];
        fSnextV[itr] = 0;
#ifndef GEANT_CUDA_DEVICE_BUILD
        gPropagator->fNsnextSteps++;
#endif
        MarkRemoved(itr);
#ifdef USE_VECGEOM_NAVIGATOR
        //            CheckLocationPathConsistency(itr);
#endif
#ifdef BUG_HUNT
  BreakOnStep(prop->fDebugEvt, prop->fDebugTrk, prop->fDebugStp, prop->fDebugRep, "AfterPropagateSingleNeutral",itr);
#endif      
        return icrossed;
     }
  }
  // Stage 1: mag field propagation for tracks with pstep<safety
  if (stage <= 1) {
     // REMAINING ONLY CHARGED TRACKS IN MAG. FIELD
     // New algorithm: we use the track sagitta to estimate the "bending" error,
     // i.e. what is the propagated length for which the track deviation in magnetic
     // field with respect to straight propagation is less than epsilon.
     // Take the maximum between the safety and the "bending" safety
     lmax = SafeLength(itr, eps);
     lmax = Math::Max(lmax, fSafetyV[itr]);
     // Select step to propagate as the minimum among the "safe" step and:
     // the straight distance to boundary (if frombdr=1) or the proposed  physics
     // step (frombdr=0)
     step = (fFrombdrV[itr]) ? Math::Min(lmax, TMath::Max(fSnextV[itr],1.E-4))
        : Math::Min(lmax, fPstepV[itr]);
     //      Printf("track %d: step=%g (safelen=%g)", itr, step, lmax);
     PropagateInVolumeSingle(itr, step, td);
     //      Printf("====== After PropagateInVolumeSingle:");
     //      PrintTrack(itr);
     // The track may have made it to physics steps (kPhysics)
     //         -> remove and copy to output
     // The track may have been propagated with step greater than safety
     //         -> check possible crossing via NavIsSameLocation
     // The track may have been propagated with step less than safety
     //         -> keep in the container

     // Select tracks that made it to physics and copy to output
     if (fStatusV[itr] == kPhysics) {
        MarkRemoved(itr);
        return icrossed;
     }
     // Select tracks that are in flight or were propagated to boundary with
     // steps bigger than safety
     if (fSafetyV[itr] < 1.E-10 || fSnextV[itr] < 1.E-10) {
        Bool_t same = NavIsSameLocationSingle(itr, fPathV, fNextpathV);
        if (same) {
           fFrombdrV[itr] = kFALSE;
           return icrossed;
        }   
        // Boundary crossed -> update current path
        //*fPathV[itr] = *fNextpathV[itr];
        fStatusV[itr] = kBoundary;
        if (fNextpathV[itr]->IsOutside())
          fStatusV[itr] = kExitingSetup;
        fFrombdrV[itr] = kTRUE;
        icrossed++;
        MarkRemoved(itr);
     }
#ifdef USE_VECGEOM_NAVIGATOR
     //         CheckLocationPathConsistency(itr);
#endif
  }
#ifdef BUG_HUNT
  BreakOnStep(prop->fDebugEvt, prop->fDebugTrk, prop->fDebugStp, prop->fDebugRep, "AfterPropagateSingle",itr);
#endif      
  return icrossed;
}

//______________________________________________________________________________
GEANT_CUDA_BOTH_CODE
Int_t GeantTrack_v::PropagateTracksScalar(GeantTrack_v &output, GeantTaskData *td, Int_t stage) {
  // Propagate the tracks with their selected steps in a single loop,
  // starting from a given stage.

  Int_t icrossed = 0;
  Int_t ntracks = GetNtracks();
  for (Int_t itr = 0; itr < ntracks; itr++) {
     icrossed += PropagateSingleTrack(output, itr, td, stage);
  }
//   Printf("====== After finding crossing tracks (ncross=%d):", icrossed);
//   PrintTracks();
// Compact remaining tracks and move the removed oned to the output container
#ifndef GEANT_CUDA_DEVICE_BUILD
  if (!fCompact)
    Compact(&output);
#endif
  return icrossed;
}

//______________________________________________________________________________
GEANT_CUDA_BOTH_CODE
Double_t GeantTrack_v::Curvature(Int_t i) const {
  // Curvature assuming constant field is along Z
  const Double_t tiny = 1.E-30;
#ifdef GEANT_CUDA_DEVICE_BUILD
  const Double_t bmag = gPropagator_fBmag;
#else
  const Double_t bmag = gPropagator->fBmag;
#endif
  return Math::Abs(kB2C * fChargeV[i] * bmag / (Pt(i) + tiny));
}

//______________________________________________________________________________
GEANT_CUDA_BOTH_CODE
Double_t GeantTrack_v::SafeLength(Int_t i, Double_t eps) {
  // Returns the propagation length in field such that the propagated point is
  // shifted less than eps with respect to the linear propagation.
  Double_t c = Curvature(i);
  if (c < 1.E-10)
    return 1.E20;
  return 2. * Math::Sqrt(eps / c);
}

//______________________________________________________________________________
Int_t GeantTrack_v::PostponeTracks(GeantTrack_v &output) {
  // Postpone transport of remaining tracks and copy them to the output.
  Int_t npostponed = GetNtracks();
  for (Int_t itr = 0; itr < npostponed; itr++)
    fStatusV[itr] = kPostponed;
  // Move these tracks to the output container
  output.AddTracks(*this, 0, npostponed - 1, kTRUE);
  RemoveTracks(0, npostponed - 1);
  Clear();
  return npostponed;
}

//______________________________________________________________________________
GEANT_CUDA_BOTH_CODE
Int_t GeantTrack_v::PostponeTrack(Int_t itr, GeantTrack_v &output) {
  // Postpone transport of a track and copy it to the output.
  // Returns where in the output the track was added.

  fStatusV[itr] = kPostponed;
  // Move these tracks to the output container
  Int_t new_itr = output.AddTrack(*this, itr, kTRUE);
  MarkRemoved(itr);
  return new_itr;
}

#ifdef VECGEOM_ROOT
//______________________________________________________________________________
TGeoVolume *GeantTrack_v::GetVolume(Int_t i) const {
  // Current volume the track is into
  return ((TGeoVolume*)gGeoManager->GetListOfVolumes()->At(fVindexV[i]));
}

//______________________________________________________________________________
TGeoVolume *GeantTrack_v::GetNextVolume(Int_t i) const {
  // Next volume the track is getting into
  return fNextpathV[i]->GetCurrentNode()->GetVolume();
}

//______________________________________________________________________________
TGeoMaterial *GeantTrack_v::GetMaterial(Int_t i) const {
  // Current material the track is into
  TGeoMedium *med = GetVolume(i)->GetMedium();
  if (!med)
    return 0;
  return med->GetMaterial();
}
<<<<<<< HEAD
#endif
=======

//______________________________________________________________________________
Bool_t GeantTrack_v::CheckNavConsistency(Int_t itr)
{
  // Check consistency of navigation state for a given track.
  // Debugging purpose
#ifdef USE_VECGEOM_NAVIGATOR
// TO IMPLEMENT WIRH VECGEOM
  return true;
#else
  Double_t point[3], local[3];
  point[0] = fXposV[itr];
  point[1] = fYposV[itr];
  point[2] = fZposV[itr];
  fPathV[itr]->GetMatrix()->MasterToLocal(point, local);
  TGeoShape *shape = fPathV[itr]->GetCurrentNode()->GetVolume()->GetShape();
  Int_t evt = fEventV[itr];
  Int_t trk = fParticleV[itr];
  Int_t stp = fNstepsV[itr];
  Bool_t onbound = fFrombdrV[itr];
  Bool_t inside = shape->Contains(local);
  Double_t safin = shape->Safety(local, true);
  Double_t safout = shape->Safety(local, false);
  
  // 1. Check that the current state really contains the particle position if the position is not declared on boundary.
  if (!onbound && !inside && safout>0.01) {
    Printf("ERRINSIDE: evt=%d trk=%d stp=%d (%16.14f,  %16.14f, %16.14f) not inside. safout=%g", evt, trk, stp, 
           point[0], point[1], point[2], safout);
//    PrintTrack(itr);
    return false;
  }
  // 2. Check that the safety state is consistent
  if (!onbound && inside) {
    if (safin < fSafetyV[itr]-1.E-8) {
      Printf("ERRSAFIN: evt=%d trk=%d stp=%d (%16.14f,  %16.14f, %16.14f) safin=%g smaller than track safety=%g", evt, trk, stp, 
             point[0], point[1], point[2], safin, fSafetyV[itr]);
      return false;
    }
  }
  return true;
#endif
}

//______________________________________________________________________________
Bool_t GeantTrack_v::BreakOnStep(Int_t evt, Int_t trk, Int_t stp, Int_t nsteps, const char *msg, Int_t itr)
{
  // Return true if container has a track with a given number doing a given step from a given event
  // Debugging purpose
  Int_t ntracks = GetNtracks();
  Int_t start = 0;
  Int_t end = ntracks;
  Bool_t has_it = false;
  if (itr>=0) {
    start=itr; 
    end=itr+1;
  }
  for (itr=start; itr<end; ++itr) {
    if ((fParticleV[itr]==trk) && (fEventV[itr]==evt) && ((fNstepsV[itr]>=stp) && (fNstepsV[itr]<stp+nsteps))) {
      has_it = true;
      PrintTrack(itr, msg);
      break;
    }
  }
  if (!has_it) return false;
  // Put breakpoint at line below
  return true;
}
>>>>>>> 0213860f
<|MERGE_RESOLUTION|>--- conflicted
+++ resolved
@@ -2503,9 +2503,7 @@
     return 0;
   return med->GetMaterial();
 }
-<<<<<<< HEAD
-#endif
-=======
+#endif
 
 //______________________________________________________________________________
 Bool_t GeantTrack_v::CheckNavConsistency(Int_t itr)
@@ -2572,5 +2570,4 @@
   if (!has_it) return false;
   // Put breakpoint at line below
   return true;
-}
->>>>>>> 0213860f
+}
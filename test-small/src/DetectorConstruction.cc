--- conflicted
+++ resolved
@@ -224,13 +224,10 @@
 new G4Material("Air"  , density= 1.290*mg/cm3, ncomponents=2);
 Air->AddElement(N, fractionmass=0.7);
 Air->AddElement(O, fractionmass=0.3);
-<<<<<<< HEAD
-=======
 
 G4Material* Vacuum =
 new G4Material("Galactic", z=1., a=1.01*g/mole,density= universe_mean_density,
                            kStateGas, 2.73*kelvin, 3.e-18*pascal);
->>>>>>> 0d0c12b8
   
   //  For now, do not use the materials below
   // ---------------------------------------------
@@ -296,13 +293,8 @@
 G4cout << *(G4Material::GetMaterialTable()) << G4endl;
 
 //default materials of the World
-<<<<<<< HEAD
-defaultMaterial  = Air;
-// defaultMaterial  = Vacuum;
-=======
 //defaultMaterial  = Air;
 defaultMaterial  = Vacuum;
->>>>>>> 0d0c12b8
   
 }
 

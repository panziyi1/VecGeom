--- conflicted
+++ resolved
@@ -142,7 +142,7 @@
 if (GNU)
   set(VECGEOM_CXX_FLAGS "${VECGEOM_CXX_FLAGS} -Wall -fPIC")
   if (CMAKE_BUILD_TYPE MATCHES Debug)
-    set(VECGEOM_CXX_FLAGS "${VECGEOM_CXX_FLAGS} -ggdb -O0")
+    set(VECGEOM_CXX_FLAGS "${VECGEOM_CXX_FLAGS} -Weffc++ -ggdb -O0")
 
   else()
     set(VECGEOM_CXX_FLAGS "${VECGEOM_CXX_FLAGS} -finline-limit=10000000 -ffast-math -ftree-vectorize")
@@ -353,27 +353,6 @@
   set(CUDA_NVCC_FLAGS ${CUDA_NVCC_FLAGS} ${VECGEOM_NVCC_COMPILATION_FLAGS})
 endif()
 
-### CXXFLAGS needs to be set early, so that VECGEOM_GEANT4, VECGEOM_ROOT,
-### and VECGEOM_USOLIDS are already defined when compiling USolids, or it breaks
-
-# Pass flags to compilers
-# We may have addition in compiler flags from the above included packages
-# We don't want to have trailing CMAKE_CXX_FLAGS_"BUILD_TYPE" options on the command line
-# but rather have it as first set of argument.
-set(CMAKE_CXX_FLAGS "${CMAKE_CXX_FLAGS} ${CMAKE_CXX_FLAGS_${_build_type}} ${VECGEOM_CXX_FLAGS} ${VECGEOM_COMPILATION_FLAGS}")
-#set(VECGEOM_CXX_FLAGS ${CMAKE_CXX_FLAGS_${_build_type}})
-#unset(CMAKE_CXX_FLAGS_${_build_type} CACHE)
-
-message(STATUS "Compiling with C++ flags: ${CMAKE_CXX_FLAGS}")
-if (CUDA)
-  message(STATUS "Compiling with NVCC flags: ${CUDA_NVCC_FLAGS}")
-endif()
-
-# until VecCore is separated from VecGeom (then it become something
-# ${VecCore_DIR}/include
-include_directories(${CMAKE_SOURCE_DIR}/VecCore/inc )
-include_directories(${CMAKE_INSTALL_PREFIX}/VecCore)
-
 if (ROOT)
 
   find_package(ROOT REQUIRED)
@@ -417,7 +396,6 @@
 
 endif()
 
-<<<<<<< HEAD
 
 # until VecCore is separated from VecGeom (then it become something
 # ${VecCore_DIR}/include
@@ -437,8 +415,6 @@
   message(STATUS "Compiling with NVCC flags: ${CUDA_NVCC_FLAGS}")
 endif()
 
-=======
->>>>>>> 88344d64
 ################################################################################
 
 
@@ -787,26 +763,6 @@
   build_executables("${TEST_EXECUTABLES_ROOT}")
   build_executables("${TEST_EXECUTABLES_VISUALIZATION}")
   add_to_ctest("${TEST_UNITTESTEXECUTABLES_ROOT}")
-
-  if (VALIDATION)
-    macro(add_cmsshapevalidation_test TESTNAME SHAPEFILE)
-      add_test(NAME ${TESTNAME} COMMAND bash -c "${CMAKE_SOURCE_DIR}/test/scripts/RunRandomValidation ${CMAKE_BINARY_DIR}/BenchmarkShapeFromROOTFile  ${CMAKE_SOURCE_DIR}/test/cmstestdata/cms2015.root  ${CMAKE_SOURCE_DIR}/test/cmstestdata/${SHAPEFILE}" )
-    endmacro()
-
-    # Adding various shapes tests for nightlies
-    add_cmsshapevalidation_test( tubevalidation cmstubes.txt )
-    add_cmsshapevalidation_test( trapvalidation cmstraps.txt )
-    add_cmsshapevalidation_test( polyconevalidation cmspolycones.txt )
-    add_cmsshapevalidation_test( polyhedravalidation cmspolyhedra.txt )
-    add_cmsshapevalidation_test( conevalidation cmscones.txt )
-    add_cmsshapevalidation_test( boxvalidation cmsboxes.txt )
-    #taken out due to problems: add_cmsshapevalidation_test( booleanvalidation cmsbooleans.txt )
-    #taken out due to Issue-133: add_cmsshapevalidation_test( torusvalidation cmstori.txt )
-  endif()
-else()
-  if (VALIDATION)
-    message(WARNING "Validation tests depend on ROOT being enabled")
-  endif()
 endif()
 
 if (USolids)
@@ -820,6 +776,7 @@
   add_test(NAME VecGeomBox COMMAND TestBox --vecgeom)
   add_test(NAME USolidTube COMMAND TestTube --usolids)
   add_test(NAME VecTube COMMAND TestTube --vecgeom)
+
 endif()
 
 if (CUDA)
@@ -827,7 +784,6 @@
 #  add_to_ctest("${TEST_EXECUTABLES_CUDA}")
 endif()
 
-<<<<<<< HEAD
 macro(add_cmsshapevalidation_test TESTNAME SHAPEFILE)
   add_test(NAME ${TESTNAME} COMMAND bash -c "${CMAKE_SOURCE_DIR}/test/scripts/RunRandomValidation ${CMAKE_BINARY_DIR}/BenchmarkShapeFromROOTFile  ${CMAKE_SOURCE_DIR}/test/cmstestdata/cms2015.root  ${CMAKE_SOURCE_DIR}/test/cmstestdata/${SHAPEFILE}" )
 endmacro()
@@ -846,8 +802,6 @@
 
 
 
-=======
->>>>>>> 88344d64
 #---------------------------------------------------------------------------
 # Include creation and submission to dashboard cdash.cern.ch
 

cmake_minimum_required(VERSION 2.8.8)
project(vecgeom)

################################################################################

option(VC_ACCELERATION "Internal vectorization using Vc." ON)

option(CUDA "Enable compilation for CUDA." OFF)

option(CUDA_SPECIALIZATION "Use specialized volumes for CUDA." ON)

option(ROOT "Include ROOT." OFF)

option(USOLIDS "Include USolids." OFF)

option(BENCHMARK "Enable performance comparisons." OFF)

option(NO_SPECIALIZATION "Disable specialization of volumes." OFF)

option(COVERAGE_TESTING "Enable coverage testing flags." OFF)

option(CTEST "Enable CTest when building." ON)

if (USOLIDS)
  set(USolids ON)
endif()

if (NOT BACKEND)
  message(STATUS "Backend not specified. Defaulting to Vc.")
  set(BACKEND "Vc")
endif()

set(CMAKE_MODULE_PATH ${CMAKE_MODULE_PATH} ${PROJECT_SOURCE_DIR}/cmake/modules)

################################################################################

# Determine backend

set(Vc)
set(Cilk)
set(Scalar)

if (BACKEND STREQUAL "Vc")
  set(Vc TRUE)
endif()
if (BACKEND STREQUAL "Cilk")
  set(Cilk TRUE)
endif()
if (BACKEND STREQUAL "Scalar")
  set(Scalar TRUE)
endif()
if (NOT Vc AND NOT Cilk AND NOT Scalar)
  message(FATAL_ERROR "Configuring with invalid backend \"${BACKEND}\".")
endif()

message(STATUS "Configuring with vector backend ${BACKEND}.")


# Determine C++ compiler being used

if ("${CMAKE_CXX_COMPILER_ID}" STREQUAL "Clang")
  set(Clang TRUE)
endif()
if ("${CMAKE_CXX_COMPILER_ID}" STREQUAL "GNU")
  set(GNU TRUE)
endif()
if ("${CMAKE_CXX_COMPILER_ID}" STREQUAL "Intel")
  set(Intel TRUE)
endif()


# Allow specifying vector instruction set

if ((NOT Intel) AND VECTOR)
  message(STATUS "Compiling with vector instruction set ${VECTOR}")
  set(CMAKE_CXX_FLAGS "${CMAKE_CXX_FLAGS} -m${VECTOR}")
endif()

################################################################################

# Set C++ compiler flags. Will also be forwarded by CUDA when compiling C++.

set(CMAKE_CXX_FLAGS "${CMAKE_CXX_FLAGS} -Wall -fPIC -DVECGEOM")
if (CMAKE_BUILD_TYPE MATCHES Debug)
  set(CMAKE_CXX_FLAGS
      "${CMAKE_CXX_FLAGS} -Weffc++ -ggdb")
  if (APPLE OR UNIX) 
    set(CMAKE_CXX_FLAGS "${CMAKE_CXX_FLAGS} -O1")
  else()
    set(CMAKE_CXX_FLAGS "${CMAKE_CXX_FLAGS} -O0")
  endif()
else()
  set(CMAKE_CXX_FLAGS "${CMAKE_CXX_FLAGS} -O2")
endif()
if (GNU)
  if (NOT ERROR_LIMIT AND NOT ERROR_LIMIT EQUAL 0)
    set(ERROR_LIMIT 20)
  endif()
  set(CMAKE_CXX_FLAGS
      "${CMAKE_CXX_FLAGS} -fmax-errors=${ERROR_LIMIT} -finline-limit=10000000")
  # Enable pretty diagnostics coloring if gcc 4.9+ is being used
  execute_process(COMMAND ${CMAKE_CXX_COMPILER} -dumpversion
                  OUTPUT_VARIABLE GCC_VERSION)
  if (GCC_VERSION VERSION_GREATER 4.9 OR GCC_VERSION VERSION_EQUAL 4.9)
    set(CMAKE_CXX_FLAGS "${CMAKE_CXX_FLAGS} -fdiagnostics-color=auto")
  endif()
  if (COVERAGE_TESTING)
    set(CMAKE_CXX_FLAGS "${CMAKE_CXX_FLAGS} -fprofile-arcs -ftest-coverage")
    set(LIBS ${LIBS} gcov)
  endif()
endif()
if (Intel)
  set(CMAKE_CXX_FLAGS "-xHost ${CMAKE_CXX_FLAGS}")
  if (COVERAGE_TESTING)
    message(FATAL_ERROR "Coverage testing not supported for icc.")
  endif()
else()
  set(CMAKE_CXX_FLAGS "${CMAKE_CXX_FLAGS} -ffast-math -ftree-vectorize")
endif()
if (VC_ACCELERATION)
  set(CMAKE_CXX_FLAGS "${CMAKE_CXX_FLAGS} -DVECGEOM_VC_ACCELERATION")
endif()
if (BENCHMARK)
  set(CMAKE_CXX_FLAGS "${CMAKE_CXX_FLAGS} -DVECGEOM_BENCHMARK")
endif()
if (NO_SPECIALIZATION)
  set(CMAKE_CXX_FLAGS "${CMAKE_CXX_FLAGS} -DVECGEOM_NO_SPECIALIZATION")
endif()
if (Clang)
  if (COVERAGE_TESTING)
    set(CMAKE_CXX_FLAGS "${CMAKE_CXX_FLAGS} --coverage")
    set(LIBS ${LIBS} profile_rt)
  endif()
endif()

################################################################################

if (Scalar)
  set(CMAKE_CXX_FLAGS "${CMAKE_CXX_FLAGS} -DVECGEOM_SCALAR")
endif()

if (VC_ACCELERATION OR Vc)

  find_package(Vc REQUIRED)
  set(LIBS ${LIBS} ${Vc_LIBRARIES})
 include_directories(AFTER SYSTEM ${Vc_INCLUDE_DIR})
endif()

if (Vc)

  set(CMAKE_CXX_FLAGS "${CMAKE_CXX_FLAGS} -DVECGEOM_VC")

  if (GNU)
    # Fixes ABI issues with Vc using GNU compiler
    set(CMAKE_CXX_FLAGS "${CMAKE_CXX_FLAGS} -fabi-version=6")
  endif()
  set(BACKEND_INCLUDE backend/vc)
  set(SRC_EXTERNAL ${SRC_EXTERNAL} source/backend/vc/Backend.cpp)
  set(HEADERS_BACKEND ${HEADERS_BACKEND}
    ${CMAKE_SOURCE_DIR}/backend/vc/Backend.h
  )

endif()

if (Cilk)

  if (NOT Intel)
    message(FATAL_ERROR "Must use Intel C++ compiler (icc) for Cilk backend.")
  endif()

  set(CMAKE_CXX_FLAGS "${CMAKE_CXX_FLAGS} -DVECGEOM_CILK")

  set(BACKEND_INCLUDE backend/cilk)
  set(
    SRC_EXTERNAL ${SRC_EXTERNAL}
    source/backend/cilk/Backend.cpp
  )
  set(HEADERS_BACKEND ${HEADERS_BACKEND}
    ${CMAKE_SOURCE_DIR}/backend/cilk/Backend.h
  )

endif()

if (CUDA)

  find_package(CUDA REQUIRED)
  include(FindCUDA)

  if (NOT CUDA_ARCH)
    set(CUDA_ARCH 20)
  endif()
  set(CUDA_ARCH "-arch=sm_${CUDA_ARCH}")

  set(CMAKE_CXX_FLAGS "${CMAKE_CXX_FLAGS} -DVECGEOM_CUDA")
  if (NOT CUDA_SPECIALIZATION)
    set(CMAKE_CXX_FLAGS "${CMAKE_CXX_FLAGS} -DVECGEOM_CUDA_NO_SPECIALIZATION")
  endif()

  set(
    CUDA_NVCC_FLAGS ${CUDA_NVCC_FLAGS}
    -O2 --use_fast_math -Xcudafe "--diag_suppress=code_is_unreachable"
    -Xcudafe "--diag_suppress=initialization_not_reachable"
  )
  if (CMAKE_BUILD_TYPE MATCHES Debug)
    set(CUDA_NVCC_FLAGS ${CUDA_NVCC_FLAGS} -g -G)
  endif()
  set(CUDA_SEPARABLE_COMPILATION ON)
  # set(CUDA_VERBOSE_BUILD ON)

  message(STATUS "Compiling with NVCC flags: ${CUDA_NVCC_FLAGS}")

  set(BACKEND_INCLUDE_CUDA backend/cuda)
  set(SRC_EXTERNAL ${SRC_EXTERNAL} source/CudaManager.cpp)
  set(
    SRC_CUDA ${SRC_CUDA}
    source/CudaManager.cu
    source/backend/cuda/Interface.cu
  )

endif()

if (ROOT)
  
  find_package(ROOT REQUIRED)

  include_directories(AFTER SYSTEM ${ROOT_INCLUDE_DIR})
  link_directories(${ROOT_LIBRARY_DIR})
<<<<<<< HEAD
  #link_directories(${ROOT_LIBRARY_DIR}/root) # For natively installed ROOT
  set(LIBS ${LIBS} "-lCint -lCore -lMathCore -lRIO -lThread -lGeom -lGui -lNet -lHist -lGraf -lGraf3d -lGpad -lTree -lRint -lPostscript -lMatrix -lPhysics -lm -ldl")
=======
  link_directories(${ROOT_LIBRARY_DIR}/root) # For natively installed ROOT
  set(LIBS ${LIBS} "-lCint -lCore -lMathCore -lRIO -lThread -lGeom -lGui"
      "-lNet -lHist -lGraf -lGraf3d -lGpad -lTree -lRint -lPostscript"
      "-lMatrix -lPhysics -lm -ldl")
>>>>>>> 422b7d4d
  set(SRC_EXTERNAL ${SRC_EXTERNAL}
    source/PlacedRootVolume.cpp
    source/RootGeoManager.cpp
    source/UnplacedRootVolume.cpp
  )
  set(CMAKE_CXX_FLAGS "${CMAKE_CXX_FLAGS} -DVECGEOM_ROOT")

endif()

if (USolids)

  if (NOT USOLIDS_DIR AND (NOT USOLIDS_INCLUDE_DIR OR NOT USOLIDS_LIBRARY_DIR))
    if (NOT ROOT)
      message(FATAL_ERROR "ROOT required to build USolids from source.")
    endif()
    message(STATUS "Building with shipped USolids.")
    add_subdirectory(USolids)
    include_directories(${CMAKE_SOURCE_DIR}/USolids/include)
    link_directories(${CMAKE_BINARY_DIR}/USolids)
  endif()
  if (USOLIDS_INCLUDE_DIR)
    include_directories(${USOLIDS_INCLUDE_DIR})
  elseif (USOLIDS_DIR)
    include_directories(${USOLIDS_DIR}/include)
  endif()
  if (USOLIDS_LIBRARY_DIR)
    link_directories(${USOLIDS_LIBRARY_DIR})
  elseif (USOLIDS_DIR)
    link_directories(${USOLIDS_DIR}/lib)
  endif()
  set(CMAKE_CXX_FLAGS "${CMAKE_CXX_FLAGS} -DVECGEOM_USOLIDS")
  
  set(LIBS ${LIBS} usolids)

endif()

message(STATUS "Compiling with C++ flags: ${CMAKE_CXX_FLAGS}")

################################################################################

include_directories(${CMAKE_SOURCE_DIR})

set(SRC_CPP_RELATIVE
  source/AOS3D.cpp
  source/LogicalVolume.cpp
  source/PlacedBox.cpp
  source/PlacedTube.cpp
  source/PlacedParallelepiped.cpp
  source/PlacedParaboloid.cpp
  source/PlacedTrapezoid.cpp
  source/PlacedVolume.cpp
  source/SOA3D.cpp
  source/SpecializedBox.cpp
  source/Transformation3D.cpp
  source/UnplacedBox.cpp
  source/UnplacedTube.cpp
  source/UnplacedParaboloid.cpp
  source/UnplacedParallelepiped.cpp
  source/UnplacedTrapezoid.cpp
  source/UnplacedVolume.cpp
  source/Vector.cpp
  source/NavigationState.cpp	
  source/SimpleNavigator.cpp
)
foreach(SRC ${SRC_CPP_RELATIVE})
  set(SRC_CPP ${SRC_CPP} ${CMAKE_SOURCE_DIR}/${SRC})
endforeach()

# Copy all source files to .cu-files in order for NVCC to compile them as CUDA
# code and not regular C++ files.

if (CUDA)

  foreach(SRC_FILE ${SRC_CPP})

    get_filename_component(SRC_FILENAME ${SRC_FILE} NAME_WE)

    ADD_CUSTOM_COMMAND(
      OUTPUT ${CMAKE_CURRENT_BINARY_DIR}/cuda_src/${SRC_FILENAME}.cu
      COMMAND ${CMAKE_COMMAND} -E copy ${SRC_FILE}
          ${CMAKE_CURRENT_BINARY_DIR}/cuda_src/${SRC_FILENAME}.cu
      DEPENDS ${SRC_FILE}
    )

    set(
      SRC_CUDA ${SRC_CUDA}
      ${CMAKE_CURRENT_BINARY_DIR}/cuda_src/${SRC_FILENAME}.cu
    )

  endforeach()

endif()

# Add files that won't be compiled for CUDA

if (USOLIDS)
  set(SRC_CPP ${SRC_CPP}
    test/shape_tester/ShapeTester.cpp
  )
endif()
if (BENCHMARK)
  set(SRC_CPP ${SRC_CPP}
    source/benchmarking/BenchmarkResult.cpp
    source/benchmarking/Benchmarker.cpp
    source/benchmarking/VolumePointers.cpp
  )
  set(SRC_CUDA ${SRC_CUDA}
    source/benchmarking/Benchmarker.cu
  )
endif()
set(SRC_CPP ${SRC_CPP} ${SRC_EXTERNAL}
  source/GeoManager.cpp
)

# Compile cpp-files for C++11

set_source_files_properties(${SRC_CPP} PROPERTIES COMPILE_FLAGS -std=c++11)

################################################################################

# Build libraries

add_library(vecgeom_cpp ${SRC_CPP})
target_link_libraries(vecgeom_cpp ${LIBS})
set(LIBS ${LIBS} vecgeom_cpp)
if (NOT ${CMAKE_SYSTEM_NAME} MATCHES "Darwin")
  set(LIBS ${LIBS} -lrt)
endif()

if (CUDA)
  cuda_add_library(
    vecgeom_cuda
    ${SRC_CUDA}
    OPTIONS ${CUDA_ARCH}
  )
  target_link_libraries(vecgeom_cuda ${LIBS})
  set(LIBS ${LIBS} vecgeom_cuda)
  install(TARGETS vecgeom_cuda DESTINATION lib)
endif()

################################################################################

# Define executables

set(TEST_EXECUTABLES_CORE
  ${CMAKE_SOURCE_DIR}/test/core/ContainerTest.cpp
  ${CMAKE_SOURCE_DIR}/test/core/create_geometry.cpp
  ${CMAKE_SOURCE_DIR}/test/core/testVectorSafety.cpp
  ${CMAKE_SOURCE_DIR}/test/core/Transformation3DTest.cpp
)
set(TEST_EXECUTABLES_ROOT
  ${CMAKE_SOURCE_DIR}/test/root/root_geometry.cpp
  ${CMAKE_SOURCE_DIR}/test/root/complex_test1.cpp
  ${CMAKE_SOURCE_DIR}/test/root/ImportFromRootFileTest.cpp
)
set(TEST_EXECUTABLES_USOLIDS
  ${CMAKE_SOURCE_DIR}/test/usolids/CompatibilityTest.cpp
  ${CMAKE_SOURCE_DIR}/test/unit_tests/TestBox.cpp
)
set(TEST_EXECUTABLES_BENCHMARK
  ${CMAKE_SOURCE_DIR}/test/benchmark/BoxBenchmark.cpp
  ${CMAKE_SOURCE_DIR}/test/benchmark/ParaboloidBenchmark.cpp
  ${CMAKE_SOURCE_DIR}/test/ParaboloidTest.cpp
  ${CMAKE_SOURCE_DIR}/test/HyperboloidTest.cpp
  ${CMAKE_SOURCE_DIR}/test/benchmark/MultiBenchmark.cpp
  ${CMAKE_SOURCE_DIR}/test/benchmark/ParallelepipedBenchmark.cpp
  ${CMAKE_SOURCE_DIR}/test/benchmark/TubeBenchmark.cpp
)
set(TEST_EXECUTABLES_CUDA
  # Files go here
)
set(TEST_EXECUTABLES_SHAPETESTER
  ${CMAKE_SOURCE_DIR}/test/shape_tester/shape_testBox.cpp
)
set(TEST_EXECUTABLES
  ${TEST_EXECUTABLES_CORE}
  ${TEST_EXECUTABLES_ROOT}
  ${TEST_EXECUTABLES_USOLIDS}
  ${TEST_EXECUTABLES_BENCHMARK}
  ${TEST_EXECUTABLES_CUDA}
  ${TEST_EXECUTABLES_SHAPETESTER}
)
set_source_files_properties(
  ${TEST_EXECUTABLES}
  PROPERTIES COMPILE_FLAGS -std=c++11
)

# Build executables

if (CTEST)
  message(STATUS "Testing with CTest enabled.")
  enable_testing()
endif()

function(build_executables EXECUTABLES ENABLE_CTEST)
  foreach(EXECUTABLE ${EXECUTABLES})
    get_filename_component(TARGET_NAME ${EXECUTABLE} NAME_WE)
    add_executable(${TARGET_NAME} ${EXECUTABLE})
    target_link_libraries(${TARGET_NAME} ${LIBS})
    if (CTEST AND ENABLE_CTEST)
      add_test(${TARGET_NAME} ${TARGET_NAME})
    endif()
  endforeach()
endfunction()

build_executables("${TEST_EXECUTABLES_CORE}" TRUE)
if (BENCHMARK)
  build_executables("${TEST_EXECUTABLES_BENCHMARK}" FALSE)
endif()
if (ROOT)
  build_executables("${TEST_EXECUTABLES_ROOT}" TRUE)
endif()
if (USolids)
  build_executables("${TEST_EXECUTABLES_USOLIDS}" TRUE)
  build_executables("${TEST_EXECUTABLES_SHAPETESTER}" TRUE)
endif()
if (CUDA)
  build_executables("${TEST_EXECUTABLES_CUDA}" TRUE)
endif()

################################################################################

# Install headers and libraries

set(HEADER_FOLDERS
  base
  benchmarking
  management
  navigation
  volumes
)
set(BACKEND_FOLDERS
  backend/scalar
  backend/vc
  backend/cilk
  backend/cuda
)
foreach(FOLDER ${HEADER_FOLDERS})
  install(DIRECTORY ${FOLDER} DESTINATION include)
endforeach()
foreach(FOLDER ${BACKEND_FOLDERS})
  install(DIRECTORY ${FOLDER} DESTINATION include/backend)
endforeach()
install(FILES ${CMAKE_SOURCE_DIR}/backend/Backend.h DESTINATION include/backend)

foreach(HEADER ${HEADERS_BACKEND})
  get_filename_component(FILENAME ${HEADER} NAME)
  install(FILES ${HEADER} DESTINATION include/backend/vector)
endforeach()
install(TARGETS vecgeom_cpp DESTINATION lib)<|MERGE_RESOLUTION|>--- conflicted
+++ resolved
@@ -225,15 +225,10 @@
 
   include_directories(AFTER SYSTEM ${ROOT_INCLUDE_DIR})
   link_directories(${ROOT_LIBRARY_DIR})
-<<<<<<< HEAD
-  #link_directories(${ROOT_LIBRARY_DIR}/root) # For natively installed ROOT
-  set(LIBS ${LIBS} "-lCint -lCore -lMathCore -lRIO -lThread -lGeom -lGui -lNet -lHist -lGraf -lGraf3d -lGpad -lTree -lRint -lPostscript -lMatrix -lPhysics -lm -ldl")
-=======
   link_directories(${ROOT_LIBRARY_DIR}/root) # For natively installed ROOT
   set(LIBS ${LIBS} "-lCint -lCore -lMathCore -lRIO -lThread -lGeom -lGui"
       "-lNet -lHist -lGraf -lGraf3d -lGpad -lTree -lRint -lPostscript"
       "-lMatrix -lPhysics -lm -ldl")
->>>>>>> 422b7d4d
   set(SRC_EXTERNAL ${SRC_EXTERNAL}
     source/PlacedRootVolume.cpp
     source/RootGeoManager.cpp

--- conflicted
+++ resolved
@@ -128,15 +128,8 @@
 set(VECGEOM_COMPILATION_FLAGS
     "${VECGEOM_COMPILATION_FLAGS} -Wall -fPIC")
 if (CMAKE_BUILD_TYPE MATCHES Debug)
-<<<<<<< HEAD
-  #set(CMAKE_CXX_FLAGS "${CMAKE_CXX_FLAGS} -Weffc++ -ggdb")
-  set(CMAKE_CXX_FLAGS "${CMAKE_CXX_FLAGS} -ggdb")
-  #set(CMAKE_CXX_FLAGS "${CMAKE_CXX_FLAGS} -g -ggdb")
-  if (APPLE OR UNIX) 
-=======
   set(CMAKE_CXX_FLAGS "${CMAKE_CXX_FLAGS} -Weffc++ -ggdb")
   if (APPLE OR UNIX)
->>>>>>> 3eebb7de
     set(CMAKE_CXX_FLAGS "${CMAKE_CXX_FLAGS} -O1")
   else()
     set(CMAKE_CXX_FLAGS "${CMAKE_CXX_FLAGS} -O0")
@@ -581,11 +574,8 @@
   ${CMAKE_SOURCE_DIR}/test/benchmark/SphereBenchmark.cpp
   ${CMAKE_SOURCE_DIR}/test/benchmark/TrdBenchmark.cpp
   ${CMAKE_SOURCE_DIR}/test/benchmark/ConeBenchmark.cpp
-<<<<<<< HEAD
   ${CMAKE_SOURCE_DIR}/test/benchmark/NavigationBenchmark.cpp
-=======
   ${CMAKE_SOURCE_DIR}/test/benchmark/PolyconeBenchmark.cpp
->>>>>>> 3eebb7de
 )
 set(TEST_EXECUTABLES_CUDA
   # Files go here

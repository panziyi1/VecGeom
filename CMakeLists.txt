--- conflicted
+++ resolved
@@ -326,28 +326,11 @@
   set(LIBS ${LIBS} -lrt)
 endif()
 
-<<<<<<< HEAD
-set(
-  SRC_EXECUTABLES
-  ${CMAKE_SOURCE_DIR}/test/create_geometry.cpp
-  ${CMAKE_SOURCE_DIR}/test/root_geometry.cpp
-  ${CMAKE_SOURCE_DIR}/test/complex_test1.cpp
-  ${CMAKE_SOURCE_DIR}/test/BoxBenchmark.cpp
-  ${CMAKE_SOURCE_DIR}/test/TubeBenchmark.cpp
-  ${CMAKE_SOURCE_DIR}/test/MultiBenchmark.cpp
-  ${CMAKE_SOURCE_DIR}/test/ParallelepipedBenchmark.cpp
-  ${CMAKE_SOURCE_DIR}/test/TrapezoidBenchmark.cpp
-  ${CMAKE_SOURCE_DIR}/test/cpugpu.cpp
-  ${CMAKE_SOURCE_DIR}/test/ParallelepipedTest.cpp
-  ${CMAKE_SOURCE_DIR}/test/TrapezoidTest.cpp
-)
 set_source_files_properties(
   ${SRC_EXECUTABLES}
   PROPERTIES COMPILE_FLAGS -std=c++11
 )
 
-=======
->>>>>>> d648e3ed
 if (CUDA)
   cuda_add_library(
     vecgeom_cuda
@@ -407,42 +390,7 @@
 
 build_executables("${TEST_EXECUTABLES_CORE}")
 if (BENCHMARK)
-<<<<<<< HEAD
-  add_executable(
-    BoxBenchmark
-    ${CMAKE_SOURCE_DIR}/test/BoxBenchmark.cpp
-  )
-  add_executable(
-    TubeBenchmark
-    ${CMAKE_SOURCE_DIR}/test/TubeBenchmark.cpp
-  )
-  add_executable(
-    MultiBenchmark
-    ${CMAKE_SOURCE_DIR}/test/MultiBenchmark.cpp
-  )
-  target_link_libraries(BoxBenchmark ${LIBS})
-  target_link_libraries(TubeBenchmark ${LIBS})
-  target_link_libraries(MultiBenchmark ${LIBS})
-  if (NOT USolids)
-    add_executable(
-      ParallelepipedBenchmark
-      ${CMAKE_SOURCE_DIR}/test/ParallelepipedBenchmark.cpp
-    )
-    target_link_libraries(ParallelepipedBenchmark ${LIBS})
-  endif()
-  add_executable(
-    TrapezoidBenchmark
-    ${CMAKE_SOURCE_DIR}/test/TrapezoidBenchmark.cpp
-  )
-  target_link_libraries(TrapezoidBenchmark ${LIBS})
-  add_executable(
-    TrapezoidTest
-    ${CMAKE_SOURCE_DIR}/test/TrapezoidTest.cpp
-  )
-  target_link_libraries(TrapezoidTest ${LIBS})
-=======
   build_executables("${TEST_EXECUTABLES_BENCHMARK}")
->>>>>>> d648e3ed
 endif()
 if (ROOT)
   build_executables("${TEST_EXECUTABLES_ROOT}")

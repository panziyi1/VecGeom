--- conflicted
+++ resolved
@@ -13,12 +13,6 @@
 endif()
 string(TOUPPER ${CMAKE_BUILD_TYPE} _build_type)
 
-
-<<<<<<< HEAD
-option(USOLIDS_VECGEOM "Forward USOLIDS volumes to their VecGeom implementation" OFF)
-
-option(VC_ACCELERATION "Internal vectorization using Vc." ON)
-=======
 # Setting the C++ compiler to use
 set("${CMAKE_CXX_COMPILER_ID}" TRUE CACHE STRING "C++ Compiler")
 if (NOT GNU AND NOT Clang AND NOT Intel)
@@ -31,7 +25,7 @@
 ################################################################################
 
 # Configuration options
->>>>>>> 21f96d0d
+option(USOLIDS_VECGEOM "Forward USOLIDS volumes to their VecGeom implementation" OFF)
 
 option(CUDA "Enable compilation for CUDA." OFF)
 

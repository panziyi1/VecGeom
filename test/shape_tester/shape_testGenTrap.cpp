--- conflicted
+++ resolved
@@ -84,12 +84,8 @@
   int errCode = 0;
 
   ShapeTester tester;
-<<<<<<< HEAD
-  // tester.SetSolidTolerance(1.e-7);
-=======
   tester.SetSolidTolerance(1.e-7);
   tester.SetTestBoundaryErrors(true);
->>>>>>> ff1bc00f
   //  tester.EnableDebugger(true);
 
   if (argc > 3) {

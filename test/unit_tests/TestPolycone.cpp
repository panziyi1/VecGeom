//
// File:    TestPolycone.cpp
// Purpose: Unit tests for the polycone
//

#include "base/Vector3D.h"
#include "volumes/Polycone.h"
#include "volumes/Tube.h"
#include "volumes/Cone.h"
#include "volumes/LogicalVolume.h"
#include "volumes/PlacedVolume.h"
#include "ApproxEqual.h"
#ifdef VECGEOM_USOLIDS
  #include "UPolycone.hh"
  #include "UGenericPolycone.hh"
  #include "UVector3.hh"
#endif
#include <cmath>
#include <fenv.h>

//.. ensure asserts are compiled in
#undef NDEBUG
#include <cassert>

using namespace vecgeom;

bool testingvecgeom=false;

template <typename Constants, class Polycone_t, class Vec_t = vecgeom::Vector3D<vecgeom::Precision> >
bool TestPolycone()
{
  double RMINVec[8] = { 30, 30,  0,  0,  0,  0, 40, 40};
  double RMAXVec[8] = { 70, 70, 70, 40, 40, 80, 80, 60};
  double Z_Values[8]= {-20,-10,-10,  0, 10, 20, 30, 40};
  double Phi_Values[2];
  Phi_Values[0]=-10.*UUtils::kPi/180.;
  Phi_Values[1]=10.*UUtils::kPi/180.;
  Polycone_t *MyPCone = new Polycone_t ("MyPCone", Phi_Values[0], Phi_Values[1],
                                        8, Z_Values, RMINVec, RMAXVec );


  double RMIN[3] = {  0, 0, 0 };
  double RMAX[3] = { 70,70,80 };
  double Z_Val2[3]={-10, 0,10 };
  Polycone_t Simple("SimpleTube+Cone", 0, 360.*UUtils::kPi/180., 3, Z_Val2, RMIN, RMAX );

<<<<<<< HEAD
  double z1[8] = {-2935., -1899., -1899., -1899., 1899., 1899., 1899., 2935.};
  double rmin1[8] = {74., 34., 31., 31., 31., 31., 34., 74.};
  double rmax1[8] = {1233., 1233., 1233., 1233., 1233., 1233., 1233., 1233.};
  Polycone_t cms_TRAK("oldcms_TRAK", 0, 360.*UUtils::kPi/180., 8, z1, rmin1, rmax1);
=======
  //enabling FPE exception
  #if !defined(__clang__)
         feenableexcept(FE_ALL_EXCEPT & ~FE_INEXACT);
  #endif

  double z1[8] = {-2935., -1899., -1899., -1899., 1899., 1899., 1899., 2935.};
  double rmin1[8] = {74., 34., 31., 31., 31., 31., 34., 74.};
  double rmax1[8] = {1233., 1233., 1233., 1233., 1233., 1233., 1233., 1233.};
  Polycone_t cms_TRAK("oldcms_TRAK", 0, 360. * UUtils::kPi / 180., 8, z1, rmin1, rmax1);
>>>>>>> 7ecc64cb

if(testingvecgeom) {

    int Nz = 4;
    // a tube and two cones
    double rmin[] = { 0.1, 0.0, 0.0 , 0.4 };
    double rmax[] = { 1., 2., 2. , 1.5 };
    double z[] = { -1, -0.5, 0.5, 2 };

    UnplacedPolycone poly1( 0.,    /* initial phi starting angle */
                            360.*UUtils::kPi/180.,  //kTwoPi,    /* total phi angle */
                            Nz,    /* number corners in r,z space */
                            z,     /* z coordinates */
                            rmin,  /* r coordinate of these corners */
                            rmax);

    poly1.Print();

    // lets make external separate tubes and cones representing the sections
    UnplacedCone section0(rmin[0], rmax[0], rmin[1], rmax[1], (z[1] - z[0])/2., 0, kTwoPi);
    UnplacedCone section1(rmin[1], rmax[1], rmin[2], rmax[2], (z[2] - z[1])/2., 0, kTwoPi);
    UnplacedCone section2(rmin[2], rmax[2], rmin[3], rmax[3], (z[3] - z[2])/2., 0, kTwoPi);

    assert( poly1.GetNz() == 4 );
    assert( poly1.GetNSections() == 3 );
    assert( poly1.GetSectionIndex( -0.8 ) == 0 );
    assert( poly1.GetSectionIndex( 0.51 ) == 2 );
    assert( poly1.GetSectionIndex( 0. ) == 1 );
    assert( poly1.GetSectionIndex( -2. ) == -1 );
    assert( poly1.GetSectionIndex( 3. ) == -2 );
    assert( poly1.GetStartPhi() == 0. );
    assert( (std::fabs(poly1.GetDeltaPhi()-kTwoPi))<1e-10 );

    assert( poly1.fZs[0] == z[0] );
    assert( poly1.fZs[poly1.GetNSections()] == z[Nz-1] );
    assert( poly1.Capacity() > 0 );
    assert( std::fabs(poly1.Capacity() - ( section0.Capacity() + section1.Capacity() + section2.Capacity() ))< 1e-6);

    // create a placed version
    VPlacedVolume const * placedpoly1 = (new LogicalVolume("poly1", &poly1))->Place( new Transformation3D( ) );

    // test contains/inside
    assert( placedpoly1->Contains( Vec_t(0.,0.,0.) ) == true );
    assert( placedpoly1->Contains( Vec_t(0.,0.,-2.) ) == false );
    assert( placedpoly1->Contains( Vec_t(0.,0.,-0.8) ) == false );
    assert( placedpoly1->Contains( Vec_t(0.,0.,-1.8) ) == false );
    assert( placedpoly1->Contains( Vec_t(0.,0., 10) ) == false );
    assert( placedpoly1->Contains( Vec_t(0.,0., 1.8) ) == false );

     // test DistanceToIn
    assert( placedpoly1-> DistanceToIn( Vec_t(0.,0.,-3.) , Vec_t(0.,0.,1.)) == 2.5 );
    assert( placedpoly1-> DistanceToIn( Vec_t(0.,0.,-2.) , Vec_t(0.,0.,-1.)) == Constants::kInfinity );
    assert( placedpoly1-> DistanceToIn( Vec_t(0.,0.,3) , Vec_t(0.,0.,-1.)) == 2.5 );
    assert( placedpoly1-> DistanceToIn( Vec_t(0.,0.,3) , Vec_t(0.,0.,1.)) == Constants::kInfinity );
    assert( placedpoly1-> DistanceToIn( Vec_t(3.,0.,0) , Vec_t(-1.,0.,0.)) == 1 );
    assert( std::fabs(placedpoly1-> DistanceToIn( Vec_t(0.,0., 1.999999999) , Vec_t(1.,0.,0.)) -0.4)<1000.*kTolerance );

    // test SafetyToIn
    assert( placedpoly1-> SafetyToIn( Vec_t(0.,0.,-3.)) == 2. );
    assert( placedpoly1-> SafetyToIn( Vec_t(0.5,0.,-1.)) == 0. );
    assert( placedpoly1-> SafetyToIn( Vec_t(0.,0.,3) ) == 1 );
    assert( placedpoly1-> SafetyToIn( Vec_t(2.,0.,0.1) ) == 0 );

    // test SafetyToOut
    assert( placedpoly1-> SafetyToOut( Vec_t(0.,0.,0.)) == 0.5 );
    assert( placedpoly1-> SafetyToOut( Vec_t(0.,0.,0.5)) == 0. );
    assert( std::fabs(placedpoly1-> SafetyToOut( Vec_t(1.9,0.,0.0) ) - 0.1 )<1000.*kTolerance);
    assert( placedpoly1-> SafetyToOut( Vec_t(0.2,0.,-1) ) == 0. );
    assert( placedpoly1-> SafetyToOut( Vec_t(1.4,0.,2) ) == 0. );

    // test DistanceToOut
    assert( placedpoly1-> DistanceToOut( Vec_t(0.,0.,0.) , Vec_t(0.,0.,1.)) == 0.5 );
    assert( placedpoly1-> DistanceToOut( Vec_t(0.,0.,0.) , Vec_t(0.,0.,-1.)) == 0.5 );
    assert( placedpoly1-> DistanceToOut( Vec_t(2.,0.,0.) , Vec_t(1.,0.,0.)) == 0. );
    assert( placedpoly1-> DistanceToOut( Vec_t(2.,0.,0.) , Vec_t(-1.,0.,0.)) == 4. );

    assert( placedpoly1-> DistanceToOut( Vec_t(1.,0.,2) , Vec_t(0.,0.,1.)) == 0. );
    assert( placedpoly1-> DistanceToOut( Vec_t(0.5,0., -1) , Vec_t(0.,0.,-1.)) == 0. );
    assert( placedpoly1-> DistanceToOut( Vec_t(0.5,0., -1) , Vec_t(0.,0., 1.)) == 3. );
}



// Check Cubic volume
    double vol,volCheck;
    vol =  Simple.Capacity();
    volCheck = UUtils::kPi*(70*70*10+10*(70*70+80*80+70*80)/3.);
    assert(ApproxEqual(vol,volCheck));

// Check Surface area
    vol = Simple.SurfaceArea();
    volCheck = UUtils::kPi*(70*70+80*80+(70+80)*std::sqrt(10*10+10*10)+10*2*70);
    assert(ApproxEqual(vol,volCheck));


// Check Inside
    Vec_t pzero(0,0,0);
    Vec_t ponxside(70,0,-5 ),ponyside(0,70,-5),ponzside(70,0,10);
    Vec_t ponmxside(-70,0,-5),ponmyside(0,-70,-5),ponmzside(0,0,-10);
    Vec_t ponzsidey(0,25,0),ponmzsidey(4,25,0);

    Vec_t pbigx(100,0,0),pbigy(0,100,0),pbigz(0,0,100);
    Vec_t pbigmx(-100,0,0),pbigmy(0,-100,0),pbigmz(0,0,-100);

    Vec_t vx(1,0,0),vy(0,1,0),vz(0,0,1);
    Vec_t vmx(-1,0,0),vmy(0,-1,0),vmz(0,0,-1);
    Vec_t vxy(1/std::sqrt(2.0),1/std::sqrt(2.0),0);
    Vec_t vmxy(-1/std::sqrt(2.0),1/std::sqrt(2.0),0);
    Vec_t vmxmy(-1/std::sqrt(2.0),-1/std::sqrt(2.0),0);
    Vec_t vxmy(1/std::sqrt(2.0),-1/std::sqrt(2.0),0);

    double Dist;
    Vec_t normal,norm;
    bool valid,convex;
    assert(Simple.Inside(pzero)==vecgeom::EInside::kInside);
    assert(Simple.Inside(pbigz)==vecgeom::EInside::kOutside);
    assert(Simple.Inside(pbigx)==vecgeom::EInside::kOutside);
    assert(Simple.Inside(pbigy)==vecgeom::EInside::kOutside);
    assert(Simple.Inside(ponxside)==vecgeom::EInside::kSurface);
    assert(Simple.Inside(ponyside)==vecgeom::EInside::kSurface);
    assert(Simple.Inside(ponzside)==vecgeom::EInside::kSurface);

    assert(Simple.Inside(ponmxside)==vecgeom::EInside::kSurface);
    assert(Simple.Inside(ponmyside)==vecgeom::EInside::kSurface);
    assert(Simple.Inside(ponmzside)==vecgeom::EInside::kSurface);
    assert(Simple.Inside(ponzsidey)==vecgeom::EInside::kInside);
    assert(Simple.Inside(ponmzsidey)==vecgeom::EInside::kInside);

    //check that Normal() returns valid=false and a non-zero normal for points away from the surface

    Vec_t point(70,70,-5);
    if( (valid=Simple.Normal(point,norm)) || !ApproxEqual(norm.Mag2(),1) )
      std::cout <<"Simple.Normal() mismatch: Line "<< __LINE__ <<", p="<< point <<", normal=" << norm <<", valid="<<valid<<"\n";
    point.z() = -10;
    if( (valid=Simple.Normal(point,norm)) || !ApproxEqual(norm.Mag2(),1) )
      std::cout <<"Simple.Normal() mismatch: Line "<< __LINE__ <<", p="<< point <<", normal=" << norm <<", valid="<<valid<<"\n";
    if( (valid=Simple.Normal(pbigz,norm)) || !ApproxEqual(norm.Mag2(),1) )
      std::cout <<"Simple.Normal() mismatch: Line "<< __LINE__ <<", p="<< pbigz <<", normal=" << norm <<", valid="<<valid<<"\n";
    if( (valid=Simple.Normal(pbigmz,norm)) || !ApproxEqual(norm.Mag2(),1) )
      std::cout <<"Simple.Normal() mismatch: Line "<< __LINE__ <<", p="<< pbigmz <<", normal=" << norm <<", valid="<<valid<<"\n";

    // Check Surface Normal

    valid=Simple.Normal(ponxside,normal);
    assert(ApproxEqual(normal,Vec_t(1,0,0))&&valid);
    valid=Simple.Normal(ponmxside,normal);
    assert(ApproxEqual(normal,Vec_t(-1,0,0)));
    valid=Simple.Normal(ponyside,normal);
    assert(ApproxEqual(normal,Vec_t(0,1,0)));
    valid=Simple.Normal(Vec_t(0,0,10),normal);
    assert(ApproxEqual(normal,Vec_t(0,0,1)));
    valid=Simple.Normal(Vec_t(0,0,-10),normal);
    assert(ApproxEqual(normal,Vec_t(0,0,-1)));

    // Normals on Edges

    Vec_t edgeXZ(   80.0,  0.0,  10.0);
    Vec_t edgeYZ(     0., 80.0,  10.0);
    Vec_t edgeXmZ(  70.0,  0.0, -10.0);
    Vec_t edgeYmZ(   0.0, 70.0, -10.0);
    Vec_t edgemXZ( -80.0,  0.0,  10.0);
    Vec_t edgemYZ(    0.,-80.0,  10.0);
    Vec_t edgemXmZ(-70.0,  0.0, -10.0);
    Vec_t edgemYmZ(  0.0,-70.0, -10.0);
    double invSqrt2 = 1.0 / std::sqrt( 2.0);
    // double invSqrt3 = 1.0 / std::sqrt( 3.0);

    valid = Simple.Normal( edgeXmZ ,normal);
    assert(ApproxEqual( normal, Vec_t(  invSqrt2, 0.0, -invSqrt2) ));
    valid = Simple.Normal( edgemXmZ ,normal);
    assert(ApproxEqual( normal, Vec_t( -invSqrt2, 0.0, -invSqrt2) ));
    valid = Simple.Normal( edgeYmZ ,normal);
    assert(ApproxEqual( normal, Vec_t( 0.0, invSqrt2, -invSqrt2) ));
    valid = Simple.Normal( edgemYmZ ,normal);
    assert(ApproxEqual( normal, Vec_t( 0.0, -invSqrt2, -invSqrt2) ));

    const double xyn=0.92388, zn=0.382683;
    valid = Simple.Normal( edgeXZ ,normal);
    std::cout<<"Simple.Normal(): p="
             << edgeXZ <<", normal="<< normal <<", valid="<< valid << std::endl;
    assert(ApproxEqual( normal, Vec_t( xyn, 0, zn) ));
    valid = Simple.Normal( edgemXZ ,normal);
    assert(ApproxEqual( normal, Vec_t(-xyn, 0, zn) ));
    valid = Simple.Normal( edgeYZ ,normal);
    assert(ApproxEqual( normal, Vec_t(0, xyn, zn) ));
    valid = Simple.Normal( edgemYZ ,normal);
    assert(ApproxEqual( normal, Vec_t(0,-xyn, zn) ));


// SafetyFromInside(P)
    Dist=Simple.SafetyFromInside(Vec_t(5,5,-5));
    assert(ApproxEqual(Dist,5));
    Dist=Simple.SafetyFromInside(Vec_t(5,5,7));
    assert(ApproxEqual(Dist,3));
    Dist=Simple.SafetyFromInside(Vec_t(69,0,-5));
    assert(ApproxEqual(Dist,1));
    Dist=Simple.SafetyFromInside(Vec_t(-3,-3,8));
    assert(ApproxEqual(Dist,2));


// DistanceToOut(P,V)

    Dist=Simple.DistanceToOut(pzero,vx,norm,convex);
    std::cout <<"D2O mismatch: Line "<< __LINE__ <<", p="<< pzero<<", dir="<< vx <<", norm="<< norm <<"\n";
    assert(ApproxEqual(Dist,70) && !convex );  //&& ApproxEqual(norm,vx)
    Dist=Simple.DistanceToOut(pzero,vmx,norm,convex);
    std::cout <<"D2O mismatch: Line "<< __LINE__ <<", p="<< pzero<<", dir="<< vmx <<", norm="<< norm <<"\n";
    assert(ApproxEqual(Dist,70) && !convex );  //&& ApproxEqual(norm,vmx)
    Dist=Simple.DistanceToOut(pzero,vy,norm,convex);
    std::cout <<"D2O mismatch: Line "<< __LINE__ <<", p="<< pzero<<", dir="<< vy <<", norm="<< norm <<"\n";
    assert(ApproxEqual(Dist,70) && !convex );  //&&ApproxEqual(norm,vy)
    Dist=Simple.DistanceToOut(pzero,vmy,norm,convex);
    std::cout <<"D2O mismatch: Line "<< __LINE__ <<", p="<< pzero<<", dir="<< vmy <<", norm="<< norm <<"\n";
    assert(ApproxEqual(Dist,70) && !convex );  //&&ApproxEqual(norm,vmy)
    Dist=Simple.DistanceToOut(pzero,vz,norm,convex);
    // std::cout<<Dist<< " " <<norm<<"\n";
    assert(ApproxEqual(Dist,10)&&ApproxEqual(norm,vz));
    Dist=Simple.DistanceToOut(Vec_t(70,0,-10),vx,norm,convex);
    std::cout <<"D2O mismatch: Line "<< __LINE__ <<", p="<< pzero<<", dir="<< vx <<", dist="<<Dist<<", norm="<< norm <<", convex="<< convex <<"\n";
    //assert(ApproxEqual(Dist,0)&&ApproxEqual(norm,(vx-vz)/(vx-vz).Mag()));
    Dist=Simple.DistanceToOut(Vec_t(-70,0,-1),vmx,norm,convex);
    assert(ApproxEqual(Dist,0)&&ApproxEqual(norm,vmx));
    Dist=Simple.DistanceToOut(Vec_t(0,70,-10),vy,norm,convex);
    std::cout <<"D2O mismatch: Line "<< __LINE__ <<", p="<< Vec_t(0,70,-10)<<", dir="<< vy <<", dist="<<Dist<<", norm="<< norm <<", convex="<< convex <<"\n";
    // assert(ApproxEqual(Dist,0)&&ApproxEqual(norm,vy));
    Dist=Simple.DistanceToOut(Vec_t(0,-70,-1),vmy,norm,convex);
    assert(ApproxEqual(Dist,0)&&ApproxEqual(norm,vmy));

//SafetyFromOutside(P)

    Dist=Simple.SafetyFromOutside(pbigx);
    std::cout <<"S2O mismatch: Line "<< __LINE__ <<", p="<< pbigx <<", safety="<<Dist<<"\n";
    // assert(ApproxEqual(Dist,20));
    Dist=Simple.SafetyFromOutside(pbigmx);
    std::cout <<"S2O mismatch: Line "<< __LINE__ <<", p="<< pbigmx <<", safety="<<Dist<<"\n";
    // assert(ApproxEqual(Dist,20));
    Dist=Simple.SafetyFromOutside(pbigy);
    std::cout <<"S2O mismatch: Line "<< __LINE__ <<", p="<< pbigmx <<", safety="<<Dist<<"\n";
    // assert(ApproxEqual(Dist,20));
    Dist=Simple.SafetyFromOutside(pbigmy);
    std::cout <<"S2O mismatch: Line "<< __LINE__ <<", p="<< pbigmx <<", safety="<<Dist<<"\n";
    // assert(ApproxEqual(Dist,20));
    Dist=Simple.SafetyFromOutside(pbigz);
    std::cout <<"S2O mismatch: Line "<< __LINE__ <<", p="<< pbigmx <<", safety="<<Dist<<"\n";
    // assert(ApproxEqual(Dist,80));
    Dist=Simple.SafetyFromOutside(pbigmz);
    std::cout <<"S2O mismatch: Line "<< __LINE__ <<", p="<< pbigmx <<", safety="<<Dist<<"\n";
    // assert(ApproxEqual(Dist,80));

// DistanceToIn(P,V)

    Dist=Simple.DistanceToIn(Vec_t(100,0,-1),vmx);
    assert(ApproxEqual(Dist,30));
    Dist=Simple.DistanceToIn(Vec_t(-100,0,-1),vx);
    assert(ApproxEqual(Dist,30));
    Dist=Simple.DistanceToIn(Vec_t(0,100,-5),vmy);
    assert(ApproxEqual(Dist,30));
    Dist=Simple.DistanceToIn(Vec_t(0,-100,-5),vy);
    assert(ApproxEqual(Dist,30));
    Dist=Simple.DistanceToIn(pbigz,vmz);
    assert(ApproxEqual(Dist,90));
    Dist=Simple.DistanceToIn(pbigmz,vz);
    assert(ApproxEqual(Dist,90));
    Dist=Simple.DistanceToIn(pbigx,vxy);
    //std::cout <<"D2I mismatch: Line "<< __LINE__ <<", p="<< pbigx <<", dir="<< vxy <<", dist="<<Dist<<"\n";
    assert(ApproxEqual(Dist,Constants::kInfinity));
    Dist=Simple.DistanceToIn(pbigmx,vmxy);
    //std::cout <<"D2I mismatch: Line "<< __LINE__ <<", p="<< pbigx <<", dir="<< vxy <<", dist="<<Dist<<"\n";
    assert(ApproxEqual(Dist,Constants::kInfinity));


  // CalculateExtent
    Vec_t minExtent,maxExtent;
    Simple.Extent(minExtent,maxExtent);
    //std::cout<<" min="<<minExtent<<" max="<<maxExtent<<std::endl;
    assert(ApproxEqual(minExtent,Vec_t(-80,-80,-10)));
    assert(ApproxEqual(maxExtent,Vec_t( 80, 80, 10)));
    MyPCone->Extent(minExtent,maxExtent);
    //std::cout<<" min="<<minExtent<<" max="<<maxExtent<<std::endl;
    assert(ApproxEqual(minExtent,Vec_t(-80,-80,-20)));
    assert(ApproxEqual(maxExtent,Vec_t( 80, 80, 40)));



#ifdef SCAN_SOLID

  std::cout << "\n=======     Polycone SCAN test      ========";
  std::cout << "\n\nPCone created ! "<<std::endl;
  // -> Check methods :
  //  - Inside
  //  - DistanceToIn
  //  - DistanceToOut


  VUSolid::EnumInside in;

  std::cout<<"\n\n==================================================";
  Vec_t pt(0, -100, 24);
  int y;
  for (y = -100; y<=100; y+=10)
  {
    //pt.setY(y);
    pt.Set(0,y,24);
    in = MyPCone->Inside(pt);

    std::cout << "\nx=" << pt.x() << "  y=" << pt.y() << "  z=" << pt.z();

    if( in == vecgeom::EInside::kInside )
      std::cout <<" is inside";
    else
      if( in == vecgeom::EInside::kOutside )
    std::cout <<" is outside";
      else
    std::cout <<" is on the surface";
  }

  std::cout<<"\n\n==================================================";
  Vec_t start( 0, 0, -30);
  Vec_t dir(1./std::sqrt(2.), 1./std::sqrt(2.), 0),normal;
  double   d;
  int z;
  bool convex;

  std::cout<<"\nPdep is (0, 0, z)";
  std::cout<<"\nDir is (1, 1, 0)\n";

  for(z=-30; z<=50; z+=5)
  {
    //start.setZ(z);
    start.Set(0,0,z);

    in = MyPCone->Inside(start);
    std::cout<< "x=" << start.x() << "  y=" << start.y() << "  z=" << start.z();

    if( in == vecgeom::EInside::kInside )
    {
      std::cout <<" is inside";

      d = MyPCone->DistanceToOut(start, dir,normal,convex);
      std::cout<<"  distance to out="<<d;
      d = MyPCone->SafetyFromInside(start);
      std::cout<<"  closest distance to out="<<d<<std::endl;
    }
    else if( in == vecgeom::EInside::kOutside )
    {
      std::cout <<" is outside";

      d = MyPCone->DistanceToIn(start, dir);
      std::cout<<"  distance to in="<<d;
      d = MyPCone->SafetyFromOutside(start);
      std::cout<<"  closest distance to in="<<d<<std::endl;
    }
    else
      std::cout <<" is on the surface"<<std::endl;

  }

  std::cout<<"\n\n==================================================";
  Vec_t start2( 0, -100, -30);
  Vec_t dir2(0, 1, 0);
  double   d2;

  std::cout<<"\nPdep is (0, -100, z)";
  std::cout<<"\nDir is (0, 1, 0)\n";

  for(z=-30; z<=50; z+=5)
  {
    std::cout<<"  z="<<z;
    //start2.setZ(z);
    start2.Set(0,-100,z);
    d2 = MyPCone->DistanceToIn(start2, dir2);
    std::cout<<"  distance to in="<<d2;
    d2 = MyPCone->SafetyFromOutside(start2);
    std::cout<<"  distance to in="<<d2<<std::endl;
  }

  std::cout<<"\n\n==================================================";
  Vec_t start3( 0, 0, -50);
  Vec_t dir3(0, 0, 1);
  double   d3;

  std::cout<<"\nPdep is (0, y, -50)";
  std::cout<<"\nDir is (0, 0, 1)\n";

  for(y=-0; y<=90; y+=5)
  {
    std::cout<<"  y="<<y;
    //start3.setY(y);
    start3.Set(0,y,-50);
    d3 = MyPCone->DistanceToIn(start3, dir3);
    std::cout<<"  distance to in="<<d3<<std::endl;
  }
  //
  // Add checks in Phi direction
  // Point move in Phi direction for differents Z
  //
   std::cout<<"\n\n==================================================";
   Vec_t start4;
 for(z=-10; z<=50; z+=5)
   {
     std::cout<<"\n\n===================Z="<<z<<"==============================";
     //Vec_t start4( 0, 0, z-0.00001);
     //Vec_t start4( 0, 0, z);
     start4.Set(0,0,z);
  //G4double phi=pi/180.*rad;
  //  G4double phi=0.0000000001*pi/180.*rad;
   double phi=-UUtils::kPi/180.*UUtils::kPi/180.;
  Vec_t dir4(std::cos(phi), std::sin(phi), 0);
  double   d4;

  std::cout<<"\nPdep is (0<<R<<50, phi, z)";
  std::cout<<"\nDir is (std::cos(phi), std::sin(phi), 0)\n";
  std::cout<<"Ndirection is="<<dir4 <<std::endl;

  for(y=-0; y<=50; y+=5)
  {

    //start4.setX(y*std::cos(phi));
    //start4.setY(y*std::sin(phi));
    start4.Set(y*std::cos(phi),y*std::sin(phi),z);
    std::cout<<"  R="<<y<<" with Start"<<start4;
    in = MyPCone->Inside(start4);
    if( in == vecgeom::EInside::kInside )
      {
       std::cout <<" is inside";
       d4 = MyPCone->DistanceToOut(start4, dir4,normal,convex);
         std::cout<<"  distance to out="<<d4;
         d4 = MyPCone->SafetyFromInside(start4);
         std::cout<<" closest distance to out="<<d4<<std::endl;
    }
    else
      if( in == vecgeom::EInside::kOutside )
    {
         std::cout <<" is outside";
          d4 = MyPCone->DistanceToIn(start4, dir4);
         std::cout<<"  distance to in="<<d4;
         d4 = MyPCone->SafetyFromOutside(start4);
         std::cout<<" closest distance to in="<<d4<<std::endl;
    }
      else
    {std::cout <<" is on the surface";
         d4 = MyPCone->DistanceToIn(start4, dir4);
         std::cout<<"  distance to in="<<d4;
         d4 = MyPCone->SafetyFromOutside(start4);
         std::cout<<" closest distance to in="<<d4<< std::endl;
    }

  }
   }
 //
 // Add checks in Phi direction
 // Point move in X direction for differents Z
 // and 'schoot' on rhi edge
   std::cout<<"\n\n==================================================";
   Vec_t start5;
 for(z=-10; z<=50; z+=5)
   {
     std::cout<<"\n\n===================Z="<<z<<"==============================";
     // Vec_t start5( 0., 0.000000000001, z);
     // Vec_t start5( 0., 1, z);
     start5.Set(0,1,z);
  Vec_t dir5(0,-1, 0);
  double   d5;

  std::cout<<"\nPdep is (0<<X<<50, 1, z)";
  std::cout<<"\nDir is (0, -1, 0)\n";
  std::cout<<"Ndirection is="<<dir5 <<std::endl;

  for(y=-0; y<=50; y+=5)
  {

    //start5.setX(y);
    start5.Set(0,y,z);
    std::cout<<" Start"<<start5;
    in = MyPCone->Inside(start5);
    if( in ==  vecgeom::EInside::kInside )
      {
       std::cout <<" is inside";
       d5 = MyPCone->DistanceToOut(start5, dir5,normal,convex);
       std::cout<<"  distance to out="<<d5;
       d5 = MyPCone->SafetyFromInside(start5);
       std::cout<<" closest distance to out="<<d5<<std::endl;
      }
    else
      if( in ==  vecgeom::EInside::kOutside )
        {
     std::cout <<" is outside";
         d5 = MyPCone->DistanceToIn(start5, dir5);
         std::cout<<"  distance to in="<<d5;
         d5 = MyPCone->SafetyFromOutside(start5);
         std::cout<<" closest distance to in="<<d5<<std::endl;
        }
      else
        {
     std::cout <<" is on the surface";
         d5 = MyPCone->DistanceToIn(start5, dir5);
         std::cout<<"  distance to in="<<d5;
         d5 = MyPCone->SafetyFromOutside(start5);
         std::cout<<" closest distance to in="<<d5<<std::endl;
        }

  }
   }

 #endif

   // Jira-175 test - old CMS volume SBSC
   const int Nz3 = 6;
   double rmin3[Nz3] = { 53, 53,  53,  53, 114, 114};
   double rmax3[Nz3] = { 54, 54, 115, 115, 115, 115};
   double z3[Nz3]    = { 71, 121.5, 121.5, 122.5, 122.5, 282};
   Polycone_t pcon175("PCone175", 0, 360.*UUtils::kPi/180., Nz3, z3, rmin3, rmax3);

   Vec_t point175a{ -18.1079855387881, -54.3917837284389, 121.5 };

#ifndef VECGEOM_USOLIDS
   // Contains() is not defined in USolids
   assert( pcon175.Contains( point175a ) == false );
#endif
   assert( pcon175.Inside( point175a )   == vecgeom::EInside::kSurface );

   Vec_t norm175;
   bool valid175 = pcon175.Normal( point175a, norm175 );
   assert( ApproxEqual(norm175,Vec_t(0,0,-1)) && valid175 );

   return true;
}


#ifdef VECGEOM_USOLIDS
struct USOLIDSCONSTANTS {
  static constexpr double kInfinity = DBL_MAX;//UUSolids::kInfinity;
};
#endif
struct VECGEOMCONSTANTS {
  static constexpr double kInfinity = vecgeom::kInfinity;
};

int main(int argc, char *argv[]) {

   if( argc < 2) {
      std::cerr << "need to give argument: --usolids or --vecgeom\n";
      return 1;
   }

   feenableexcept(FE_ALL_EXCEPT & ~FE_INEXACT);

   if( ! strcmp(argv[1], "--usolids") ) {
#ifdef VECGEOM_USOLIDS
      TestPolycone<USOLIDSCONSTANTS, UPolycone>();
      std::cout << "UPolycone passed\n";
#else
      std::cerr << "VECGEOM_USOLIDS was not defined\n";
      return 2;
#endif
   }
   else if( ! strcmp(argv[1], "--vecgeom") ) {
     testingvecgeom = true;
     TestPolycone<VECGEOMCONSTANTS,vecgeom::SimplePolycone>();
     std::cout << "VecGeomPolycone passed\n";
   }
   else {
      std::cerr << "need to give argument :--usolids or --vecgeom\n";
      return 1;
   }

  return 0;
}<|MERGE_RESOLUTION|>--- conflicted
+++ resolved
@@ -44,22 +44,15 @@
   double Z_Val2[3]={-10, 0,10 };
   Polycone_t Simple("SimpleTube+Cone", 0, 360.*UUtils::kPi/180., 3, Z_Val2, RMIN, RMAX );
 
-<<<<<<< HEAD
-  double z1[8] = {-2935., -1899., -1899., -1899., 1899., 1899., 1899., 2935.};
-  double rmin1[8] = {74., 34., 31., 31., 31., 31., 34., 74.};
-  double rmax1[8] = {1233., 1233., 1233., 1233., 1233., 1233., 1233., 1233.};
-  Polycone_t cms_TRAK("oldcms_TRAK", 0, 360.*UUtils::kPi/180., 8, z1, rmin1, rmax1);
-=======
   //enabling FPE exception
-  #if !defined(__clang__)
-         feenableexcept(FE_ALL_EXCEPT & ~FE_INEXACT);
-  #endif
+  //  #if !defined(__clang__)
+  //       feenableexcept(FE_ALL_EXCEPT & ~FE_INEXACT);
+  //#endif
 
   double z1[8] = {-2935., -1899., -1899., -1899., 1899., 1899., 1899., 2935.};
   double rmin1[8] = {74., 34., 31., 31., 31., 31., 34., 74.};
   double rmax1[8] = {1233., 1233., 1233., 1233., 1233., 1233., 1233., 1233.};
   Polycone_t cms_TRAK("oldcms_TRAK", 0, 360. * UUtils::kPi / 180., 8, z1, rmin1, rmax1);
->>>>>>> 7ecc64cb
 
 if(testingvecgeom) {
 

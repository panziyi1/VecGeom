--- conflicted
+++ resolved
@@ -1,20 +1,21 @@
 //
+// File:    TestPolyhedra
+// Purpose: Polyhedra unit tests
 //
-// TestTrd
-//             Ensure asserts are compiled in
-
-#undef NDEBUG
 
 #include "base/Vector3D.h"
 #include "volumes/Polyhedron.h"
 #include "ApproxEqual.h"
 #ifdef VECGEOM_USOLIDS
-#include "UPolyhedra.hh"
-#include "UVector3.hh"
+  #include "UPolyhedra.hh"
+  #include "UVector3.hh"
 #endif
 
-//#include <cassert>
 #include <cmath>
+
+//-- ensure asserts are compiled in
+#undef NDEBUG
+#include <cassert>
 
 bool testvecgeom = false;
 const double degToRad = UUtils::kPi/180.0;
@@ -101,7 +102,6 @@
   Z_Values1[0] =-1;
   Z_Values1[1] = 0;
   Z_Values1[2] = 1;
-<<<<<<< HEAD
 
   double sphi1 = 0.;
   double dphi1 = 360.;
@@ -119,33 +119,6 @@
 // show units and bounding tube
   std::cout<<"=== Polyhedron: "<< MyPGon->StreamInfo(std::cout) <<"\n";
 
-=======
-  
-  Polyhedra_t *MyPGon1;
-  if(testvecgeom)
-  MyPGon1 = new Polyhedra_t ("MyPGon1",
-                                         0,
-					 360.,
-				         4  ,
-					 3        ,
-					 Z_Values1 ,
-					 RMINVec1  ,
-					 RMAXVec1   );
-  else
-  MyPGon1 = new Polyhedra_t ("MyPGon1",
-                                          0,
-					  2.0*UUtils::kPi,
-					  4  ,
-					  3        ,
-					  Z_Values1 ,
-					  RMINVec1  ,
-					  RMAXVec1   );
-
-
-
-
-    
->>>>>>> f4bd87cc
 // Check Cubic volume
     //double vol;
     //vol = MyPGon->Capacity();

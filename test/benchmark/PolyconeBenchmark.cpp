--- conflicted
+++ resolved
@@ -53,13 +53,9 @@
   tester.SetInsideBias( 0.5 );
 
   tester.RunInsideBenchmark();
-<<<<<<< HEAD
-  tester.RunToInBenchmark();
-  // tester.RunToOutBenchmark();
-=======
+
 
 #ifdef VECGEOM_ROOT
->>>>>>> 20f8018c
   Visualizer visualizer;
   visualizer.AddVolume( *vol );
   if( tester.GetProblematicContainPoints().size() > 0 ) {
